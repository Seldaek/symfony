--- conflicted
+++ resolved
@@ -15,12 +15,8 @@
 use PHPUnit\Framework\TestCase;
 use Symfony\Bridge\Monolog\Processor\WebProcessor;
 use Symfony\Component\HttpFoundation\Request;
-<<<<<<< HEAD
-use Symfony\Component\HttpKernel\Event\ResponseEvent;
-=======
 use Symfony\Component\HttpKernel\Event\RequestEvent;
 use Symfony\Component\HttpKernel\HttpKernelInterface;
->>>>>>> 9d472c71
 
 class WebProcessorTest extends TestCase
 {
@@ -93,19 +89,7 @@
         $request->server->replace($server);
         $request->headers->replace($server);
 
-<<<<<<< HEAD
-        $event = $this->getMockBuilder(ResponseEvent::class)
-            ->disableOriginalConstructor()
-            ->getMock();
-        $event->expects($this->any())
-            ->method('isMasterRequest')
-            ->willReturn(true);
-        $event->expects($this->any())
-            ->method('getRequest')
-            ->willReturn($request);
-=======
         $event = new RequestEvent($this->createMock(HttpKernelInterface::class), $request, HttpKernelInterface::MASTER_REQUEST);
->>>>>>> 9d472c71
 
         return [$event, $server];
     }
