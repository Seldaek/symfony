<?php

/*
 * This file is part of the Symfony package.
 *
 * (c) Fabien Potencier <fabien@symfony.com>
 *
 * For the full copyright and license information, please view the LICENSE
 * file that was distributed with this source code.
 */

namespace Symfony\Bridge\Twig\Command;

use Symfony\Component\Console\Command\Command;
use Symfony\Component\Console\Input\InputArgument;
use Symfony\Component\Console\Input\InputOption;
use Symfony\Component\Console\Input\InputInterface;
use Symfony\Component\Console\Output\OutputInterface;
use Symfony\Component\Console\Style\SymfonyStyle;
use Twig\Environment;
use Twig\Loader\FilesystemLoader;

/**
 * Lists twig functions, filters, globals and tests present in the current project.
 *
 * @author Jordi Boggiano <j.boggiano@seld.be>
 */
class DebugCommand extends Command
{
    protected static $defaultName = 'debug:twig';

    private $twig;
    private $projectDir;

    public function __construct(Environment $twig, string $projectDir = null)
    {
        parent::__construct();

        $this->twig = $twig;
        $this->projectDir = $projectDir;
    }

    protected function configure()
    {
        $this
            ->setDefinition(array(
                new InputArgument('filter', InputArgument::OPTIONAL, 'Show details for all entries matching this filter'),
                new InputOption('format', null, InputOption::VALUE_REQUIRED, 'The output format (text or json)', 'text'),
            ))
            ->setDescription('Shows a list of twig functions, filters, globals and tests')
            ->setHelp(<<<'EOF'
The <info>%command.name%</info> command outputs a list of twig functions,
filters, globals and tests. Output can be filtered with an optional argument.

  <info>php %command.full_name%</info>

The command lists all functions, filters, etc.

  <info>php %command.full_name% date</info>

The command lists everything that contains the word date.

  <info>php %command.full_name% --format=json</info>

The command lists everything in a machine readable json format.
EOF
            )
        ;
    }

    protected function execute(InputInterface $input, OutputInterface $output)
    {
        $io = new SymfonyStyle($input, $output);
<<<<<<< HEAD
=======

        // BC to be removed in 4.0
        if (__CLASS__ !== \get_class($this)) {
            $r = new \ReflectionMethod($this, 'getTwigEnvironment');
            if (__CLASS__ !== $r->getDeclaringClass()->getName()) {
                @trigger_error(sprintf('Usage of method "%s" is deprecated since Symfony 3.4 and will no longer be supported in 4.0. Construct the command with its required arguments instead.', \get_class($this).'::getTwigEnvironment'), E_USER_DEPRECATED);

                $this->twig = $this->getTwigEnvironment();
            }
        }
        if (null === $this->twig) {
            throw new \RuntimeException('The Twig environment needs to be set.');
        }

>>>>>>> f5939a83
        $types = array('functions', 'filters', 'tests', 'globals');

        if ('json' === $input->getOption('format')) {
            $data = array();
            foreach ($types as $type) {
                foreach ($this->twig->{'get'.ucfirst($type)}() as $name => $entity) {
                    $data[$type][$name] = $this->getMetadata($type, $entity);
                }
            }
            $data['tests'] = array_keys($data['tests']);
            $data['loader_paths'] = $this->getLoaderPaths();
            $io->writeln(json_encode($data));

            return 0;
        }

        $filter = $input->getArgument('filter');

        foreach ($types as $index => $type) {
            $items = array();
            foreach ($this->twig->{'get'.ucfirst($type)}() as $name => $entity) {
                if (!$filter || false !== strpos($name, $filter)) {
                    $items[$name] = $name.$this->getPrettyMetadata($type, $entity);
                }
            }

            if (!$items) {
                continue;
            }

            $io->section(ucfirst($type));

            ksort($items);
            $io->listing($items);
        }

        $rows = array();
        $firstNamespace = true;
        $prevHasSeparator = false;
        foreach ($this->getLoaderPaths() as $namespace => $paths) {
            if (!$firstNamespace && !$prevHasSeparator && \count($paths) > 1) {
                $rows[] = array('', '');
            }
            $firstNamespace = false;
            foreach ($paths as $path) {
                $rows[] = array($namespace, $path.DIRECTORY_SEPARATOR);
                $namespace = '';
            }
            if (\count($paths) > 1) {
                $rows[] = array('', '');
                $prevHasSeparator = true;
            } else {
                $prevHasSeparator = false;
            }
        }
        if ($prevHasSeparator) {
            array_pop($rows);
        }
        $io->section('Loader Paths');
        $io->table(array('Namespace', 'Paths'), $rows);

        return 0;
    }

    private function getLoaderPaths()
    {
        if (!($loader = $this->twig->getLoader()) instanceof FilesystemLoader) {
            return array();
        }

        $loaderPaths = array();
        foreach ($loader->getNamespaces() as $namespace) {
            $paths = array_map(function ($path) {
                if (null !== $this->projectDir && 0 === strpos($path, $this->projectDir)) {
                    $path = ltrim(substr($path, \strlen($this->projectDir)), DIRECTORY_SEPARATOR);
                }

                return $path;
            }, $loader->getPaths($namespace));

            if (FilesystemLoader::MAIN_NAMESPACE === $namespace) {
                $namespace = '(None)';
            } else {
                $namespace = '@'.$namespace;
            }

            $loaderPaths[$namespace] = $paths;
        }

        return $loaderPaths;
    }

    private function getMetadata($type, $entity)
    {
        if ('globals' === $type) {
            return $entity;
        }
        if ('tests' === $type) {
            return;
        }
        if ('functions' === $type || 'filters' === $type) {
            $cb = $entity->getCallable();
            if (null === $cb) {
                return;
            }
            if (\is_array($cb)) {
                if (!method_exists($cb[0], $cb[1])) {
                    return;
                }
                $refl = new \ReflectionMethod($cb[0], $cb[1]);
            } elseif (\is_object($cb) && method_exists($cb, '__invoke')) {
                $refl = new \ReflectionMethod($cb, '__invoke');
            } elseif (\function_exists($cb)) {
                $refl = new \ReflectionFunction($cb);
            } elseif (\is_string($cb) && preg_match('{^(.+)::(.+)$}', $cb, $m) && method_exists($m[1], $m[2])) {
                $refl = new \ReflectionMethod($m[1], $m[2]);
            } else {
                throw new \UnexpectedValueException('Unsupported callback type');
            }

            $args = $refl->getParameters();

            // filter out context/environment args
            if ($entity->needsEnvironment()) {
                array_shift($args);
            }
            if ($entity->needsContext()) {
                array_shift($args);
            }

            if ('filters' === $type) {
                // remove the value the filter is applied on
                array_shift($args);
            }

            // format args
            $args = array_map(function ($param) {
                if ($param->isDefaultValueAvailable()) {
                    return $param->getName().' = '.json_encode($param->getDefaultValue());
                }

                return $param->getName();
            }, $args);

            return $args;
        }
    }

    private function getPrettyMetadata($type, $entity)
    {
        if ('tests' === $type) {
            return '';
        }

        try {
            $meta = $this->getMetadata($type, $entity);
            if (null === $meta) {
                return '(unknown?)';
            }
        } catch (\UnexpectedValueException $e) {
            return ' <error>'.$e->getMessage().'</error>';
        }

        if ('globals' === $type) {
            if (\is_object($meta)) {
                return ' = object('.\get_class($meta).')';
            }

            return ' = '.substr(@json_encode($meta), 0, 50);
        }

        if ('functions' === $type) {
            return '('.implode(', ', $meta).')';
        }

        if ('filters' === $type) {
            return $meta ? '('.implode(', ', $meta).')' : '';
        }
    }
}<|MERGE_RESOLUTION|>--- conflicted
+++ resolved
@@ -71,23 +71,6 @@
     protected function execute(InputInterface $input, OutputInterface $output)
     {
         $io = new SymfonyStyle($input, $output);
-<<<<<<< HEAD
-=======
-
-        // BC to be removed in 4.0
-        if (__CLASS__ !== \get_class($this)) {
-            $r = new \ReflectionMethod($this, 'getTwigEnvironment');
-            if (__CLASS__ !== $r->getDeclaringClass()->getName()) {
-                @trigger_error(sprintf('Usage of method "%s" is deprecated since Symfony 3.4 and will no longer be supported in 4.0. Construct the command with its required arguments instead.', \get_class($this).'::getTwigEnvironment'), E_USER_DEPRECATED);
-
-                $this->twig = $this->getTwigEnvironment();
-            }
-        }
-        if (null === $this->twig) {
-            throw new \RuntimeException('The Twig environment needs to be set.');
-        }
-
->>>>>>> f5939a83
         $types = array('functions', 'filters', 'tests', 'globals');
 
         if ('json' === $input->getOption('format')) {
