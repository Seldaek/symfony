--- conflicted
+++ resolved
@@ -81,17 +81,6 @@
         if (['-'] === $filenames) {
             return $this->display($input, $output, $io, [$this->validate($this->getStdin(), uniqid('sf_', true))]);
         }
-<<<<<<< HEAD
-=======
-
-        if (!$filenames) {
-            // @deprecated to be removed in 5.0
-            if (0 === ftell(STDIN)) {
-                @trigger_error('Piping content from STDIN to the "lint:twig" command without passing the dash symbol "-" as argument is deprecated since Symfony 4.4.', E_USER_DEPRECATED);
-
-                return $this->display($input, $output, $io, [$this->validate($this->getStdin(), uniqid('sf_', true))]);
-            }
->>>>>>> 4c69a26d
 
         if (!$filenames) {
             $loader = $this->twig->getLoader();
