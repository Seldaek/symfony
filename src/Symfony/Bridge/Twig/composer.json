{
    "name": "symfony/twig-bridge",
    "type": "symfony-bridge",
    "description": "Provides integration for Twig with various Symfony components",
    "keywords": [],
    "homepage": "https://symfony.com",
    "license": "MIT",
    "authors": [
        {
            "name": "Fabien Potencier",
            "email": "fabien@symfony.com"
        },
        {
            "name": "Symfony Community",
            "homepage": "https://symfony.com/contributors"
        }
    ],
    "require": {
        "php": ">=7.2.5",
        "symfony/polyfill-php80": "^1.15",
        "symfony/translation-contracts": "^1.1|^2",
        "twig/twig": "^2.13|^3.0.4"
    },
    "require-dev": {
<<<<<<< HEAD
        "doctrine/annotations": "^1.12",
        "egulias/email-validator": "^2.1.10",
=======
        "egulias/email-validator": "^2.1.10|^3",
>>>>>>> ce8be3c0
        "phpdocumentor/reflection-docblock": "^3.0|^4.0|^5.0",
        "symfony/asset": "^4.4|^5.0",
        "symfony/dependency-injection": "^4.4|^5.0",
        "symfony/finder": "^4.4|^5.0",
        "symfony/form": "^5.3",
        "symfony/http-foundation": "^4.4|^5.0",
        "symfony/http-kernel": "^4.4|^5.0",
        "symfony/intl": "^4.4|^5.0",
        "symfony/mime": "^5.2",
        "symfony/polyfill-intl-icu": "~1.0",
        "symfony/property-info": "^4.4|^5.1",
        "symfony/routing": "^4.4|^5.0",
        "symfony/translation": "^5.2",
        "symfony/yaml": "^4.4|^5.0",
        "symfony/security-acl": "^2.8|^3.0",
        "symfony/security-core": "^4.4|^5.0",
        "symfony/security-csrf": "^4.4|^5.0",
        "symfony/security-http": "^4.4|^5.0",
        "symfony/serializer": "^5.2",
        "symfony/stopwatch": "^4.4|^5.0",
        "symfony/console": "^4.4|^5.0",
        "symfony/expression-language": "^4.4|^5.0",
        "symfony/web-link": "^4.4|^5.0",
        "symfony/workflow": "^5.2",
        "twig/cssinliner-extra": "^2.12",
        "twig/inky-extra": "^2.12",
        "twig/markdown-extra": "^2.12"
    },
    "conflict": {
        "phpdocumentor/reflection-docblock": "<3.2.2",
        "phpdocumentor/type-resolver": "<1.4.0",
        "symfony/console": "<4.4",
        "symfony/form": "<5.3",
        "symfony/http-foundation": "<4.4",
        "symfony/http-kernel": "<4.4",
        "symfony/translation": "<5.2",
        "symfony/workflow": "<5.2"
    },
    "suggest": {
        "symfony/finder": "",
        "symfony/asset": "For using the AssetExtension",
        "symfony/form": "For using the FormExtension",
        "symfony/http-kernel": "For using the HttpKernelExtension",
        "symfony/routing": "For using the RoutingExtension",
        "symfony/translation": "For using the TranslationExtension",
        "symfony/yaml": "For using the YamlExtension",
        "symfony/security-core": "For using the SecurityExtension",
        "symfony/security-csrf": "For using the CsrfExtension",
        "symfony/security-http": "For using the LogoutUrlExtension",
        "symfony/stopwatch": "For using the StopwatchExtension",
        "symfony/var-dumper": "For using the DumpExtension",
        "symfony/expression-language": "For using the ExpressionExtension",
        "symfony/web-link": "For using the WebLinkExtension"
    },
    "autoload": {
        "psr-4": { "Symfony\\Bridge\\Twig\\": "" },
        "exclude-from-classmap": [
            "/Tests/"
        ]
    },
    "minimum-stability": "dev"
}<|MERGE_RESOLUTION|>--- conflicted
+++ resolved
@@ -22,12 +22,8 @@
         "twig/twig": "^2.13|^3.0.4"
     },
     "require-dev": {
-<<<<<<< HEAD
         "doctrine/annotations": "^1.12",
-        "egulias/email-validator": "^2.1.10",
-=======
         "egulias/email-validator": "^2.1.10|^3",
->>>>>>> ce8be3c0
         "phpdocumentor/reflection-docblock": "^3.0|^4.0|^5.0",
         "symfony/asset": "^4.4|^5.0",
         "symfony/dependency-injection": "^4.4|^5.0",
