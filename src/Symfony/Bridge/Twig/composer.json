{
    "name": "symfony/twig-bridge",
    "type": "symfony-bridge",
    "description": "Symfony Twig Bridge",
    "keywords": [],
    "homepage": "http://symfony.com",
    "license": "MIT",
    "authors": [
        {
            "name": "Fabien Potencier",
            "email": "fabien@symfony.com"
        },
        {
            "name": "Symfony Community",
            "homepage": "http://symfony.com/contributors"
        }
    ],
    "require": {
        "php": ">=5.3.3",
        "symfony/security-csrf": "~2.4",
        "twig/twig": "~1.12"
    },
    "require-dev": {
<<<<<<< HEAD
        "symfony/form": "~2.6",
=======
        "symfony/finder": "~2.3",
        "symfony/form": "~2.5,<2.6.0",
>>>>>>> 03aa4915
        "symfony/http-kernel": "~2.2",
        "symfony/routing": "~2.2",
        "symfony/templating": "~2.1",
        "symfony/translation": "~2.2",
        "symfony/yaml": "~2.0",
        "symfony/security": "~2.4",
        "symfony/stopwatch": "~2.2",
        "symfony/console": "~2.2",
        "symfony/var-dumper": "~2.6",
        "symfony/expression-language": "~2.4"
    },
    "suggest": {
        "symfony/finder": "",
        "symfony/form": "For using the FormExtension",
        "symfony/http-kernel": "For using the HttpKernelExtension",
        "symfony/routing": "For using the RoutingExtension",
        "symfony/templating": "For using the TwigEngine",
        "symfony/translation": "For using the TranslationExtension",
        "symfony/yaml": "For using the YamlExtension",
        "symfony/security": "For using the SecurityExtension",
        "symfony/stopwatch": "For using the StopwatchExtension",
        "symfony/var-dumper": "For using the DumpExtension",
        "symfony/expression-language": "For using the ExpressionExtension"
    },
    "autoload": {
        "psr-0": { "Symfony\\Bridge\\Twig\\": "" }
    },
    "target-dir": "Symfony/Bridge/Twig",
    "minimum-stability": "dev",
    "extra": {
        "branch-alias": {
            "dev-master": "2.6-dev"
        }
    }
}<|MERGE_RESOLUTION|>--- conflicted
+++ resolved
@@ -21,12 +21,8 @@
         "twig/twig": "~1.12"
     },
     "require-dev": {
-<<<<<<< HEAD
+        "symfony/finder": "~2.3",
         "symfony/form": "~2.6",
-=======
-        "symfony/finder": "~2.3",
-        "symfony/form": "~2.5,<2.6.0",
->>>>>>> 03aa4915
         "symfony/http-kernel": "~2.2",
         "symfony/routing": "~2.2",
         "symfony/templating": "~2.1",
