--- conflicted
+++ resolved
@@ -81,10 +81,6 @@
     }
 
     /**
-<<<<<<< HEAD
-     * @expectedException \InvalidArgumentException
-     * @expectedExceptionMessage Missing factory code to construct the service "foo".
-=======
      * @dataProvider getPrivatePublicDefinitions
      */
     public function testCorrectAssigning(Definition $definition, $access)
@@ -113,8 +109,8 @@
     }
 
     /**
-     * @group legacy
->>>>>>> be700aed
+     * @expectedException \InvalidArgumentException
+     * @expectedExceptionMessage Missing factory code to construct the service "foo".
      */
     public function testGetProxyFactoryCodeWithoutCustomMethod()
     {
