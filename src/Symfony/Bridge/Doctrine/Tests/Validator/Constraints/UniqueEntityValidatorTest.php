--- conflicted
+++ resolved
@@ -17,12 +17,9 @@
 use Doctrine\Common\Persistence\ObjectRepository;
 use Symfony\Bridge\Doctrine\Test\DoctrineTestHelper;
 use Symfony\Bridge\Doctrine\Test\TestRepositoryFactory;
-<<<<<<< HEAD
 use Symfony\Bridge\Doctrine\Tests\Fixtures\Employee;
 use Symfony\Bridge\Doctrine\Tests\Fixtures\Person;
-=======
 use Symfony\Bridge\Doctrine\Tests\Fixtures\CompositeObjectNoToStringIdEntity;
->>>>>>> 20bdaa6c
 use Symfony\Bridge\Doctrine\Tests\Fixtures\SingleIntIdEntity;
 use Symfony\Bridge\Doctrine\Tests\Fixtures\DoubleNameEntity;
 use Symfony\Bridge\Doctrine\Tests\Fixtures\AssociationEntity;
@@ -148,12 +145,9 @@
             $em->getClassMetadata('Symfony\Bridge\Doctrine\Tests\Fixtures\CompositeIntIdEntity'),
             $em->getClassMetadata('Symfony\Bridge\Doctrine\Tests\Fixtures\AssociationEntity'),
             $em->getClassMetadata('Symfony\Bridge\Doctrine\Tests\Fixtures\AssociationEntity2'),
-<<<<<<< HEAD
             $em->getClassMetadata('Symfony\Bridge\Doctrine\Tests\Fixtures\Person'),
             $em->getClassMetadata('Symfony\Bridge\Doctrine\Tests\Fixtures\Employee'),
-=======
             $em->getClassMetadata('Symfony\Bridge\Doctrine\Tests\Fixtures\CompositeObjectNoToStringIdEntity'),
->>>>>>> 20bdaa6c
         ));
     }
 
@@ -576,7 +570,6 @@
         $this->validator->validate($entity, $constraint);
     }
 
-<<<<<<< HEAD
     public function testValidateInheritanceUniqueness()
     {
         $constraint = new UniqueEntity(array(
@@ -626,7 +619,7 @@
         $entity = new Person(1, 'Foo');
         $this->validator->validate($entity, $constraint);
     }
-=======
+
     public function testValidateUniquenessWithCompositeObjectNoToStringIdEntity()
     {
         $constraint = new UniqueEntity(array(
@@ -660,5 +653,4 @@
             ->setCode(UniqueEntity::NOT_UNIQUE_ERROR)
             ->assertRaised();
     }
->>>>>>> 20bdaa6c
 }