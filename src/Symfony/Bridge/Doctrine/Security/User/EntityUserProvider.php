--- conflicted
+++ resolved
@@ -34,14 +34,10 @@
     private $class;
     private $property;
 
-<<<<<<< HEAD
-    public function __construct(ManagerRegistry $registry, string $classOrAlias, string $property = null, string $managerName = null)
-=======
     /**
      * @param ManagerRegistry|LegacyManagerRegistry $registry
      */
-    public function __construct($registry, $classOrAlias, $property = null, $managerName = null)
->>>>>>> cff8b25a
+    public function __construct($registry, string $classOrAlias, string $property = null, string $managerName = null)
     {
         $this->registry = $registry;
         $this->managerName = $managerName;
