<?php

/*
 * This file is part of the Symfony package.
 *
 * (c) Fabien Potencier <fabien@symfony.com>
 *
 * For the full copyright and license information, please view the LICENSE
 * file that was distributed with this source code.
 */

namespace Symfony\Bridge\Doctrine\PropertyInfo;

use Doctrine\DBAL\Types\Type as DBALType;
use Doctrine\DBAL\Types\Types;
use Doctrine\ORM\EntityManagerInterface;
use Doctrine\ORM\Mapping\ClassMetadata;
use Doctrine\ORM\Mapping\ClassMetadataInfo;
use Doctrine\ORM\Mapping\MappingException as OrmMappingException;
use Doctrine\Persistence\Mapping\MappingException;
use Symfony\Component\PropertyInfo\PropertyAccessExtractorInterface;
use Symfony\Component\PropertyInfo\PropertyListExtractorInterface;
use Symfony\Component\PropertyInfo\PropertyTypeExtractorInterface;
use Symfony\Component\PropertyInfo\Type;

/**
 * Extracts data using Doctrine ORM and ODM metadata.
 *
 * @author Kévin Dunglas <dunglas@gmail.com>
 */
class DoctrineExtractor implements PropertyListExtractorInterface, PropertyTypeExtractorInterface, PropertyAccessExtractorInterface
{
    private $entityManager;
    private $classMetadataFactory;

<<<<<<< HEAD
    public function __construct(EntityManagerInterface $entityManager)
    {
        $this->entityManager = $entityManager;
=======
    private static $useDeprecatedConstants;

    /**
     * @param EntityManagerInterface $entityManager
     */
    public function __construct($entityManager)
    {
        if ($entityManager instanceof EntityManagerInterface) {
            $this->entityManager = $entityManager;
        } elseif ($entityManager instanceof ClassMetadataFactory) {
            @trigger_error(sprintf('Injecting an instance of "%s" in "%s" is deprecated since Symfony 4.2, inject an instance of "%s" instead.', ClassMetadataFactory::class, __CLASS__, EntityManagerInterface::class), E_USER_DEPRECATED);
            $this->classMetadataFactory = $entityManager;
        } else {
            throw new \TypeError(sprintf('$entityManager must be an instance of "%s", "%s" given.', EntityManagerInterface::class, \is_object($entityManager) ? \get_class($entityManager) : \gettype($entityManager)));
        }

        if (null === self::$useDeprecatedConstants) {
            self::$useDeprecatedConstants = !class_exists(Types::class);
        }
>>>>>>> 11075481
    }

    /**
     * {@inheritdoc}
     */
    public function getProperties(string $class, array $context = [])
    {
        if (null === $metadata = $this->getMetadata($class)) {
            return null;
        }

        $properties = array_merge($metadata->getFieldNames(), $metadata->getAssociationNames());

        if ($metadata instanceof ClassMetadataInfo && class_exists('Doctrine\ORM\Mapping\Embedded') && $metadata->embeddedClasses) {
            $properties = array_filter($properties, function ($property) {
                return false === strpos($property, '.');
            });

            $properties = array_merge($properties, array_keys($metadata->embeddedClasses));
        }

        return $properties;
    }

    /**
     * {@inheritdoc}
     */
    public function getTypes(string $class, string $property, array $context = [])
    {
        if (null === $metadata = $this->getMetadata($class)) {
            return null;
        }

        if ($metadata->hasAssociation($property)) {
            $class = $metadata->getAssociationTargetClass($property);

            if ($metadata->isSingleValuedAssociation($property)) {
                if ($metadata instanceof ClassMetadataInfo) {
                    $associationMapping = $metadata->getAssociationMapping($property);

                    $nullable = $this->isAssociationNullable($associationMapping);
                } else {
                    $nullable = false;
                }

                return [new Type(Type::BUILTIN_TYPE_OBJECT, $nullable, $class)];
            }

            $collectionKeyType = Type::BUILTIN_TYPE_INT;

            if ($metadata instanceof ClassMetadataInfo) {
                $associationMapping = $metadata->getAssociationMapping($property);

                if (isset($associationMapping['indexBy'])) {
                    $indexProperty = $associationMapping['indexBy'];
                    /** @var ClassMetadataInfo $subMetadata */
                    $subMetadata = $this->entityManager ? $this->entityManager->getClassMetadata($associationMapping['targetEntity']) : $this->classMetadataFactory->getMetadataFor($associationMapping['targetEntity']);
                    $typeOfField = $subMetadata->getTypeOfField($indexProperty);

                    if (null === $typeOfField) {
                        $associationMapping = $subMetadata->getAssociationMapping($indexProperty);

                        /** @var ClassMetadataInfo $subMetadata */
                        $indexProperty = $subMetadata->getSingleAssociationReferencedJoinColumnName($indexProperty);
                        $subMetadata = $this->entityManager ? $this->entityManager->getClassMetadata($associationMapping['targetEntity']) : $this->classMetadataFactory->getMetadataFor($associationMapping['targetEntity']);
                        $typeOfField = $subMetadata->getTypeOfField($indexProperty);
                    }

                    if (!$collectionKeyType = $this->getPhpType($typeOfField)) {
                        return null;
                    }
                }
            }

            return [new Type(
                Type::BUILTIN_TYPE_OBJECT,
                false,
                'Doctrine\Common\Collections\Collection',
                true,
                new Type($collectionKeyType),
                new Type(Type::BUILTIN_TYPE_OBJECT, false, $class)
            )];
        }

        if ($metadata instanceof ClassMetadataInfo && class_exists('Doctrine\ORM\Mapping\Embedded') && isset($metadata->embeddedClasses[$property])) {
            return [new Type(Type::BUILTIN_TYPE_OBJECT, false, $metadata->embeddedClasses[$property]['class'])];
        }

        if ($metadata->hasField($property)) {
            $typeOfField = $metadata->getTypeOfField($property);

            if (!$builtinType = $this->getPhpType($typeOfField)) {
                return null;
            }

            $nullable = $metadata instanceof ClassMetadataInfo && $metadata->isNullable($property);

            switch ($builtinType) {
                case Type::BUILTIN_TYPE_OBJECT:
                    switch ($typeOfField) {
                        case self::$useDeprecatedConstants ? DBALType::DATE : Types::DATE_MUTABLE:
                        case self::$useDeprecatedConstants ? DBALType::DATETIME : Types::DATETIME_MUTABLE:
                        case self::$useDeprecatedConstants ? DBALType::DATETIMETZ : Types::DATETIMETZ_MUTABLE:
                        case 'vardatetime':
                        case self::$useDeprecatedConstants ? DBALType::TIME : Types::TIME_MUTABLE:
                            return [new Type(Type::BUILTIN_TYPE_OBJECT, $nullable, 'DateTime')];

                        case 'date_immutable':
                        case 'datetime_immutable':
                        case 'datetimetz_immutable':
                        case 'time_immutable':
                            return [new Type(Type::BUILTIN_TYPE_OBJECT, $nullable, 'DateTimeImmutable')];

                        case 'dateinterval':
                            return [new Type(Type::BUILTIN_TYPE_OBJECT, $nullable, 'DateInterval')];
                    }

                    break;
                case Type::BUILTIN_TYPE_ARRAY:
                    switch ($typeOfField) {
                        case self::$useDeprecatedConstants ? DBALType::TARRAY : Types::ARRAY:
                        case 'json_array':
                        case self::$useDeprecatedConstants ? false : Types::JSON:
                            return [new Type(Type::BUILTIN_TYPE_ARRAY, $nullable, null, true)];

                        case self::$useDeprecatedConstants ? DBALType::SIMPLE_ARRAY : Types::SIMPLE_ARRAY:
                            return [new Type(Type::BUILTIN_TYPE_ARRAY, $nullable, null, true, new Type(Type::BUILTIN_TYPE_INT), new Type(Type::BUILTIN_TYPE_STRING))];
                    }
            }

            return [new Type($builtinType, $nullable)];
        }

        return null;
    }

    /**
     * {@inheritdoc}
     */
    public function isReadable(string $class, string $property, array $context = [])
    {
        return null;
    }

    /**
     * {@inheritdoc}
     */
    public function isWritable(string $class, string $property, array $context = [])
    {
        if (
            null === ($metadata = $this->getMetadata($class))
            || ClassMetadata::GENERATOR_TYPE_NONE === $metadata->generatorType
            || !\in_array($property, $metadata->getIdentifierFieldNames(), true)
        ) {
            return null;
        }

        return false;
    }

    private function getMetadata(string $class): ?ClassMetadata
    {
        try {
            return $this->entityManager ? $this->entityManager->getClassMetadata($class) : $this->classMetadataFactory->getMetadataFor($class);
        } catch (MappingException | OrmMappingException $exception) {
            return null;
        }
    }

    /**
     * Determines whether an association is nullable.
     *
     * @see https://github.com/doctrine/doctrine2/blob/v2.5.4/lib/Doctrine/ORM/Tools/EntityGenerator.php#L1221-L1246
     */
    private function isAssociationNullable(array $associationMapping): bool
    {
        if (isset($associationMapping['id']) && $associationMapping['id']) {
            return false;
        }

        if (!isset($associationMapping['joinColumns'])) {
            return true;
        }

        $joinColumns = $associationMapping['joinColumns'];
        foreach ($joinColumns as $joinColumn) {
            if (isset($joinColumn['nullable']) && !$joinColumn['nullable']) {
                return false;
            }
        }

        return true;
    }

    /**
     * Gets the corresponding built-in PHP type.
     */
    private function getPhpType(string $doctrineType): ?string
    {
        switch ($doctrineType) {
            case self::$useDeprecatedConstants ? DBALType::SMALLINT : Types::SMALLINT:
            case self::$useDeprecatedConstants ? DBALType::INTEGER : Types::INTEGER:
                return Type::BUILTIN_TYPE_INT;

            case self::$useDeprecatedConstants ? DBALType::FLOAT : Types::FLOAT:
                return Type::BUILTIN_TYPE_FLOAT;

            case self::$useDeprecatedConstants ? DBALType::BIGINT : Types::BIGINT:
            case self::$useDeprecatedConstants ? DBALType::STRING : Types::STRING:
            case self::$useDeprecatedConstants ? DBALType::TEXT : Types::TEXT:
            case self::$useDeprecatedConstants ? DBALType::GUID : Types::GUID:
            case self::$useDeprecatedConstants ? DBALType::DECIMAL : Types::DECIMAL:
                return Type::BUILTIN_TYPE_STRING;

            case self::$useDeprecatedConstants ? DBALType::BOOLEAN : Types::BOOLEAN:
                return Type::BUILTIN_TYPE_BOOL;

            case self::$useDeprecatedConstants ? DBALType::BLOB : Types::BLOB:
            case 'binary':
                return Type::BUILTIN_TYPE_RESOURCE;

            case self::$useDeprecatedConstants ? DBALType::OBJECT : Types::OBJECT:
            case self::$useDeprecatedConstants ? DBALType::DATE : Types::DATE_MUTABLE:
            case self::$useDeprecatedConstants ? DBALType::DATETIME : Types::DATETIME_MUTABLE:
            case self::$useDeprecatedConstants ? DBALType::DATETIMETZ : Types::DATETIMETZ_MUTABLE:
            case 'vardatetime':
            case self::$useDeprecatedConstants ? DBALType::TIME : Types::TIME_MUTABLE:
            case 'date_immutable':
            case 'datetime_immutable':
            case 'datetimetz_immutable':
            case 'time_immutable':
            case 'dateinterval':
                return Type::BUILTIN_TYPE_OBJECT;

            case self::$useDeprecatedConstants ? DBALType::TARRAY : Types::ARRAY:
            case self::$useDeprecatedConstants ? DBALType::SIMPLE_ARRAY : Types::SIMPLE_ARRAY:
            case 'json_array':
            case self::$useDeprecatedConstants ? false : Types::JSON:
                return Type::BUILTIN_TYPE_ARRAY;
        }

        return null;
    }
}<|MERGE_RESOLUTION|>--- conflicted
+++ resolved
@@ -32,32 +32,15 @@
 {
     private $entityManager;
     private $classMetadataFactory;
-
-<<<<<<< HEAD
+    private static $useDeprecatedConstants;
+
     public function __construct(EntityManagerInterface $entityManager)
     {
         $this->entityManager = $entityManager;
-=======
-    private static $useDeprecatedConstants;
-
-    /**
-     * @param EntityManagerInterface $entityManager
-     */
-    public function __construct($entityManager)
-    {
-        if ($entityManager instanceof EntityManagerInterface) {
-            $this->entityManager = $entityManager;
-        } elseif ($entityManager instanceof ClassMetadataFactory) {
-            @trigger_error(sprintf('Injecting an instance of "%s" in "%s" is deprecated since Symfony 4.2, inject an instance of "%s" instead.', ClassMetadataFactory::class, __CLASS__, EntityManagerInterface::class), E_USER_DEPRECATED);
-            $this->classMetadataFactory = $entityManager;
-        } else {
-            throw new \TypeError(sprintf('$entityManager must be an instance of "%s", "%s" given.', EntityManagerInterface::class, \is_object($entityManager) ? \get_class($entityManager) : \gettype($entityManager)));
-        }
 
         if (null === self::$useDeprecatedConstants) {
             self::$useDeprecatedConstants = !class_exists(Types::class);
         }
->>>>>>> 11075481
     }
 
     /**
