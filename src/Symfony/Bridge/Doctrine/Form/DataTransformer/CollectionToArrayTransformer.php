<?php

/*
 * This file is part of the Symfony package.
 *
 * (c) Fabien Potencier <fabien@symfony.com>
 *
 * For the full copyright and license information, please view the LICENSE
 * file that was distributed with this source code.
 */

namespace Symfony\Bridge\Doctrine\Form\DataTransformer;

use Symfony\Component\Form\Exception\TransformationFailedException;
use Symfony\Component\Form\DataTransformerInterface;
use Doctrine\Common\Collections\Collection;
use Doctrine\Common\Collections\ArrayCollection;

/**
 * @author Bernhard Schussek <bschussek@gmail.com>
 */
class CollectionToArrayTransformer implements DataTransformerInterface
{
    /**
     * Transforms a collection into an array.
     *
     * @param Collection $collection A collection of entities
     *
     * @return mixed An array of entities
     *
<<<<<<< HEAD
     * @throws UnexpectedTypeException
=======
     * @throws TransformationFailedException
>>>>>>> 7deb9232
     */
    public function transform($collection)
    {
        if (null === $collection) {
            return array();
        }

        if (!$collection instanceof Collection) {
            throw new TransformationFailedException('Expected a Doctrine\Common\Collections\Collection object.');
        }

        return $collection->toArray();
    }

    /**
     * Transforms choice keys into entities.
     *
     * @param mixed $array An array of entities
     *
     * @return Collection   A collection of entities
     */
    public function reverseTransform($array)
    {
        if ('' === $array || null === $array) {
            $array = array();
        } else {
            $array = (array) $array;
        }

        return new ArrayCollection($array);
    }
}<|MERGE_RESOLUTION|>--- conflicted
+++ resolved
@@ -28,11 +28,7 @@
      *
      * @return mixed An array of entities
      *
-<<<<<<< HEAD
-     * @throws UnexpectedTypeException
-=======
      * @throws TransformationFailedException
->>>>>>> 7deb9232
      */
     public function transform($collection)
     {
