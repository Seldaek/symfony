--- conflicted
+++ resolved
@@ -310,14 +310,10 @@
         }
         $this->status = self::STATUS_STARTED;
 
-<<<<<<< HEAD
-=======
         if (isset($descriptors[3])) {
             $this->fallbackStatus['pid'] = (int) fgets($this->processPipes->pipes[3]);
         }
-        $this->processPipes->unblock();
-
->>>>>>> b598fcad
+
         if ($this->tty) {
             return;
         }
@@ -1246,27 +1242,13 @@
      */
     private function getDescriptors()
     {
-<<<<<<< HEAD
         if ('\\' === DIRECTORY_SEPARATOR) {
             $this->processPipes = WindowsPipes::create($this, $this->input);
         } else {
             $this->processPipes = UnixPipes::create($this, $this->input);
         }
-        $descriptors = $this->processPipes->getDescriptors($this->outputDisabled);
-
-        if (!$this->useFileHandles && $this->enhanceSigchildCompatibility && $this->isSigchildEnabled()) {
-            // last exit code is output on the fourth pipe and caught to work around --enable-sigchild
-            $descriptors[3] = array('pipe', 'w');
-
-            $trap = '';
-            foreach (self::$posixSignals as $s) {
-                $trap .= "trap 'echo s$s >&3' $s;";
-            }
-=======
-        $this->processPipes = new ProcessPipes($this->useFileHandles, $this->tty);
->>>>>>> b598fcad
-
-        return $this->processPipes->getDescriptors();
+
+        return $this->processPipes->getDescriptors($this->outputDisabled);
     }
 
     /**
