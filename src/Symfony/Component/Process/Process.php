--- conflicted
+++ resolved
@@ -1258,12 +1258,7 @@
     protected function buildCallback($callback)
     {
         $out = self::OUT;
-<<<<<<< HEAD
-        $err = self::ERR;
-        $callback = function ($type, $data) use ($callback, $out, $err) {
-=======
-        $callback = function ($type, $data) use ($that, $callback, $out) {
->>>>>>> 25700429
+        $callback = function ($type, $data) use ($callback, $out) {
             if ($out == $type) {
                 $this->addOutput($data);
             } else {
