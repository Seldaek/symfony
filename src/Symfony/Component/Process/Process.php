<?php

/*
 * This file is part of the Symfony package.
 *
 * (c) Fabien Potencier <fabien@symfony.com>
 *
 * For the full copyright and license information, please view the LICENSE
 * file that was distributed with this source code.
 */

namespace Symfony\Component\Process;

use Symfony\Component\Process\Exception\InvalidArgumentException;
use Symfony\Component\Process\Exception\LogicException;
use Symfony\Component\Process\Exception\ProcessFailedException;
use Symfony\Component\Process\Exception\ProcessTimedOutException;
use Symfony\Component\Process\Exception\RuntimeException;
use Symfony\Component\Process\Pipes\PipesInterface;
use Symfony\Component\Process\Pipes\UnixPipes;
use Symfony\Component\Process\Pipes\WindowsPipes;

/**
 * Process is a thin wrapper around proc_* functions to easily
 * start independent PHP processes.
 *
 * @author Fabien Potencier <fabien@symfony.com>
 * @author Romain Neutron <imprec@gmail.com>
 */
class Process implements \IteratorAggregate
{
    const ERR = 'err';
    const OUT = 'out';

    const STATUS_READY = 'ready';
    const STATUS_STARTED = 'started';
    const STATUS_TERMINATED = 'terminated';

    const STDIN = 0;
    const STDOUT = 1;
    const STDERR = 2;

    // Timeout Precision in seconds.
    const TIMEOUT_PRECISION = 0.2;

    const ITER_NON_BLOCKING = 1; // By default, iterating over outputs is a blocking call, use this flag to make it non-blocking
    const ITER_KEEP_OUTPUT = 2;  // By default, outputs are cleared while iterating, use this flag to keep them in memory
    const ITER_SKIP_OUT = 4;     // Use this flag to skip STDOUT while iterating
    const ITER_SKIP_ERR = 8;     // Use this flag to skip STDERR while iterating

    private $callback;
    private $hasCallback = false;
    private $commandline;
    private $cwd;
    private $env;
    private $input;
    private $starttime;
    private $lastOutputTime;
    private $timeout;
    private $idleTimeout;
    private $exitcode;
    private $fallbackStatus = array();
    private $processInformation;
    private $outputDisabled = false;
    private $stdout;
    private $stderr;
    private $process;
    private $status = self::STATUS_READY;
    private $incrementalOutputOffset = 0;
    private $incrementalErrorOutputOffset = 0;
    private $tty;
    private $pty;

    private $useFileHandles = false;
    /** @var PipesInterface */
    private $processPipes;

    private $latestSignal;

    private static $sigchild;

    /**
     * Exit codes translation table.
     *
     * User-defined errors must use exit codes in the 64-113 range.
     *
     * @var array
     */
    public static $exitCodes = array(
        0 => 'OK',
        1 => 'General error',
        2 => 'Misuse of shell builtins',

        126 => 'Invoked command cannot execute',
        127 => 'Command not found',
        128 => 'Invalid exit argument',

        // signals
        129 => 'Hangup',
        130 => 'Interrupt',
        131 => 'Quit and dump core',
        132 => 'Illegal instruction',
        133 => 'Trace/breakpoint trap',
        134 => 'Process aborted',
        135 => 'Bus error: "access to undefined portion of memory object"',
        136 => 'Floating point exception: "erroneous arithmetic operation"',
        137 => 'Kill (terminate immediately)',
        138 => 'User-defined 1',
        139 => 'Segmentation violation',
        140 => 'User-defined 2',
        141 => 'Write to pipe with no one reading',
        142 => 'Signal raised by alarm',
        143 => 'Termination (request to terminate)',
        // 144 - not defined
        145 => 'Child process terminated, stopped (or continued*)',
        146 => 'Continue if stopped',
        147 => 'Stop executing temporarily',
        148 => 'Terminal stop signal',
        149 => 'Background process attempting to read from tty ("in")',
        150 => 'Background process attempting to write to tty ("out")',
        151 => 'Urgent data available on socket',
        152 => 'CPU time limit exceeded',
        153 => 'File size limit exceeded',
        154 => 'Signal raised by timer counting virtual time: "virtual timer expired"',
        155 => 'Profiling timer expired',
        // 156 - not defined
        157 => 'Pollable event',
        // 158 - not defined
        159 => 'Bad syscall',
    );

    /**
     * @param string|array   $commandline The command line to run
     * @param string|null    $cwd         The working directory or null to use the working dir of the current PHP process
     * @param array|null     $env         The environment variables or null to use the same environment as the current PHP process
     * @param mixed|null     $input       The input as stream resource, scalar or \Traversable, or null for no input
     * @param int|float|null $timeout     The timeout in seconds or null to disable
     *
     * @throws RuntimeException When proc_open is not installed
     */
    public function __construct($commandline, $cwd = null, array $env = null, $input = null, $timeout = 60)
    {
        if (!function_exists('proc_open')) {
            throw new RuntimeException('The Process class relies on proc_open, which is not available on your PHP installation.');
        }

        $this->commandline = $commandline;
        $this->cwd = $cwd;

        // on Windows, if the cwd changed via chdir(), proc_open defaults to the dir where PHP was started
        // on Gnu/Linux, PHP builds with --enable-maintainer-zts are also affected
        // @see : https://bugs.php.net/bug.php?id=51800
        // @see : https://bugs.php.net/bug.php?id=50524
        if (null === $this->cwd && (defined('ZEND_THREAD_SAFE') || '\\' === DIRECTORY_SEPARATOR)) {
            $this->cwd = getcwd();
        }
        if (null !== $env) {
            $this->setEnv($env);
        }

        $this->setInput($input);
        $this->setTimeout($timeout);
        $this->useFileHandles = '\\' === DIRECTORY_SEPARATOR;
        $this->pty = false;
    }

    public function __destruct()
    {
        $this->stop(0);
    }

    public function __clone()
    {
        $this->resetProcessData();
    }

    /**
     * Runs the process.
     *
     * The callback receives the type of output (out or err) and
     * some bytes from the output in real-time. It allows to have feedback
     * from the independent process during execution.
     *
     * The STDOUT and STDERR are also available after the process is finished
     * via the getOutput() and getErrorOutput() methods.
     *
     * @param callable|null $callback A PHP callback to run whenever there is some
     *                                output available on STDOUT or STDERR
     * @param array         $env      An array of additional env vars to set when running the process
     *
     * @return int The exit status code
     *
     * @throws RuntimeException When process can't be launched
     * @throws RuntimeException When process stopped after receiving signal
     * @throws LogicException   In case a callback is provided and output has been disabled
     *
     * @final since version 3.3
     */
    public function run($callback = null, array $env = array())
    {
        $this->start($callback, $env);

        return $this->wait();
    }

    /**
     * Runs the process.
     *
     * This is identical to run() except that an exception is thrown if the process
     * exits with a non-zero exit code.
     *
     * @param callable|null $callback
     * @param array         $env      An array of additional env vars to set when running the process
     *
     * @return self
     *
     * @throws ProcessFailedException if the process didn't terminate successfully
     *
     * @final since version 3.3
     */
    public function mustRun(callable $callback = null, array $env = array())
    {
        if (0 !== $this->run($callback, $env)) {
            throw new ProcessFailedException($this);
        }

        return $this;
    }

    /**
     * Starts the process and returns after writing the input to STDIN.
     *
     * This method blocks until all STDIN data is sent to the process then it
     * returns while the process runs in the background.
     *
     * The termination of the process can be awaited with wait().
     *
     * The callback receives the type of output (out or err) and some bytes from
     * the output in real-time while writing the standard input to the process.
     * It allows to have feedback from the independent process during execution.
     *
     * @param callable|null $callback A PHP callback to run whenever there is some
     *                                output available on STDOUT or STDERR
     * @param array         $env      An array of additional env vars to set when running the process
     *
     * @throws RuntimeException When process can't be launched
     * @throws RuntimeException When process is already running
     * @throws LogicException   In case a callback is provided and output has been disabled
     */
    public function start(callable $callback = null, array $env = array())
    {
        if ($this->isRunning()) {
            throw new RuntimeException('Process is already running');
        }

        $this->resetProcessData();
        $this->starttime = $this->lastOutputTime = microtime(true);
        $this->callback = $this->buildCallback($callback);
        $this->hasCallback = null !== $callback;
        $descriptors = $this->getDescriptors();

        if (is_array($commandline = $this->commandline)) {
            $commandline = implode(' ', array_map(array($this, 'escapeArgument'), $commandline));

            if ('\\' !== DIRECTORY_SEPARATOR) {
                // exec is mandatory to deal with sending a signal to the process
                $commandline = 'exec '.$commandline;
            }
        }

        if ($this->env) {
            $env += $this->env;
        }

        $envBackup = array();
        foreach ($env as $k => $v) {
            $envBackup[$k] = getenv($k);
            putenv(false === $v || null === $v ? $k : "$k=$v");
        }

        $options = array('suppress_errors' => true);

        if ('\\' === DIRECTORY_SEPARATOR) {
            $options['bypass_shell'] = true;
            $commandline = $this->prepareWindowsCommandLine($commandline, $envBackup);
        } elseif (!$this->useFileHandles && $this->isSigchildEnabled()) {
            // last exit code is output on the fourth pipe and caught to work around --enable-sigchild
            $descriptors[3] = array('pipe', 'w');

            // See https://unix.stackexchange.com/questions/71205/background-process-pipe-input
            $commandline = '{ ('.$commandline.') <&3 3<&- 3>/dev/null & } 3<&0;';
            $commandline .= 'pid=$!; echo $pid >&3; wait $pid; code=$?; echo $code >&3; exit $code';

            // Workaround for the bug, when PTS functionality is enabled.
            // @see : https://bugs.php.net/69442
            $ptsWorkaround = fopen(__FILE__, 'r');
        }

<<<<<<< HEAD
        $this->process = proc_open($commandline, $descriptors, $this->processPipes->pipes, $this->cwd, null, $options);
=======
        if (!is_dir($this->cwd)) {
            if ('\\' === DIRECTORY_SEPARATOR) {
                throw new RuntimeException('The provided cwd does not exist.');
            }

            @trigger_error('The provided cwd does not exist. Command is currently ran against getcwd(). This behavior is deprecated since version 3.4 and will be removed in 4.0.', E_USER_DEPRECATED);
        }

        $this->process = proc_open($commandline, $descriptors, $this->processPipes->pipes, $this->cwd, $env, $this->options);
>>>>>>> a165f1bc

        foreach ($envBackup as $k => $v) {
            putenv(false === $v ? $k : "$k=$v");
        }

        if (!is_resource($this->process)) {
            throw new RuntimeException('Unable to launch a new process.');
        }
        $this->status = self::STATUS_STARTED;

        if (isset($descriptors[3])) {
            $this->fallbackStatus['pid'] = (int) fgets($this->processPipes->pipes[3]);
        }

        if ($this->tty) {
            return;
        }

        $this->updateStatus(false);
        $this->checkTimeout();
    }

    /**
     * Restarts the process.
     *
     * Be warned that the process is cloned before being started.
     *
     * @param callable|null $callback A PHP callback to run whenever there is some
     *                                output available on STDOUT or STDERR
     * @param array         $env      An array of additional env vars to set when running the process
     *
     * @return $this
     *
     * @throws RuntimeException When process can't be launched
     * @throws RuntimeException When process is already running
     *
     * @see start()
     *
     * @final since version 3.3
     */
    public function restart(callable $callback = null, array $env = array())
    {
        if ($this->isRunning()) {
            throw new RuntimeException('Process is already running');
        }

        $process = clone $this;
        $process->start($callback, $env);

        return $process;
    }

    /**
     * Waits for the process to terminate.
     *
     * The callback receives the type of output (out or err) and some bytes
     * from the output in real-time while writing the standard input to the process.
     * It allows to have feedback from the independent process during execution.
     *
     * @param callable|null $callback A valid PHP callback
     *
     * @return int The exitcode of the process
     *
     * @throws RuntimeException When process timed out
     * @throws RuntimeException When process stopped after receiving signal
     * @throws LogicException   When process is not yet started
     */
    public function wait(callable $callback = null)
    {
        $this->requireProcessIsStarted(__FUNCTION__);

        $this->updateStatus(false);

        if (null !== $callback) {
            if (!$this->processPipes->haveReadSupport()) {
                $this->stop(0);
                throw new \LogicException('Pass the callback to the Process::start method or enableOutput to use a callback with Process::wait');
            }
            $this->callback = $this->buildCallback($callback);
        }

        do {
            $this->checkTimeout();
            $running = '\\' === DIRECTORY_SEPARATOR ? $this->isRunning() : $this->processPipes->areOpen();
            $this->readPipes($running, '\\' !== DIRECTORY_SEPARATOR || !$running);
        } while ($running);

        while ($this->isRunning()) {
            usleep(1000);
        }

        if ($this->processInformation['signaled'] && $this->processInformation['termsig'] !== $this->latestSignal) {
            throw new RuntimeException(sprintf('The process has been signaled with signal "%s".', $this->processInformation['termsig']));
        }

        return $this->exitcode;
    }

    /**
     * Returns the Pid (process identifier), if applicable.
     *
     * @return int|null The process id if running, null otherwise
     */
    public function getPid()
    {
        return $this->isRunning() ? $this->processInformation['pid'] : null;
    }

    /**
     * Sends a POSIX signal to the process.
     *
     * @param int $signal A valid POSIX signal (see http://www.php.net/manual/en/pcntl.constants.php)
     *
     * @return $this
     *
     * @throws LogicException   In case the process is not running
     * @throws RuntimeException In case --enable-sigchild is activated and the process can't be killed
     * @throws RuntimeException In case of failure
     */
    public function signal($signal)
    {
        $this->doSignal($signal, true);

        return $this;
    }

    /**
     * Disables fetching output and error output from the underlying process.
     *
     * @return $this
     *
     * @throws RuntimeException In case the process is already running
     * @throws LogicException   if an idle timeout is set
     */
    public function disableOutput()
    {
        if ($this->isRunning()) {
            throw new RuntimeException('Disabling output while the process is running is not possible.');
        }
        if (null !== $this->idleTimeout) {
            throw new LogicException('Output can not be disabled while an idle timeout is set.');
        }

        $this->outputDisabled = true;

        return $this;
    }

    /**
     * Enables fetching output and error output from the underlying process.
     *
     * @return $this
     *
     * @throws RuntimeException In case the process is already running
     */
    public function enableOutput()
    {
        if ($this->isRunning()) {
            throw new RuntimeException('Enabling output while the process is running is not possible.');
        }

        $this->outputDisabled = false;

        return $this;
    }

    /**
     * Returns true in case the output is disabled, false otherwise.
     *
     * @return bool
     */
    public function isOutputDisabled()
    {
        return $this->outputDisabled;
    }

    /**
     * Returns the current output of the process (STDOUT).
     *
     * @return string The process output
     *
     * @throws LogicException in case the output has been disabled
     * @throws LogicException In case the process is not started
     */
    public function getOutput()
    {
        $this->readPipesForOutput(__FUNCTION__);

        if (false === $ret = stream_get_contents($this->stdout, -1, 0)) {
            return '';
        }

        return $ret;
    }

    /**
     * Returns the output incrementally.
     *
     * In comparison with the getOutput method which always return the whole
     * output, this one returns the new output since the last call.
     *
     * @return string The process output since the last call
     *
     * @throws LogicException in case the output has been disabled
     * @throws LogicException In case the process is not started
     */
    public function getIncrementalOutput()
    {
        $this->readPipesForOutput(__FUNCTION__);

        $latest = stream_get_contents($this->stdout, -1, $this->incrementalOutputOffset);
        $this->incrementalOutputOffset = ftell($this->stdout);

        if (false === $latest) {
            return '';
        }

        return $latest;
    }

    /**
     * Returns an iterator to the output of the process, with the output type as keys (Process::OUT/ERR).
     *
     * @param int $flags A bit field of Process::ITER_* flags
     *
     * @throws LogicException in case the output has been disabled
     * @throws LogicException In case the process is not started
     *
     * @return \Generator
     */
    public function getIterator($flags = 0)
    {
        $this->readPipesForOutput(__FUNCTION__, false);

        $clearOutput = !(self::ITER_KEEP_OUTPUT & $flags);
        $blocking = !(self::ITER_NON_BLOCKING & $flags);
        $yieldOut = !(self::ITER_SKIP_OUT & $flags);
        $yieldErr = !(self::ITER_SKIP_ERR & $flags);

        while (null !== $this->callback || ($yieldOut && !feof($this->stdout)) || ($yieldErr && !feof($this->stderr))) {
            if ($yieldOut) {
                $out = stream_get_contents($this->stdout, -1, $this->incrementalOutputOffset);

                if (isset($out[0])) {
                    if ($clearOutput) {
                        $this->clearOutput();
                    } else {
                        $this->incrementalOutputOffset = ftell($this->stdout);
                    }

                    yield self::OUT => $out;
                }
            }

            if ($yieldErr) {
                $err = stream_get_contents($this->stderr, -1, $this->incrementalErrorOutputOffset);

                if (isset($err[0])) {
                    if ($clearOutput) {
                        $this->clearErrorOutput();
                    } else {
                        $this->incrementalErrorOutputOffset = ftell($this->stderr);
                    }

                    yield self::ERR => $err;
                }
            }

            if (!$blocking && !isset($out[0]) && !isset($err[0])) {
                yield self::OUT => '';
            }

            $this->checkTimeout();
            $this->readPipesForOutput(__FUNCTION__, $blocking);
        }
    }

    /**
     * Clears the process output.
     *
     * @return $this
     */
    public function clearOutput()
    {
        ftruncate($this->stdout, 0);
        fseek($this->stdout, 0);
        $this->incrementalOutputOffset = 0;

        return $this;
    }

    /**
     * Returns the current error output of the process (STDERR).
     *
     * @return string The process error output
     *
     * @throws LogicException in case the output has been disabled
     * @throws LogicException In case the process is not started
     */
    public function getErrorOutput()
    {
        $this->readPipesForOutput(__FUNCTION__);

        if (false === $ret = stream_get_contents($this->stderr, -1, 0)) {
            return '';
        }

        return $ret;
    }

    /**
     * Returns the errorOutput incrementally.
     *
     * In comparison with the getErrorOutput method which always return the
     * whole error output, this one returns the new error output since the last
     * call.
     *
     * @return string The process error output since the last call
     *
     * @throws LogicException in case the output has been disabled
     * @throws LogicException In case the process is not started
     */
    public function getIncrementalErrorOutput()
    {
        $this->readPipesForOutput(__FUNCTION__);

        $latest = stream_get_contents($this->stderr, -1, $this->incrementalErrorOutputOffset);
        $this->incrementalErrorOutputOffset = ftell($this->stderr);

        if (false === $latest) {
            return '';
        }

        return $latest;
    }

    /**
     * Clears the process output.
     *
     * @return $this
     */
    public function clearErrorOutput()
    {
        ftruncate($this->stderr, 0);
        fseek($this->stderr, 0);
        $this->incrementalErrorOutputOffset = 0;

        return $this;
    }

    /**
     * Returns the exit code returned by the process.
     *
     * @return null|int The exit status code, null if the Process is not terminated
     */
    public function getExitCode()
    {
        $this->updateStatus(false);

        return $this->exitcode;
    }

    /**
     * Returns a string representation for the exit code returned by the process.
     *
     * This method relies on the Unix exit code status standardization
     * and might not be relevant for other operating systems.
     *
     * @return null|string A string representation for the exit status code, null if the Process is not terminated
     *
     * @see http://tldp.org/LDP/abs/html/exitcodes.html
     * @see http://en.wikipedia.org/wiki/Unix_signal
     */
    public function getExitCodeText()
    {
        if (null === $exitcode = $this->getExitCode()) {
            return;
        }

        return isset(self::$exitCodes[$exitcode]) ? self::$exitCodes[$exitcode] : 'Unknown error';
    }

    /**
     * Checks if the process ended successfully.
     *
     * @return bool true if the process ended successfully, false otherwise
     */
    public function isSuccessful()
    {
        return 0 === $this->getExitCode();
    }

    /**
     * Returns true if the child process has been terminated by an uncaught signal.
     *
     * It always returns false on Windows.
     *
     * @return bool
     *
     * @throws LogicException In case the process is not terminated
     */
    public function hasBeenSignaled()
    {
        $this->requireProcessIsTerminated(__FUNCTION__);

        return $this->processInformation['signaled'];
    }

    /**
     * Returns the number of the signal that caused the child process to terminate its execution.
     *
     * It is only meaningful if hasBeenSignaled() returns true.
     *
     * @return int
     *
     * @throws RuntimeException In case --enable-sigchild is activated
     * @throws LogicException   In case the process is not terminated
     */
    public function getTermSignal()
    {
        $this->requireProcessIsTerminated(__FUNCTION__);

        if ($this->isSigchildEnabled() && -1 === $this->processInformation['termsig']) {
            throw new RuntimeException('This PHP has been compiled with --enable-sigchild. Term signal can not be retrieved.');
        }

        return $this->processInformation['termsig'];
    }

    /**
     * Returns true if the child process has been stopped by a signal.
     *
     * It always returns false on Windows.
     *
     * @return bool
     *
     * @throws LogicException In case the process is not terminated
     */
    public function hasBeenStopped()
    {
        $this->requireProcessIsTerminated(__FUNCTION__);

        return $this->processInformation['stopped'];
    }

    /**
     * Returns the number of the signal that caused the child process to stop its execution.
     *
     * It is only meaningful if hasBeenStopped() returns true.
     *
     * @return int
     *
     * @throws LogicException In case the process is not terminated
     */
    public function getStopSignal()
    {
        $this->requireProcessIsTerminated(__FUNCTION__);

        return $this->processInformation['stopsig'];
    }

    /**
     * Checks if the process is currently running.
     *
     * @return bool true if the process is currently running, false otherwise
     */
    public function isRunning()
    {
        if (self::STATUS_STARTED !== $this->status) {
            return false;
        }

        $this->updateStatus(false);

        return $this->processInformation['running'];
    }

    /**
     * Checks if the process has been started with no regard to the current state.
     *
     * @return bool true if status is ready, false otherwise
     */
    public function isStarted()
    {
        return self::STATUS_READY != $this->status;
    }

    /**
     * Checks if the process is terminated.
     *
     * @return bool true if process is terminated, false otherwise
     */
    public function isTerminated()
    {
        $this->updateStatus(false);

        return self::STATUS_TERMINATED == $this->status;
    }

    /**
     * Gets the process status.
     *
     * The status is one of: ready, started, terminated.
     *
     * @return string The current process status
     */
    public function getStatus()
    {
        $this->updateStatus(false);

        return $this->status;
    }

    /**
     * Stops the process.
     *
     * @param int|float $timeout The timeout in seconds
     * @param int       $signal  A POSIX signal to send in case the process has not stop at timeout, default is SIGKILL (9)
     *
     * @return int The exit-code of the process
     */
    public function stop($timeout = 10, $signal = null)
    {
        $timeoutMicro = microtime(true) + $timeout;
        if ($this->isRunning()) {
            // given `SIGTERM` may not be defined and that `proc_terminate` uses the constant value and not the constant itself, we use the same here
            $this->doSignal(15, false);
            do {
                usleep(1000);
            } while ($this->isRunning() && microtime(true) < $timeoutMicro);

            if ($this->isRunning()) {
                // Avoid exception here: process is supposed to be running, but it might have stopped just
                // after this line. In any case, let's silently discard the error, we cannot do anything.
                $this->doSignal($signal ?: 9, false);
            }
        }

        if ($this->isRunning()) {
            if (isset($this->fallbackStatus['pid'])) {
                unset($this->fallbackStatus['pid']);

                return $this->stop(0, $signal);
            }
            $this->close();
        }

        return $this->exitcode;
    }

    /**
     * Adds a line to the STDOUT stream.
     *
     * @internal
     *
     * @param string $line The line to append
     */
    public function addOutput($line)
    {
        $this->lastOutputTime = microtime(true);

        fseek($this->stdout, 0, SEEK_END);
        fwrite($this->stdout, $line);
        fseek($this->stdout, $this->incrementalOutputOffset);
    }

    /**
     * Adds a line to the STDERR stream.
     *
     * @internal
     *
     * @param string $line The line to append
     */
    public function addErrorOutput($line)
    {
        $this->lastOutputTime = microtime(true);

        fseek($this->stderr, 0, SEEK_END);
        fwrite($this->stderr, $line);
        fseek($this->stderr, $this->incrementalErrorOutputOffset);
    }

    /**
     * Gets the command line to be executed.
     *
     * @return string The command to execute
     */
    public function getCommandLine()
    {
        return is_array($this->commandline) ? implode(' ', array_map(array($this, 'escapeArgument'), $this->commandline)) : $this->commandline;
    }

    /**
     * Sets the command line to be executed.
     *
     * @param string|array $commandline The command to execute
     *
     * @return self The current Process instance
     */
    public function setCommandLine($commandline)
    {
        $this->commandline = $commandline;

        return $this;
    }

    /**
     * Gets the process timeout (max. runtime).
     *
     * @return float|null The timeout in seconds or null if it's disabled
     */
    public function getTimeout()
    {
        return $this->timeout;
    }

    /**
     * Gets the process idle timeout (max. time since last output).
     *
     * @return float|null The timeout in seconds or null if it's disabled
     */
    public function getIdleTimeout()
    {
        return $this->idleTimeout;
    }

    /**
     * Sets the process timeout (max. runtime).
     *
     * To disable the timeout, set this value to null.
     *
     * @param int|float|null $timeout The timeout in seconds
     *
     * @return self The current Process instance
     *
     * @throws InvalidArgumentException if the timeout is negative
     */
    public function setTimeout($timeout)
    {
        $this->timeout = $this->validateTimeout($timeout);

        return $this;
    }

    /**
     * Sets the process idle timeout (max. time since last output).
     *
     * To disable the timeout, set this value to null.
     *
     * @param int|float|null $timeout The timeout in seconds
     *
     * @return self The current Process instance
     *
     * @throws LogicException           if the output is disabled
     * @throws InvalidArgumentException if the timeout is negative
     */
    public function setIdleTimeout($timeout)
    {
        if (null !== $timeout && $this->outputDisabled) {
            throw new LogicException('Idle timeout can not be set while the output is disabled.');
        }

        $this->idleTimeout = $this->validateTimeout($timeout);

        return $this;
    }

    /**
     * Enables or disables the TTY mode.
     *
     * @param bool $tty True to enabled and false to disable
     *
     * @return self The current Process instance
     *
     * @throws RuntimeException In case the TTY mode is not supported
     */
    public function setTty($tty)
    {
        if ('\\' === DIRECTORY_SEPARATOR && $tty) {
            throw new RuntimeException('TTY mode is not supported on Windows platform.');
        }
        if ($tty) {
            static $isTtySupported;

            if (null === $isTtySupported) {
                $isTtySupported = (bool) @proc_open('echo 1 >/dev/null', array(array('file', '/dev/tty', 'r'), array('file', '/dev/tty', 'w'), array('file', '/dev/tty', 'w')), $pipes);
            }

            if (!$isTtySupported) {
                throw new RuntimeException('TTY mode requires /dev/tty to be read/writable.');
            }
        }

        $this->tty = (bool) $tty;

        return $this;
    }

    /**
     * Checks if the TTY mode is enabled.
     *
     * @return bool true if the TTY mode is enabled, false otherwise
     */
    public function isTty()
    {
        return $this->tty;
    }

    /**
     * Sets PTY mode.
     *
     * @param bool $bool
     *
     * @return self
     */
    public function setPty($bool)
    {
        $this->pty = (bool) $bool;

        return $this;
    }

    /**
     * Returns PTY state.
     *
     * @return bool
     */
    public function isPty()
    {
        return $this->pty;
    }

    /**
     * Gets the working directory.
     *
     * @return string|null The current working directory or null on failure
     */
    public function getWorkingDirectory()
    {
        if (null === $this->cwd) {
            // getcwd() will return false if any one of the parent directories does not have
            // the readable or search mode set, even if the current directory does
            return getcwd() ?: null;
        }

        return $this->cwd;
    }

    /**
     * Sets the current working directory.
     *
     * @param string $cwd The new working directory
     *
     * @return self The current Process instance
     */
    public function setWorkingDirectory($cwd)
    {
        $this->cwd = $cwd;

        return $this;
    }

    /**
     * Gets the environment variables.
     *
     * @return array The current environment variables
     */
    public function getEnv()
    {
        return $this->env;
    }

    /**
     * Sets the environment variables.
     *
     * An environment variable value should be a string.
     * If it is an array, the variable is ignored.
     * If it is false or null, it will be removed when
     * env vars are otherwise inherited.
     *
     * That happens in PHP when 'argv' is registered into
     * the $_ENV array for instance.
     *
     * @param array $env The new environment variables
     *
     * @return self The current Process instance
     */
    public function setEnv(array $env)
    {
        // Process can not handle env values that are arrays
        $env = array_filter($env, function ($value) {
            return !is_array($value);
        });

        $this->env = $env;

        return $this;
    }

    /**
     * Gets the Process input.
     *
     * @return resource|string|\Iterator|null The Process input
     */
    public function getInput()
    {
        return $this->input;
    }

    /**
     * Sets the input.
     *
     * This content will be passed to the underlying process standard input.
     *
     * @param resource|scalar|\Traversable|null $input The content
     *
     * @return self The current Process instance
     *
     * @throws LogicException In case the process is running
     */
    public function setInput($input)
    {
        if ($this->isRunning()) {
            throw new LogicException('Input can not be set while the process is running.');
        }

        $this->input = ProcessUtils::validateInput(__METHOD__, $input);

        return $this;
    }

    /**
     * Sets whether environment variables will be inherited or not.
     *
     * @param bool $inheritEnv
     *
     * @return self The current Process instance
     */
    public function inheritEnvironmentVariables($inheritEnv = true)
    {
        if (!$inheritEnv) {
            throw new InvalidArgumentException('Not inheriting environment variables is not supported.');
        }

        return $this;
    }

    /**
     * Performs a check between the timeout definition and the time the process started.
     *
     * In case you run a background process (with the start method), you should
     * trigger this method regularly to ensure the process timeout
     *
     * @throws ProcessTimedOutException In case the timeout was reached
     */
    public function checkTimeout()
    {
        if (self::STATUS_STARTED !== $this->status) {
            return;
        }

        if (null !== $this->timeout && $this->timeout < microtime(true) - $this->starttime) {
            $this->stop(0);

            throw new ProcessTimedOutException($this, ProcessTimedOutException::TYPE_GENERAL);
        }

        if (null !== $this->idleTimeout && $this->idleTimeout < microtime(true) - $this->lastOutputTime) {
            $this->stop(0);

            throw new ProcessTimedOutException($this, ProcessTimedOutException::TYPE_IDLE);
        }
    }

    /**
     * Returns whether PTY is supported on the current operating system.
     *
     * @return bool
     */
    public static function isPtySupported()
    {
        static $result;

        if (null !== $result) {
            return $result;
        }

        if ('\\' === DIRECTORY_SEPARATOR) {
            return $result = false;
        }

        return $result = (bool) @proc_open('echo 1 >/dev/null', array(array('pty'), array('pty'), array('pty')), $pipes);
    }

    /**
     * Creates the descriptors needed by the proc_open.
     *
     * @return array
     */
    private function getDescriptors()
    {
        if ($this->input instanceof \Iterator) {
            $this->input->rewind();
        }
        if ('\\' === DIRECTORY_SEPARATOR) {
            $this->processPipes = new WindowsPipes($this->input, !$this->outputDisabled || $this->hasCallback);
        } else {
            $this->processPipes = new UnixPipes($this->isTty(), $this->isPty(), $this->input, !$this->outputDisabled || $this->hasCallback);
        }

        return $this->processPipes->getDescriptors();
    }

    /**
     * Builds up the callback used by wait().
     *
     * The callbacks adds all occurred output to the specific buffer and calls
     * the user callback (if present) with the received output.
     *
     * @param callable|null $callback The user defined PHP callback
     *
     * @return \Closure A PHP closure
     */
    protected function buildCallback(callable $callback = null)
    {
        if ($this->outputDisabled) {
            return function ($type, $data) use ($callback) {
                if (null !== $callback) {
                    call_user_func($callback, $type, $data);
                }
            };
        }

        $out = self::OUT;

        return function ($type, $data) use ($callback, $out) {
            if ($out == $type) {
                $this->addOutput($data);
            } else {
                $this->addErrorOutput($data);
            }

            if (null !== $callback) {
                call_user_func($callback, $type, $data);
            }
        };
    }

    /**
     * Updates the status of the process, reads pipes.
     *
     * @param bool $blocking Whether to use a blocking read call
     */
    protected function updateStatus($blocking)
    {
        if (self::STATUS_STARTED !== $this->status) {
            return;
        }

        $this->processInformation = proc_get_status($this->process);
        $running = $this->processInformation['running'];

        $this->readPipes($running && $blocking, '\\' !== DIRECTORY_SEPARATOR || !$running);

        if ($this->fallbackStatus && $this->isSigchildEnabled()) {
            $this->processInformation = $this->fallbackStatus + $this->processInformation;
        }

        if (!$running) {
            $this->close();
        }
    }

    /**
     * Returns whether PHP has been compiled with the '--enable-sigchild' option or not.
     *
     * @return bool
     */
    protected function isSigchildEnabled()
    {
        if (null !== self::$sigchild) {
            return self::$sigchild;
        }

        if (!function_exists('phpinfo')) {
            return self::$sigchild = false;
        }

        ob_start();
        phpinfo(INFO_GENERAL);

        return self::$sigchild = false !== strpos(ob_get_clean(), '--enable-sigchild');
    }

    /**
     * Reads pipes for the freshest output.
     *
     * @param string $caller   The name of the method that needs fresh outputs
     * @param bool   $blocking Whether to use blocking calls or not
     *
     * @throws LogicException in case output has been disabled or process is not started
     */
    private function readPipesForOutput($caller, $blocking = false)
    {
        if ($this->outputDisabled) {
            throw new LogicException('Output has been disabled.');
        }

        $this->requireProcessIsStarted($caller);

        $this->updateStatus($blocking);
    }

    /**
     * Validates and returns the filtered timeout.
     *
     * @param int|float|null $timeout
     *
     * @return float|null
     *
     * @throws InvalidArgumentException if the given timeout is a negative number
     */
    private function validateTimeout($timeout)
    {
        $timeout = (float) $timeout;

        if (0.0 === $timeout) {
            $timeout = null;
        } elseif ($timeout < 0) {
            throw new InvalidArgumentException('The timeout value must be a valid positive integer or float number.');
        }

        return $timeout;
    }

    /**
     * Reads pipes, executes callback.
     *
     * @param bool $blocking Whether to use blocking calls or not
     * @param bool $close    Whether to close file handles or not
     */
    private function readPipes($blocking, $close)
    {
        $result = $this->processPipes->readAndWrite($blocking, $close);

        $callback = $this->callback;
        foreach ($result as $type => $data) {
            if (3 !== $type) {
                $callback(self::STDOUT === $type ? self::OUT : self::ERR, $data);
            } elseif (!isset($this->fallbackStatus['signaled'])) {
                $this->fallbackStatus['exitcode'] = (int) $data;
            }
        }
    }

    /**
     * Closes process resource, closes file handles, sets the exitcode.
     *
     * @return int The exitcode
     */
    private function close()
    {
        $this->processPipes->close();
        if (is_resource($this->process)) {
            proc_close($this->process);
        }
        $this->exitcode = $this->processInformation['exitcode'];
        $this->status = self::STATUS_TERMINATED;

        if (-1 === $this->exitcode) {
            if ($this->processInformation['signaled'] && 0 < $this->processInformation['termsig']) {
                // if process has been signaled, no exitcode but a valid termsig, apply Unix convention
                $this->exitcode = 128 + $this->processInformation['termsig'];
            } elseif ($this->isSigchildEnabled()) {
                $this->processInformation['signaled'] = true;
                $this->processInformation['termsig'] = -1;
            }
        }

        // Free memory from self-reference callback created by buildCallback
        // Doing so in other contexts like __destruct or by garbage collector is ineffective
        // Now pipes are closed, so the callback is no longer necessary
        $this->callback = null;

        return $this->exitcode;
    }

    /**
     * Resets data related to the latest run of the process.
     */
    private function resetProcessData()
    {
        $this->starttime = null;
        $this->callback = null;
        $this->exitcode = null;
        $this->fallbackStatus = array();
        $this->processInformation = null;
        $this->stdout = fopen('php://temp/maxmemory:'.(1024 * 1024), 'wb+');
        $this->stderr = fopen('php://temp/maxmemory:'.(1024 * 1024), 'wb+');
        $this->process = null;
        $this->latestSignal = null;
        $this->status = self::STATUS_READY;
        $this->incrementalOutputOffset = 0;
        $this->incrementalErrorOutputOffset = 0;
    }

    /**
     * Sends a POSIX signal to the process.
     *
     * @param int  $signal         A valid POSIX signal (see http://www.php.net/manual/en/pcntl.constants.php)
     * @param bool $throwException Whether to throw exception in case signal failed
     *
     * @return bool True if the signal was sent successfully, false otherwise
     *
     * @throws LogicException   In case the process is not running
     * @throws RuntimeException In case --enable-sigchild is activated and the process can't be killed
     * @throws RuntimeException In case of failure
     */
    private function doSignal($signal, $throwException)
    {
        if (null === $pid = $this->getPid()) {
            if ($throwException) {
                throw new LogicException('Can not send signal on a non running process.');
            }

            return false;
        }

        if ('\\' === DIRECTORY_SEPARATOR) {
            exec(sprintf('taskkill /F /T /PID %d 2>&1', $pid), $output, $exitCode);
            if ($exitCode && $this->isRunning()) {
                if ($throwException) {
                    throw new RuntimeException(sprintf('Unable to kill the process (%s).', implode(' ', $output)));
                }

                return false;
            }
        } else {
            if (!$this->isSigchildEnabled()) {
                $ok = @proc_terminate($this->process, $signal);
            } elseif (function_exists('posix_kill')) {
                $ok = @posix_kill($pid, $signal);
            } elseif ($ok = proc_open(sprintf('kill -%d %d', $signal, $pid), array(2 => array('pipe', 'w')), $pipes)) {
                $ok = false === fgets($pipes[2]);
            }
            if (!$ok) {
                if ($throwException) {
                    throw new RuntimeException(sprintf('Error while sending signal `%s`.', $signal));
                }

                return false;
            }
        }

        $this->latestSignal = (int) $signal;
        $this->fallbackStatus['signaled'] = true;
        $this->fallbackStatus['exitcode'] = -1;
        $this->fallbackStatus['termsig'] = $this->latestSignal;

        return true;
    }

    private function prepareWindowsCommandLine($cmd, array &$envBackup)
    {
        $uid = uniqid('', true);
        $varCount = 0;
        $varCache = array();
        $cmd = preg_replace_callback(
            '/"(?:(
                [^"%!^]*+
                (?:
                    (?: !LF! | "(?:\^[%!^])?+" )
                    [^"%!^]*+
                )++
            ) | [^"]*+ )"/x',
            function ($m) use (&$envBackup, &$varCache, &$varCount, $uid) {
                if (!isset($m[1])) {
                    return $m[0];
                }
                if (isset($varCache[$m[0]])) {
                    return $varCache[$m[0]];
                }
                if (false !== strpos($value = $m[1], "\0")) {
                    $value = str_replace("\0", '?', $value);
                }
                if (false === strpbrk($value, "\"%!\n")) {
                    return '"'.$value.'"';
                }

                $value = str_replace(array('!LF!', '"^!"', '"^%"', '"^^"', '""'), array("\n", '!', '%', '^', '"'), $value);
                $value = '"'.preg_replace('/(\\\\*)"/', '$1$1\\"', $value).'"';
                $var = $uid.++$varCount;

                putenv("$var=$value");

                $envBackup[$var] = false;

                return $varCache[$m[0]] = '!'.$var.'!';
            },
            $cmd
        );

        $cmd = 'cmd /V:ON /E:ON /D /C ('.str_replace("\n", ' ', $cmd).')';
        foreach ($this->processPipes->getFiles() as $offset => $filename) {
            $cmd .= ' '.$offset.'>"'.$filename.'"';
        }

        return $cmd;
    }

    /**
     * Ensures the process is running or terminated, throws a LogicException if the process has a not started.
     *
     * @param string $functionName The function name that was called
     *
     * @throws LogicException if the process has not run
     */
    private function requireProcessIsStarted($functionName)
    {
        if (!$this->isStarted()) {
            throw new LogicException(sprintf('Process must be started before calling %s.', $functionName));
        }
    }

    /**
     * Ensures the process is terminated, throws a LogicException if the process has a status different than `terminated`.
     *
     * @param string $functionName The function name that was called
     *
     * @throws LogicException if the process is not yet terminated
     */
    private function requireProcessIsTerminated($functionName)
    {
        if (!$this->isTerminated()) {
            throw new LogicException(sprintf('Process must be terminated before calling %s.', $functionName));
        }
    }

    /**
     * Escapes a string to be used as a shell argument.
     *
     * @param string $argument The argument that will be escaped
     *
     * @return string The escaped argument
     */
    private function escapeArgument($argument)
    {
        if ('\\' !== DIRECTORY_SEPARATOR) {
            return "'".str_replace("'", "'\\''", $argument)."'";
        }
        if ('' === $argument = (string) $argument) {
            return '""';
        }
        if (false !== strpos($argument, "\0")) {
            $argument = str_replace("\0", '?', $argument);
        }
        if (!preg_match('/[\/()%!^"<>&|\s]/', $argument)) {
            return $argument;
        }
        $argument = preg_replace('/(\\\\+)$/', '$1$1', $argument);

        return '"'.str_replace(array('"', '^', '%', '!', "\n"), array('""', '"^^"', '"^%"', '"^!"', '!LF!'), $argument).'"';
    }
}<|MERGE_RESOLUTION|>--- conflicted
+++ resolved
@@ -296,9 +296,6 @@
             $ptsWorkaround = fopen(__FILE__, 'r');
         }
 
-<<<<<<< HEAD
-        $this->process = proc_open($commandline, $descriptors, $this->processPipes->pipes, $this->cwd, null, $options);
-=======
         if (!is_dir($this->cwd)) {
             if ('\\' === DIRECTORY_SEPARATOR) {
                 throw new RuntimeException('The provided cwd does not exist.');
@@ -307,8 +304,7 @@
             @trigger_error('The provided cwd does not exist. Command is currently ran against getcwd(). This behavior is deprecated since version 3.4 and will be removed in 4.0.', E_USER_DEPRECATED);
         }
 
-        $this->process = proc_open($commandline, $descriptors, $this->processPipes->pipes, $this->cwd, $env, $this->options);
->>>>>>> a165f1bc
+        $this->process = proc_open($commandline, $descriptors, $this->processPipes->pipes, $this->cwd, null, $options);
 
         foreach ($envBackup as $k => $v) {
             putenv(false === $v ? $k : "$k=$v");
