--- conflicted
+++ resolved
@@ -44,11 +44,7 @@
         }
 
         // PHP_BINARY return the current sapi executable
-<<<<<<< HEAD
-        if (PHP_BINARY && \in_array(PHP_SAPI, array('cli', 'cli-server', 'phpdbg'), true)) {
-=======
-        if (\defined('PHP_BINARY') && PHP_BINARY && \in_array(\PHP_SAPI, array('cli', 'cli-server', 'phpdbg'), true)) {
->>>>>>> 2ba0fa4a
+        if (PHP_BINARY && \in_array(\PHP_SAPI, array('cli', 'cli-server', 'phpdbg'), true)) {
             return PHP_BINARY.$args;
         }
 
