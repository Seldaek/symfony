--- conflicted
+++ resolved
@@ -45,12 +45,5 @@
     "bin": [
         "Resources/bin/var-dump-server"
     ],
-<<<<<<< HEAD
-    "minimum-stability": "dev",
-    "extra": {
-        "branch-version": "5.1"
-    }
-=======
     "minimum-stability": "dev"
->>>>>>> 2c4dff84
 }