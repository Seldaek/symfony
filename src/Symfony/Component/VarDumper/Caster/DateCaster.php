--- conflicted
+++ resolved
@@ -73,11 +73,7 @@
     {
         $location = $timeZone->getLocation();
         $formatted = (new \DateTime('now', $timeZone))->format($location ? 'e (P)' : 'P');
-<<<<<<< HEAD
-        $title = $location && extension_loaded('intl') ? \Locale::getDisplayRegion('-'.$location['country_code']) : '';
-=======
-        $title = $location && \extension_loaded('intl') ? \Locale::getDisplayRegion('-'.$location['country_code'], \Locale::getDefault()) : '';
->>>>>>> f5939a83
+        $title = $location && \extension_loaded('intl') ? \Locale::getDisplayRegion('-'.$location['country_code']) : '';
 
         $z = array(Caster::PREFIX_VIRTUAL.'timezone' => new ConstStub($formatted, $title));
 
@@ -86,13 +82,6 @@
 
     public static function castPeriod(\DatePeriod $p, array $a, Stub $stub, $isNested, $filter)
     {
-<<<<<<< HEAD
-=======
-        if (\defined('HHVM_VERSION_ID') || \PHP_VERSION_ID < 50620 || (\PHP_VERSION_ID >= 70000 && \PHP_VERSION_ID < 70005)) { // see https://bugs.php.net/bug.php?id=71635
-            return $a;
-        }
-
->>>>>>> f5939a83
         $dates = array();
         if (\PHP_VERSION_ID >= 70107) { // see https://bugs.php.net/bug.php?id=74639
             foreach (clone $p as $i => $d) {
