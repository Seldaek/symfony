--- conflicted
+++ resolved
@@ -45,11 +45,7 @@
      *
      * @return array The array-cast of the object, with prefixed dynamic properties
      */
-<<<<<<< HEAD
-    public static function castObject($obj, string $class, bool $hasDebugInfo = false): array
-=======
-    public static function castObject($obj, $class, $hasDebugInfo = false, $debugClass = null)
->>>>>>> 23272524
+    public static function castObject($obj, string $class, bool $hasDebugInfo = false, string $debugClass = null): array
     {
         if ($hasDebugInfo) {
             try {
@@ -68,17 +64,7 @@
 
         if ($a) {
             static $publicProperties = [];
-            if (null === $debugClass) {
-                if (\PHP_VERSION_ID >= 80000) {
-                    $debugClass = get_debug_type($obj);
-                } else {
-                    $debugClass = $class;
-
-                    if (isset($debugClass[15]) && "\0" === $debugClass[15]) {
-                        $debugClass = (get_parent_class($debugClass) ?: key(class_implements($debugClass)) ?: 'class').'@anonymous';
-                    }
-                }
-            }
+            $debugClass = $debugClass ?? get_debug_type($obj);
 
             $i = 0;
             $prefixedKeys = [];
