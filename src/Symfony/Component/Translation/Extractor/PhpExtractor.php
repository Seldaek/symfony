<?php

/*
 * This file is part of the Symfony package.
 *
 * (c) Fabien Potencier <fabien@symfony.com>
 *
 * For the full copyright and license information, please view the LICENSE
 * file that was distributed with this source code.
 */

namespace Symfony\Component\Translation\Extractor;

use Symfony\Component\Finder\Finder;
use Symfony\Component\Translation\MessageCatalogue;

/**
 * PhpExtractor extracts translation messages from a PHP template.
 *
 * @author Michel Salib <michelsalib@hotmail.com>
 */
class PhpExtractor extends AbstractFileExtractor implements ExtractorInterface
{
    const MESSAGE_TOKEN = 300;
    const METHOD_ARGUMENTS_TOKEN = 1000;
    const DOMAIN_TOKEN = 1001;

    /**
     * Prefix for new found message.
     *
     * @var string
     */
    private $prefix = '';

    /**
     * The sequence that captures translation messages.
     *
     * @var array
     */
    protected $sequences = [
        [
            '->',
            'trans',
            '(',
            self::MESSAGE_TOKEN,
            ',',
            self::METHOD_ARGUMENTS_TOKEN,
            ',',
            self::DOMAIN_TOKEN,
        ],
        [
            '->',
            'trans',
            '(',
            self::MESSAGE_TOKEN,
        ],
    ];

    /**
     * {@inheritdoc}
     */
    public function extract($resource, MessageCatalogue $catalog)
    {
        $files = $this->extractFiles($resource);
        foreach ($files as $file) {
            $this->parseTokens(token_get_all(file_get_contents($file)), $catalog, $file);

            gc_mem_caches();
        }
    }

    /**
     * {@inheritdoc}
     */
    public function setPrefix(string $prefix)
    {
        $this->prefix = $prefix;
    }

    /**
     * Normalizes a token.
     *
     * @param mixed $token
     *
     * @return string|null
     */
    protected function normalizeToken($token)
    {
        if (isset($token[1]) && 'b"' !== $token) {
            return $token[1];
        }

        return $token;
    }

    /**
     * Seeks to a non-whitespace token.
     */
    private function seekToNextRelevantToken(\Iterator $tokenIterator)
    {
        for (; $tokenIterator->valid(); $tokenIterator->next()) {
            $t = $tokenIterator->current();
            if (\T_WHITESPACE !== $t[0]) {
                break;
            }
        }
    }

    private function skipMethodArgument(\Iterator $tokenIterator)
    {
        $openBraces = 0;

        for (; $tokenIterator->valid(); $tokenIterator->next()) {
            $t = $tokenIterator->current();

            if ('[' === $t[0] || '(' === $t[0]) {
                ++$openBraces;
            }

            if (']' === $t[0] || ')' === $t[0]) {
                --$openBraces;
            }

            if ((0 === $openBraces && ',' === $t[0]) || (-1 === $openBraces && ')' === $t[0])) {
                break;
            }
        }
    }

    /**
     * Extracts the message from the iterator while the tokens
     * match allowed message tokens.
     */
    private function getValue(\Iterator $tokenIterator)
    {
        $message = '';
        $docToken = '';
        $docPart = '';

        for (; $tokenIterator->valid(); $tokenIterator->next()) {
            $t = $tokenIterator->current();
            if ('.' === $t) {
                // Concatenate with next token
                continue;
            }
            if (!isset($t[1])) {
                break;
            }

            switch ($t[0]) {
                case \T_START_HEREDOC:
                    $docToken = $t[1];
                    break;
                case \T_ENCAPSED_AND_WHITESPACE:
                case \T_CONSTANT_ENCAPSED_STRING:
                    if ('' === $docToken) {
                        $message .= PhpStringTokenParser::parse($t[1]);
                    } else {
                        $docPart = $t[1];
                    }
                    break;
                case \T_END_HEREDOC:
                    $message .= PhpStringTokenParser::parseDocString($docToken, $docPart);
                    $docToken = '';
                    $docPart = '';
                    break;
                case \T_WHITESPACE:
                    break;
                default:
                    break 2;
            }
        }

        return $message;
    }

    /**
     * Extracts trans message from PHP tokens.
     */
    protected function parseTokens(array $tokens, MessageCatalogue $catalog, string $filename)
    {
<<<<<<< HEAD
=======
        if (\func_num_args() < 3 && __CLASS__ !== static::class && __CLASS__ !== (new \ReflectionMethod($this, __FUNCTION__))->getDeclaringClass()->getName() && !$this instanceof \PHPUnit\Framework\MockObject\MockObject && !$this instanceof \Prophecy\Prophecy\ProphecySubjectInterface) {
            @trigger_error(sprintf('The "%s()" method will have a new "string $filename" argument in version 5.0, not defining it is deprecated since Symfony 4.3.', __METHOD__), \E_USER_DEPRECATED);
        }
        $filename = 2 < \func_num_args() ? func_get_arg(2) : '';

>>>>>>> 6c2a1c9a
        $tokenIterator = new \ArrayIterator($tokens);

        for ($key = 0; $key < $tokenIterator->count(); ++$key) {
            foreach ($this->sequences as $sequence) {
                $message = '';
                $domain = 'messages';
                $tokenIterator->seek($key);

                foreach ($sequence as $sequenceKey => $item) {
                    $this->seekToNextRelevantToken($tokenIterator);

                    if ($this->normalizeToken($tokenIterator->current()) === $item) {
                        $tokenIterator->next();
                        continue;
                    } elseif (self::MESSAGE_TOKEN === $item) {
                        $message = $this->getValue($tokenIterator);

                        if (\count($sequence) === ($sequenceKey + 1)) {
                            break;
                        }
                    } elseif (self::METHOD_ARGUMENTS_TOKEN === $item) {
                        $this->skipMethodArgument($tokenIterator);
                    } elseif (self::DOMAIN_TOKEN === $item) {
                        $domainToken = $this->getValue($tokenIterator);
                        if ('' !== $domainToken) {
                            $domain = $domainToken;
                        }

                        break;
                    } else {
                        break;
                    }
                }

                if ($message) {
                    $catalog->set($message, $this->prefix.$message, $domain);
                    $metadata = $catalog->getMetadata($message, $domain) ?? [];
                    $normalizedFilename = preg_replace('{[\\\\/]+}', '/', $filename);
                    $metadata['sources'][] = $normalizedFilename.':'.$tokens[$key][2];
                    $catalog->setMetadata($message, $metadata, $domain);
                    break;
                }
            }
        }
    }

    /**
     * @return bool
     *
     * @throws \InvalidArgumentException
     */
    protected function canBeExtracted(string $file)
    {
        return $this->isFile($file) && 'php' === pathinfo($file, \PATHINFO_EXTENSION);
    }

    /**
     * {@inheritdoc}
     */
    protected function extractFromDirectory($directory)
    {
        $finder = new Finder();

        return $finder->files()->name('*.php')->in($directory);
    }
}<|MERGE_RESOLUTION|>--- conflicted
+++ resolved
@@ -179,14 +179,6 @@
      */
     protected function parseTokens(array $tokens, MessageCatalogue $catalog, string $filename)
     {
-<<<<<<< HEAD
-=======
-        if (\func_num_args() < 3 && __CLASS__ !== static::class && __CLASS__ !== (new \ReflectionMethod($this, __FUNCTION__))->getDeclaringClass()->getName() && !$this instanceof \PHPUnit\Framework\MockObject\MockObject && !$this instanceof \Prophecy\Prophecy\ProphecySubjectInterface) {
-            @trigger_error(sprintf('The "%s()" method will have a new "string $filename" argument in version 5.0, not defining it is deprecated since Symfony 4.3.', __METHOD__), \E_USER_DEPRECATED);
-        }
-        $filename = 2 < \func_num_args() ? func_get_arg(2) : '';
-
->>>>>>> 6c2a1c9a
         $tokenIterator = new \ArrayIterator($tokens);
 
         for ($key = 0; $key < $tokenIterator->count(); ++$key) {
