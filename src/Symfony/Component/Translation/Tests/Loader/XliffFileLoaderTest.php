--- conflicted
+++ resolved
@@ -25,7 +25,7 @@
 
     public function testLoad()
     {
-        $loader = $this->createLoader();
+        $loader = new XliffFileLoader();
         $resource = __DIR__.'/../fixtures/resources.xlf';
         $catalogue = $loader->load($resource, 'en', 'domain1');
 
@@ -35,7 +35,7 @@
 
     public function testLoadWithResname()
     {
-        $loader = $this->createLoader();
+        $loader = new XliffFileLoader();
         $catalogue = $loader->load(__DIR__.'/../fixtures/resname.xlf', 'en', 'domain1');
 
         $this->assertEquals(array('foo' => 'bar', 'bar' => 'baz', 'baz' => 'foo'), $catalogue->all('domain1'));
@@ -43,7 +43,7 @@
 
     public function testIncompleteResource()
     {
-        $loader = $this->createLoader();
+        $loader = new XliffFileLoader();
         $catalogue = $loader->load(__DIR__.'/../fixtures/resources.xlf', 'en', 'domain1');
 
         $this->assertEquals(array('foo' => 'bar', 'key' => '', 'test' => 'with'), $catalogue->all('domain1'));
@@ -55,13 +55,8 @@
      */
     public function testLoadInvalidResource()
     {
-<<<<<<< HEAD
         $loader = new XliffFileLoader();
         $loader->load(__DIR__.'/../fixtures/resources.php', 'en', 'domain1');
-=======
-        $loader = $this->createLoader();
-        $catalogue = $loader->load(__DIR__.'/../fixtures/resources.php', 'en', 'domain1');
->>>>>>> 4ae667d7
     }
 
     /**
@@ -69,13 +64,8 @@
      */
     public function testLoadResourceDoesNotValidate()
     {
-<<<<<<< HEAD
         $loader = new XliffFileLoader();
         $loader->load(__DIR__.'/../fixtures/non-valid.xlf', 'en', 'domain1');
-=======
-        $loader = $this->createLoader();
-        $catalogue = $loader->load(__DIR__.'/../fixtures/non-valid.xlf', 'en', 'domain1');
->>>>>>> 4ae667d7
     }
 
     /**
@@ -93,7 +83,7 @@
      */
     public function testLoadThrowsAnExceptionIfFileNotLocal()
     {
-        $loader = $this->createLoader();
+        $loader = new XliffFileLoader();
         $resource = 'http://example.com/resources.xlf';
         $loader->load($resource, 'en', 'domain1');
     }
@@ -104,12 +94,7 @@
      */
     public function testDocTypeIsNotAllowed()
     {
-        $loader = $this->createLoader();
+        $loader = new XliffFileLoader();
         $loader->load(__DIR__.'/../fixtures/withdoctype.xlf', 'en', 'domain1');
     }
-
-    protected function createLoader()
-    {
-        return new XliffFileLoader();
-    }
 }