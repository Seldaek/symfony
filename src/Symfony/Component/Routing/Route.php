<?php

/*
 * This file is part of the Symfony package.
 *
 * (c) Fabien Potencier <fabien@symfony.com>
 *
 * For the full copyright and license information, please view the LICENSE
 * file that was distributed with this source code.
 */

namespace Symfony\Component\Routing;

/**
 * A Route describes a route and its parameters.
 *
 * @author Fabien Potencier <fabien@symfony.com>
 * @author Tobias Schultze <http://tobion.de>
 */
class Route implements \Serializable
{
    /**
     * @var string
     */
    private $path = '/';

    /**
     * @var string
     */
    private $host = '';

    /**
     * @var array
     */
    private $schemes = array();

    /**
     * @var array
     */
    private $methods = array();

    /**
     * @var array
     */
    private $defaults = array();

    /**
     * @var array
     */
    private $requirements = array();

    /**
     * @var array
     */
    private $options = array();

    /**
     * @var null|CompiledRoute
     */
    private $compiled;

    /**
     * @var string
     */
    private $condition = '';

    /**
     * Constructor.
     *
     * Available options:
     *
     *  * compiler_class: A class name able to compile this route instance (RouteCompiler by default)
     *
     * @param string       $path         The path pattern to match
     * @param array        $defaults     An array of default parameter values
     * @param array        $requirements An array of requirements for parameters (regexes)
     * @param array        $options      An array of options
     * @param string       $host         The host pattern to match
     * @param string|array $schemes      A required URI scheme or an array of restricted schemes
     * @param string|array $methods      A required HTTP method or an array of restricted methods
<<<<<<< HEAD
     * @param string       $condition    A condition that should evaluate to true for the route to match
     *
     * @api
=======
>>>>>>> e1ede46b
     */
    public function __construct($path, array $defaults = array(), array $requirements = array(), array $options = array(), $host = '', $schemes = array(), $methods = array(), $condition = '')
    {
        $this->setPath($path);
        $this->setDefaults($defaults);
        $this->setRequirements($requirements);
        $this->setOptions($options);
        $this->setHost($host);
        // The conditions make sure that an initial empty $schemes/$methods does not override the corresponding requirement.
        // They can be removed when the BC layer is removed.
        if ($schemes) {
            $this->setSchemes($schemes);
        }
        if ($methods) {
            $this->setMethods($methods);
        }
        $this->setCondition($condition);
    }

    /**
     * {@inheritdoc}
     */
    public function serialize()
    {
        return serialize(array(
            'path' => $this->path,
            'host' => $this->host,
            'defaults' => $this->defaults,
            'requirements' => $this->requirements,
            'options' => $this->options,
            'schemes' => $this->schemes,
            'methods' => $this->methods,
            'condition' => $this->condition,
            'compiled' => $this->compiled,
        ));
    }

    /**
     * {@inheritdoc}
     */
    public function unserialize($serialized)
    {
        $data = unserialize($serialized);
        $this->path = $data['path'];
        $this->host = $data['host'];
        $this->defaults = $data['defaults'];
        $this->requirements = $data['requirements'];
        $this->options = $data['options'];
        $this->schemes = $data['schemes'];
        $this->methods = $data['methods'];

        if (isset($data['condition'])) {
            $this->condition = $data['condition'];
        }
        if (isset($data['compiled'])) {
            $this->compiled = $data['compiled'];
        }
    }

    /**
     * Returns the pattern for the path.
     *
     * @return string The pattern
     *
     * @deprecated since version 2.2, to be removed in 3.0. Use getPath instead.
     */
    public function getPattern()
    {
        @trigger_error('The '.__METHOD__.' method is deprecated since version 2.2 and will be removed in 3.0. Use the getPath() method instead.', E_USER_DEPRECATED);

        return $this->path;
    }

    /**
     * Sets the pattern for the path.
     *
     * This method implements a fluent interface.
     *
     * @param string $pattern The path pattern
     *
     * @return Route The current Route instance
     *
     * @deprecated since version 2.2, to be removed in 3.0. Use setPath instead.
     */
    public function setPattern($pattern)
    {
        @trigger_error('The '.__METHOD__.' method is deprecated since version 2.2 and will be removed in 3.0. Use the setPath() method instead.', E_USER_DEPRECATED);

        return $this->setPath($pattern);
    }

    /**
     * Returns the pattern for the path.
     *
     * @return string The path pattern
     */
    public function getPath()
    {
        return $this->path;
    }

    /**
     * Sets the pattern for the path.
     *
     * This method implements a fluent interface.
     *
     * @param string $pattern The path pattern
     *
     * @return Route The current Route instance
     */
    public function setPath($pattern)
    {
        // A pattern must start with a slash and must not have multiple slashes at the beginning because the
        // generated path for this route would be confused with a network path, e.g. '//domain.com/path'.
        $this->path = '/'.ltrim(trim($pattern), '/');
        $this->compiled = null;

        return $this;
    }

    /**
     * Returns the pattern for the host.
     *
     * @return string The host pattern
     */
    public function getHost()
    {
        return $this->host;
    }

    /**
     * Sets the pattern for the host.
     *
     * This method implements a fluent interface.
     *
     * @param string $pattern The host pattern
     *
     * @return Route The current Route instance
     */
    public function setHost($pattern)
    {
        $this->host = (string) $pattern;
        $this->compiled = null;

        return $this;
    }

    /**
     * Returns the lowercased schemes this route is restricted to.
     * So an empty array means that any scheme is allowed.
     *
     * @return array The schemes
     */
    public function getSchemes()
    {
        return $this->schemes;
    }

    /**
     * Sets the schemes (e.g. 'https') this route is restricted to.
     * So an empty array means that any scheme is allowed.
     *
     * This method implements a fluent interface.
     *
     * @param string|array $schemes The scheme or an array of schemes
     *
     * @return Route The current Route instance
     */
    public function setSchemes($schemes)
    {
        $this->schemes = array_map('strtolower', (array) $schemes);

        // this is to keep BC and will be removed in a future version
        if ($this->schemes) {
            $this->requirements['_scheme'] = implode('|', $this->schemes);
        } else {
            unset($this->requirements['_scheme']);
        }

        $this->compiled = null;

        return $this;
    }

    /**
     * Checks if a scheme requirement has been set.
     *
     * @param string $scheme
     *
     * @return bool true if the scheme requirement exists, otherwise false
     */
    public function hasScheme($scheme)
    {
        return in_array(strtolower($scheme), $this->schemes, true);
    }

    /**
     * Returns the uppercased HTTP methods this route is restricted to.
     * So an empty array means that any method is allowed.
     *
     * @return array The methods
     */
    public function getMethods()
    {
        return $this->methods;
    }

    /**
     * Sets the HTTP methods (e.g. 'POST') this route is restricted to.
     * So an empty array means that any method is allowed.
     *
     * This method implements a fluent interface.
     *
     * @param string|array $methods The method or an array of methods
     *
     * @return Route The current Route instance
     */
    public function setMethods($methods)
    {
        $this->methods = array_map('strtoupper', (array) $methods);

        // this is to keep BC and will be removed in a future version
        if ($this->methods) {
            $this->requirements['_method'] = implode('|', $this->methods);
        } else {
            unset($this->requirements['_method']);
        }

        $this->compiled = null;

        return $this;
    }

    /**
     * Returns the options.
     *
     * @return array The options
     */
    public function getOptions()
    {
        return $this->options;
    }

    /**
     * Sets the options.
     *
     * This method implements a fluent interface.
     *
     * @param array $options The options
     *
     * @return Route The current Route instance
     */
    public function setOptions(array $options)
    {
        $this->options = array(
            'compiler_class' => 'Symfony\\Component\\Routing\\RouteCompiler',
        );

        return $this->addOptions($options);
    }

    /**
     * Adds options.
     *
     * This method implements a fluent interface.
     *
     * @param array $options The options
     *
     * @return Route The current Route instance
     */
    public function addOptions(array $options)
    {
        foreach ($options as $name => $option) {
            $this->options[$name] = $option;
        }
        $this->compiled = null;

        return $this;
    }

    /**
     * Sets an option value.
     *
     * This method implements a fluent interface.
     *
     * @param string $name  An option name
     * @param mixed  $value The option value
     *
     * @return Route The current Route instance
     */
    public function setOption($name, $value)
    {
        $this->options[$name] = $value;
        $this->compiled = null;

        return $this;
    }

    /**
     * Get an option value.
     *
     * @param string $name An option name
     *
     * @return mixed The option value or null when not given
     */
    public function getOption($name)
    {
        return isset($this->options[$name]) ? $this->options[$name] : null;
    }

    /**
     * Checks if an option has been set.
     *
     * @param string $name An option name
     *
     * @return bool true if the option is set, false otherwise
     */
    public function hasOption($name)
    {
        return array_key_exists($name, $this->options);
    }

    /**
     * Returns the defaults.
     *
     * @return array The defaults
     */
    public function getDefaults()
    {
        return $this->defaults;
    }

    /**
     * Sets the defaults.
     *
     * This method implements a fluent interface.
     *
     * @param array $defaults The defaults
     *
     * @return Route The current Route instance
     */
    public function setDefaults(array $defaults)
    {
        $this->defaults = array();

        return $this->addDefaults($defaults);
    }

    /**
     * Adds defaults.
     *
     * This method implements a fluent interface.
     *
     * @param array $defaults The defaults
     *
     * @return Route The current Route instance
     */
    public function addDefaults(array $defaults)
    {
        foreach ($defaults as $name => $default) {
            $this->defaults[$name] = $default;
        }
        $this->compiled = null;

        return $this;
    }

    /**
     * Gets a default value.
     *
     * @param string $name A variable name
     *
     * @return mixed The default value or null when not given
     */
    public function getDefault($name)
    {
        return isset($this->defaults[$name]) ? $this->defaults[$name] : null;
    }

    /**
     * Checks if a default value is set for the given variable.
     *
     * @param string $name A variable name
     *
     * @return bool true if the default value is set, false otherwise
     */
    public function hasDefault($name)
    {
        return array_key_exists($name, $this->defaults);
    }

    /**
     * Sets a default value.
     *
     * @param string $name    A variable name
     * @param mixed  $default The default value
     *
     * @return Route The current Route instance
     */
    public function setDefault($name, $default)
    {
        $this->defaults[$name] = $default;
        $this->compiled = null;

        return $this;
    }

    /**
     * Returns the requirements.
     *
     * @return array The requirements
     */
    public function getRequirements()
    {
        return $this->requirements;
    }

    /**
     * Sets the requirements.
     *
     * This method implements a fluent interface.
     *
     * @param array $requirements The requirements
     *
     * @return Route The current Route instance
     */
    public function setRequirements(array $requirements)
    {
        $this->requirements = array();

        return $this->addRequirements($requirements);
    }

    /**
     * Adds requirements.
     *
     * This method implements a fluent interface.
     *
     * @param array $requirements The requirements
     *
     * @return Route The current Route instance
     */
    public function addRequirements(array $requirements)
    {
        foreach ($requirements as $key => $regex) {
            $this->requirements[$key] = $this->sanitizeRequirement($key, $regex);
        }
        $this->compiled = null;

        return $this;
    }

    /**
     * Returns the requirement for the given key.
     *
     * @param string $key The key
     *
     * @return string|null The regex or null when not given
     */
    public function getRequirement($key)
    {
        if ('_scheme' === $key) {
            @trigger_error('The "_scheme" requirement is deprecated since version 2.2 and will be removed in 3.0. Use getSchemes() instead.', E_USER_DEPRECATED);
        } elseif ('_method' === $key) {
            @trigger_error('The "_method" requirement is deprecated since version 2.2 and will be removed in 3.0. Use getMethods() instead.', E_USER_DEPRECATED);
        }

        return isset($this->requirements[$key]) ? $this->requirements[$key] : null;
    }

    /**
     * Checks if a requirement is set for the given key.
     *
     * @param string $key A variable name
     *
     * @return bool true if a requirement is specified, false otherwise
     */
    public function hasRequirement($key)
    {
        return array_key_exists($key, $this->requirements);
    }

    /**
     * Sets a requirement for the given key.
     *
     * @param string $key   The key
     * @param string $regex The regex
     *
     * @return Route The current Route instance
     */
    public function setRequirement($key, $regex)
    {
        $this->requirements[$key] = $this->sanitizeRequirement($key, $regex);
        $this->compiled = null;

        return $this;
    }

    /**
     * Returns the condition.
     *
     * @return string The condition
     */
    public function getCondition()
    {
        return $this->condition;
    }

    /**
     * Sets the condition.
     *
     * This method implements a fluent interface.
     *
     * @param string $condition The condition
     *
     * @return Route The current Route instance
     */
    public function setCondition($condition)
    {
        $this->condition = (string) $condition;
        $this->compiled = null;

        return $this;
    }

    /**
     * Compiles the route.
     *
     * @return CompiledRoute A CompiledRoute instance
     *
     * @throws \LogicException If the Route cannot be compiled because the
     *                         path or host pattern is invalid
     *
     * @see RouteCompiler which is responsible for the compilation process
     */
    public function compile()
    {
        if (null !== $this->compiled) {
            return $this->compiled;
        }

        $class = $this->getOption('compiler_class');

        return $this->compiled = $class::compile($this);
    }

    private function sanitizeRequirement($key, $regex)
    {
        if (!is_string($regex)) {
            throw new \InvalidArgumentException(sprintf('Routing requirement for "%s" must be a string.', $key));
        }

        if ('' !== $regex && '^' === $regex[0]) {
            $regex = (string) substr($regex, 1); // returns false for a single character
        }

        if ('$' === substr($regex, -1)) {
            $regex = substr($regex, 0, -1);
        }

        if ('' === $regex) {
            throw new \InvalidArgumentException(sprintf('Routing requirement for "%s" cannot be empty.', $key));
        }

        // this is to keep BC and will be removed in a future version
        if ('_scheme' === $key) {
            @trigger_error('The "_scheme" requirement is deprecated since version 2.2 and will be removed in 3.0. Use the setSchemes() method instead.', E_USER_DEPRECATED);

            $this->setSchemes(explode('|', $regex));
        } elseif ('_method' === $key) {
            @trigger_error('The "_method" requirement is deprecated since version 2.2 and will be removed in 3.0. Use the setMethods() method instead.', E_USER_DEPRECATED);

            $this->setMethods(explode('|', $regex));
        }

        return $regex;
    }
}<|MERGE_RESOLUTION|>--- conflicted
+++ resolved
@@ -78,12 +78,7 @@
      * @param string       $host         The host pattern to match
      * @param string|array $schemes      A required URI scheme or an array of restricted schemes
      * @param string|array $methods      A required HTTP method or an array of restricted methods
-<<<<<<< HEAD
      * @param string       $condition    A condition that should evaluate to true for the route to match
-     *
-     * @api
-=======
->>>>>>> e1ede46b
      */
     public function __construct($path, array $defaults = array(), array $requirements = array(), array $options = array(), $host = '', $schemes = array(), $methods = array(), $condition = '')
     {
