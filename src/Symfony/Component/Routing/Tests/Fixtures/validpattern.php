--- conflicted
+++ resolved
@@ -10,12 +10,8 @@
     array('compiler_class' => 'RouteCompiler'),
     '{locale}.example.com',
     array('https'),
-<<<<<<< HEAD
-    array('GET','POST','put','OpTiOnS'),
+    array('GET', 'POST', 'put', 'OpTiOnS'),
     'context.getMethod() == "GET"'
-=======
-    array('GET', 'POST', 'put', 'OpTiOnS')
->>>>>>> be81a1d1
 ));
 $collection->add('blog_show_legacy', new Route(
     '/blog/{slug}',
