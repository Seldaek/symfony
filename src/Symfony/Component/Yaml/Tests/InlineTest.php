--- conflicted
+++ resolved
@@ -273,15 +273,9 @@
     }
 
     /**
-<<<<<<< HEAD
      * @dataProvider getReservedIndicators
      * @expectedException \Symfony\Component\Yaml\Exception\ParseException
      * @expectedExceptionMessage cannot start a plain scalar; you need to quote the scalar.
-=======
-     * @group legacy
-     * @expectedDeprecation Not quoting the scalar "@foo " starting with "@" is deprecated since Symfony 2.8 and will throw a ParseException in 3.0.
-     * throws \Symfony\Component\Yaml\Exception\ParseException in 3.0
->>>>>>> 0bc5eea7
      */
     public function testParseUnquotedScalarStartingWithReservedAtIndicator()
     {
@@ -309,15 +303,9 @@
     }
 
     /**
-<<<<<<< HEAD
      * @dataProvider getScalarIndicators
      * @expectedException \Symfony\Component\Yaml\Exception\ParseException
      * @expectedExceptionMessage cannot start a plain scalar; you need to quote the scalar.
-=======
-     * @group legacy
-     * @expectedDeprecation Not quoting the scalar ">foo " starting with ">" is deprecated since Symfony 2.8 and will throw a ParseException in 3.0.
-     * throws \Symfony\Component\Yaml\Exception\ParseException in 3.0
->>>>>>> 0bc5eea7
      */
     public function testParseUnquotedScalarStartingWithFoldedStyleIndicator()
     {
