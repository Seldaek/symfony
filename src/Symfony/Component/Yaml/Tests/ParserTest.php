<?php

/*
 * This file is part of the Symfony package.
 *
 * (c) Fabien Potencier <fabien@symfony.com>
 *
 * For the full copyright and license information, please view the LICENSE
 * file that was distributed with this source code.
 */

namespace Symfony\Component\Yaml\Tests;

use Symfony\Component\Yaml\Yaml;
use Symfony\Component\Yaml\Parser;

class ParserTest extends \PHPUnit_Framework_TestCase
{
    protected $parser;

    protected function setUp()
    {
        $this->parser = new Parser();
    }

    protected function tearDown()
    {
        $this->parser = null;
    }

    /**
     * @dataProvider getDataFormSpecifications
     */
    public function testSpecifications($file, $expected, $yaml, $comment)
    {
        $this->assertEquals($expected, var_export($this->parser->parse($yaml), true), $comment);
    }

    public function getDataFormSpecifications()
    {
        $parser = new Parser();
        $path = __DIR__.'/Fixtures';

        $tests = array();
        $files = $parser->parse(file_get_contents($path.'/index.yml'));
        foreach ($files as $file) {
            $yamls = file_get_contents($path.'/'.$file.'.yml');

            // split YAMLs documents
            foreach (preg_split('/^---( %YAML\:1\.0)?/m', $yamls) as $yaml) {
                if (!$yaml) {
                    continue;
                }

                $test = $parser->parse($yaml);
                if (isset($test['todo']) && $test['todo']) {
                    // TODO
                } else {
                    eval('$expected = '.trim($test['php']).';');

                    $tests[] = array($file, var_export($expected, true), $test['yaml'], $test['test']);
                }
            }
        }

        return $tests;
    }

    public function testTabsInYaml()
    {
        // test tabs in YAML
        $yamls = array(
            "foo:\n	bar",
            "foo:\n 	bar",
            "foo:\n	 bar",
            "foo:\n 	 bar",
        );

        foreach ($yamls as $yaml) {
            try {
                $content = $this->parser->parse($yaml);

                $this->fail('YAML files must not contain tabs');
            } catch (\Exception $e) {
                $this->assertInstanceOf('\Exception', $e, 'YAML files must not contain tabs');
                $this->assertEquals('A YAML file cannot contain tabs as indentation at line 2 (near "'.strpbrk($yaml, "\t").'").', $e->getMessage(), 'YAML files must not contain tabs');
            }
        }
    }

    public function testEndOfTheDocumentMarker()
    {
        $yaml = <<<'EOF'
--- %YAML:1.0
foo
...
EOF;

        $this->assertEquals('foo', $this->parser->parse($yaml));
    }

    public function getBlockChompingTests()
    {
        $tests = array();

        $yaml = <<<'EOF'
foo: |-
    one
    two
bar: |-
    one
    two

EOF;
        $expected = array(
            'foo' => "one\ntwo",
            'bar' => "one\ntwo",
        );
        $tests['Literal block chomping strip with single trailing newline'] = array($expected, $yaml);

        $yaml = <<<'EOF'
foo: |-
    one
    two

bar: |-
    one
    two


EOF;
        $expected = array(
            'foo' => "one\ntwo",
            'bar' => "one\ntwo",
        );
        $tests['Literal block chomping strip with multiple trailing newlines'] = array($expected, $yaml);

        $yaml = <<<'EOF'
{}


EOF;
        $expected = array();
        $tests['Literal block chomping strip with multiple trailing newlines after a 1-liner'] = array($expected, $yaml);

        $yaml = <<<'EOF'
foo: |-
    one
    two
bar: |-
    one
    two
EOF;
        $expected = array(
            'foo' => "one\ntwo",
            'bar' => "one\ntwo",
        );
        $tests['Literal block chomping strip without trailing newline'] = array($expected, $yaml);

        $yaml = <<<'EOF'
foo: |
    one
    two
bar: |
    one
    two

EOF;
        $expected = array(
            'foo' => "one\ntwo\n",
            'bar' => "one\ntwo\n",
        );
        $tests['Literal block chomping clip with single trailing newline'] = array($expected, $yaml);

        $yaml = <<<'EOF'
foo: |
    one
    two

bar: |
    one
    two


EOF;
        $expected = array(
            'foo' => "one\ntwo\n",
            'bar' => "one\ntwo\n",
        );
        $tests['Literal block chomping clip with multiple trailing newlines'] = array($expected, $yaml);

        $yaml = <<<'EOF'
foo: |
    one
    two
bar: |
    one
    two
EOF;
        $expected = array(
            'foo' => "one\ntwo\n",
            'bar' => "one\ntwo",
        );
        $tests['Literal block chomping clip without trailing newline'] = array($expected, $yaml);

        $yaml = <<<'EOF'
foo: |+
    one
    two
bar: |+
    one
    two

EOF;
        $expected = array(
            'foo' => "one\ntwo\n",
            'bar' => "one\ntwo\n",
        );
        $tests['Literal block chomping keep with single trailing newline'] = array($expected, $yaml);

        $yaml = <<<'EOF'
foo: |+
    one
    two

bar: |+
    one
    two


EOF;
        $expected = array(
            'foo' => "one\ntwo\n\n",
            'bar' => "one\ntwo\n\n",
        );
        $tests['Literal block chomping keep with multiple trailing newlines'] = array($expected, $yaml);

        $yaml = <<<'EOF'
foo: |+
    one
    two
bar: |+
    one
    two
EOF;
        $expected = array(
            'foo' => "one\ntwo\n",
            'bar' => "one\ntwo",
        );
        $tests['Literal block chomping keep without trailing newline'] = array($expected, $yaml);

        $yaml = <<<'EOF'
foo: >-
    one
    two
bar: >-
    one
    two

EOF;
        $expected = array(
            'foo' => 'one two',
            'bar' => 'one two',
        );
        $tests['Folded block chomping strip with single trailing newline'] = array($expected, $yaml);

        $yaml = <<<'EOF'
foo: >-
    one
    two

bar: >-
    one
    two


EOF;
        $expected = array(
            'foo' => 'one two',
            'bar' => 'one two',
        );
        $tests['Folded block chomping strip with multiple trailing newlines'] = array($expected, $yaml);

        $yaml = <<<'EOF'
foo: >-
    one
    two
bar: >-
    one
    two
EOF;
        $expected = array(
            'foo' => 'one two',
            'bar' => 'one two',
        );
        $tests['Folded block chomping strip without trailing newline'] = array($expected, $yaml);

        $yaml = <<<'EOF'
foo: >
    one
    two
bar: >
    one
    two

EOF;
        $expected = array(
            'foo' => "one two\n",
            'bar' => "one two\n",
        );
        $tests['Folded block chomping clip with single trailing newline'] = array($expected, $yaml);

        $yaml = <<<'EOF'
foo: >
    one
    two

bar: >
    one
    two


EOF;
        $expected = array(
            'foo' => "one two\n",
            'bar' => "one two\n",
        );
        $tests['Folded block chomping clip with multiple trailing newlines'] = array($expected, $yaml);

        $yaml = <<<'EOF'
foo: >
    one
    two
bar: >
    one
    two
EOF;
        $expected = array(
            'foo' => "one two\n",
            'bar' => 'one two',
        );
        $tests['Folded block chomping clip without trailing newline'] = array($expected, $yaml);

        $yaml = <<<'EOF'
foo: >+
    one
    two
bar: >+
    one
    two

EOF;
        $expected = array(
            'foo' => "one two\n",
            'bar' => "one two\n",
        );
        $tests['Folded block chomping keep with single trailing newline'] = array($expected, $yaml);

        $yaml = <<<'EOF'
foo: >+
    one
    two

bar: >+
    one
    two


EOF;
        $expected = array(
            'foo' => "one two\n\n",
            'bar' => "one two\n\n",
        );
        $tests['Folded block chomping keep with multiple trailing newlines'] = array($expected, $yaml);

        $yaml = <<<'EOF'
foo: >+
    one
    two
bar: >+
    one
    two
EOF;
        $expected = array(
            'foo' => "one two\n",
            'bar' => 'one two',
        );
        $tests['Folded block chomping keep without trailing newline'] = array($expected, $yaml);

        return $tests;
    }

    /**
     * @dataProvider getBlockChompingTests
     */
    public function testBlockChomping($expected, $yaml)
    {
        $this->assertSame($expected, $this->parser->parse($yaml));
    }

    /**
     * Regression test for issue #7989.
     *
     * @see https://github.com/symfony/symfony/issues/7989
     */
    public function testBlockLiteralWithLeadingNewlines()
    {
        $yaml = <<<'EOF'
foo: |-


    bar

EOF;
        $expected = array(
            'foo' => "\n\nbar",
        );

        $this->assertSame($expected, $this->parser->parse($yaml));
    }

    public function testObjectSupportEnabled()
    {
        $input = <<<EOF
foo: !!php/object:O:30:"Symfony\Component\Yaml\Tests\B":1:{s:1:"b";s:3:"foo";}
bar: 1
EOF;
        $this->assertEquals(array('foo' => new B(), 'bar' => 1), $this->parser->parse($input, false, true), '->parse() is able to parse objects');

        $input = <<<EOF
foo: !php/object:O:30:"Symfony\Component\Yaml\Tests\B":1:{s:1:"b";s:3:"foo";}
bar: 1
EOF;
        $this->assertEquals(array('foo' => new B(), 'bar' => 1), $this->parser->parse($input, false, true), '->parse() is able to parse objects');
    }

    /**
     * @dataProvider invalidDumpedObjectProvider
     */
    public function testObjectSupportDisabledButNoExceptions($input)
    {
        $this->assertEquals(array('foo' => null, 'bar' => 1), $this->parser->parse($input), '->parse() does not parse objects');
    }

    /**
     * @dataProvider getObjectForMapTests
     */
    public function testObjectForMap($yaml, $expected)
    {
        $this->assertEquals($expected, $this->parser->parse($yaml, false, false, true));
    }

    public function getObjectForMapTests()
    {
<<<<<<< HEAD
        $tests = array();

        $yaml = <<<EOF
=======
        $yaml = <<<'EOF'
>>>>>>> 4eb003b6
foo:
    fiz: [cat]
EOF;
        $expected = new \stdClass();
        $expected->foo = new \stdClass();
        $expected->foo->fiz = array('cat');
        $tests['mapping'] = array($yaml, $expected);

        $yaml = '{ "foo": "bar", "fiz": "cat" }';
        $expected = new \stdClass();
        $expected->foo = 'bar';
        $expected->fiz = 'cat';
        $tests['inline-mapping'] = array($yaml, $expected);

        $yaml = "foo: bar\nbaz: foobar";
        $expected = new \stdClass();
        $expected->foo = 'bar';
        $expected->baz = 'foobar';
        $tests['object-for-map-is-applied-after-parsing'] = array($yaml, $expected);

        $yaml = <<<EOT
array:
  - key: one
  - key: two
EOT;
        $expected = new \stdClass();
        $expected->array = array();
        $expected->array[0] = new \stdClass();
        $expected->array[0]->key = 'one';
        $expected->array[1] = new \stdClass();
        $expected->array[1]->key = 'two';
        $tests['nest-map-and-sequence'] = array($yaml, $expected);

        $yaml = <<<YAML
map:
  1: one
  2: two
YAML;
        $expected = new \stdClass();
        $expected->map = new \stdClass();
        $expected->map->{1} = 'one';
        $expected->map->{2} = 'two';
        $tests['numeric-keys'] = array($yaml, $expected);

        $yaml = <<<YAML
map:
  0: one
  1: two
YAML;
        $expected = new \stdClass();
        $expected->map = new \stdClass();
        $expected->map->{0} = 'one';
        $expected->map->{1} = 'two';
        $tests['zero-indexed-numeric-keys'] = array($yaml, $expected);

        return $tests;
    }

    /**
     * @dataProvider invalidDumpedObjectProvider
     * @expectedException \Symfony\Component\Yaml\Exception\ParseException
     */
    public function testObjectsSupportDisabledWithExceptions($yaml)
    {
        $this->parser->parse($yaml, true, false);
    }

    public function invalidDumpedObjectProvider()
    {
        $yamlTag = <<<EOF
foo: !!php/object:O:30:"Symfony\Tests\Component\Yaml\B":1:{s:1:"b";s:3:"foo";}
bar: 1
EOF;
        $localTag = <<<EOF
foo: !php/object:O:30:"Symfony\Tests\Component\Yaml\B":1:{s:1:"b";s:3:"foo";}
bar: 1
EOF;

        return array(
            'yaml-tag' => array($yamlTag),
            'local-tag' => array($localTag),
        );
    }

    /**
     * @requires extension iconv
     */
    public function testNonUtf8Exception()
    {
        $yamls = array(
            iconv('UTF-8', 'ISO-8859-1', "foo: 'äöüß'"),
            iconv('UTF-8', 'ISO-8859-15', "euro: '€'"),
            iconv('UTF-8', 'CP1252', "cp1252: '©ÉÇáñ'"),
        );

        foreach ($yamls as $yaml) {
            try {
                $this->parser->parse($yaml);

                $this->fail('charsets other than UTF-8 are rejected.');
            } catch (\Exception $e) {
                $this->assertInstanceOf('Symfony\Component\Yaml\Exception\ParseException', $e, 'charsets other than UTF-8 are rejected.');
            }
        }
    }

    /**
     * @expectedException \Symfony\Component\Yaml\Exception\ParseException
     */
    public function testUnindentedCollectionException()
    {
        $yaml = <<<'EOF'

collection:
-item1
-item2
-item3

EOF;

        $this->parser->parse($yaml);
    }

    /**
     * @expectedException \Symfony\Component\Yaml\Exception\ParseException
     */
    public function testShortcutKeyUnindentedCollectionException()
    {
        $yaml = <<<'EOF'

collection:
-  key: foo
  foo: bar

EOF;

        $this->parser->parse($yaml);
    }

    /**
     * @expectedException \Symfony\Component\Yaml\Exception\ParseException
     * @expectedExceptionMessageRegExp /^Multiple documents are not supported.+/
     */
    public function testMultipleDocumentsNotSupportedException()
    {
        Yaml::parse(<<<'EOL'
# Ranking of 1998 home runs
---
- Mark McGwire
- Sammy Sosa
- Ken Griffey

# Team ranking
---
- Chicago Cubs
- St Louis Cardinals
EOL
        );
    }

    /**
     * @expectedException \Symfony\Component\Yaml\Exception\ParseException
     */
    public function testSequenceInAMapping()
    {
        Yaml::parse(<<<'EOF'
yaml:
  hash: me
  - array stuff
EOF
        );
    }

    public function testSequenceInMappingStartedBySingleDashLine()
    {
        $yaml = <<<'EOT'
a:
-
  b:
  -
    bar: baz
- foo
d: e
EOT;
        $expected = array(
            'a' => array(
                array(
                    'b' => array(
                        array(
                            'bar' => 'baz',
                        ),
                    ),
                ),
                'foo',
            ),
            'd' => 'e',
        );

        $this->assertSame($expected, $this->parser->parse($yaml));
    }

    public function testSequenceFollowedByCommentEmbeddedInMapping()
    {
        $yaml = <<<'EOT'
a:
    b:
        - c
# comment
    d: e
EOT;
        $expected = array(
            'a' => array(
                'b' => array('c'),
                'd' => 'e',
            ),
        );

        $this->assertSame($expected, $this->parser->parse($yaml));
    }

    /**
     * @expectedException \Symfony\Component\Yaml\Exception\ParseException
     */
    public function testMappingInASequence()
    {
        Yaml::parse(<<<'EOF'
yaml:
  - array stuff
  hash: me
EOF
        );
    }

    /**
     * @expectedException \Symfony\Component\Yaml\Exception\ParseException
     * @expectedExceptionMessage missing colon
     */
    public function testScalarInSequence()
    {
        Yaml::parse(<<<'EOF'
foo:
    - bar
"missing colon"
    foo: bar
EOF
        );
    }

    /**
     * > It is an error for two equal keys to appear in the same mapping node.
     * > In such a case the YAML processor may continue, ignoring the second
     * > `key: value` pair and issuing an appropriate warning. This strategy
     * > preserves a consistent information model for one-pass and random access
     * > applications.
     *
     * @see http://yaml.org/spec/1.2/spec.html#id2759572
     * @see http://yaml.org/spec/1.1/#id932806
     */
    public function testMappingDuplicateKeyBlock()
    {
        $input = <<<'EOD'
parent:
    child: first
    child: duplicate
parent:
    child: duplicate
    child: duplicate
EOD;
        $expected = array(
            'parent' => array(
                'child' => 'first',
            ),
        );
        $this->assertSame($expected, Yaml::parse($input));
    }

    public function testMappingDuplicateKeyFlow()
    {
        $input = <<<'EOD'
parent: { child: first, child: duplicate }
parent: { child: duplicate, child: duplicate }
EOD;
        $expected = array(
            'parent' => array(
                'child' => 'first',
            ),
        );
        $this->assertSame($expected, Yaml::parse($input));
    }

    public function testEmptyValue()
    {
        $input = <<<'EOF'
hash:
EOF;

        $this->assertEquals(array('hash' => null), Yaml::parse($input));
    }

    public function testCommentAtTheRootIndent()
    {
        $this->assertEquals(array(
            'services' => array(
                'app.foo_service' => array(
                    'class' => 'Foo',
                ),
                'app/bar_service' => array(
                    'class' => 'Bar',
                ),
            ),
        ), Yaml::parse(<<<'EOF'
# comment 1
services:
# comment 2
    # comment 3
    app.foo_service:
        class: Foo
# comment 4
    # comment 5
    app/bar_service:
        class: Bar
EOF
        ));
    }

    public function testStringBlockWithComments()
    {
        $this->assertEquals(array('content' => <<<'EOT'
# comment 1
header

    # comment 2
    <body>
        <h1>title</h1>
    </body>

footer # comment3
EOT
        ), Yaml::parse(<<<'EOF'
content: |
    # comment 1
    header

        # comment 2
        <body>
            <h1>title</h1>
        </body>

    footer # comment3
EOF
        ));
    }

    public function testFoldedStringBlockWithComments()
    {
        $this->assertEquals(array(array('content' => <<<'EOT'
# comment 1
header

    # comment 2
    <body>
        <h1>title</h1>
    </body>

footer # comment3
EOT
        )), Yaml::parse(<<<'EOF'
-
    content: |
        # comment 1
        header

            # comment 2
            <body>
                <h1>title</h1>
            </body>

        footer # comment3
EOF
        ));
    }

    public function testNestedFoldedStringBlockWithComments()
    {
        $this->assertEquals(array(array(
            'title' => 'some title',
            'content' => <<<'EOT'
# comment 1
header

    # comment 2
    <body>
        <h1>title</h1>
    </body>

footer # comment3
EOT
        )), Yaml::parse(<<<'EOF'
-
    title: some title
    content: |
        # comment 1
        header

            # comment 2
            <body>
                <h1>title</h1>
            </body>

        footer # comment3
EOF
        ));
    }

    public function testReferenceResolvingInInlineStrings()
    {
        $this->assertEquals(array(
            'var' => 'var-value',
            'scalar' => 'var-value',
            'list' => array('var-value'),
            'list_in_list' => array(array('var-value')),
            'map_in_list' => array(array('key' => 'var-value')),
            'embedded_mapping' => array(array('key' => 'var-value')),
            'map' => array('key' => 'var-value'),
            'list_in_map' => array('key' => array('var-value')),
            'map_in_map' => array('foo' => array('bar' => 'var-value')),
        ), Yaml::parse(<<<'EOF'
var:  &var var-value
scalar: *var
list: [ *var ]
list_in_list: [[ *var ]]
map_in_list: [ { key: *var } ]
embedded_mapping: [ key: *var ]
map: { key: *var }
list_in_map: { key: [*var] }
map_in_map: { foo: { bar: *var } }
EOF
        ));
    }

    public function testYamlDirective()
    {
        $yaml = <<<'EOF'
%YAML 1.2
---
foo: 1
bar: 2
EOF;
        $this->assertEquals(array('foo' => 1, 'bar' => 2), $this->parser->parse($yaml));
    }

    public function testFloatKeys()
    {
        $yaml = <<<'EOF'
foo:
    1.2: "bar"
    1.3: "baz"
EOF;

        $expected = array(
            'foo' => array(
                '1.2' => 'bar',
                '1.3' => 'baz',
            ),
        );

        $this->assertEquals($expected, $this->parser->parse($yaml));
    }

    /**
     * @group legacy
     * @expectedDeprecation Using a colon in the unquoted mapping value "bar: baz" in line 1 is deprecated since Symfony 2.8 and will throw a ParseException in 3.0.
     * throw ParseException in Symfony 3.0
     */
    public function testColonInMappingValueException()
    {
        $yaml = <<<EOF
foo: bar: baz
EOF;

        $this->parser->parse($yaml);
    }

    public function testColonInMappingValueExceptionNotTriggeredByColonInComment()
    {
        $yaml = <<<EOT
foo:
    bar: foobar # Note: a comment after a colon
EOT;

        $this->assertSame(array('foo' => array('bar' => 'foobar')), $this->parser->parse($yaml));
    }

    /**
     * @dataProvider getCommentLikeStringInScalarBlockData
     */
    public function testCommentLikeStringsAreNotStrippedInBlockScalars($yaml, $expectedParserResult)
    {
        $this->assertSame($expectedParserResult, $this->parser->parse($yaml));
    }

    public function getCommentLikeStringInScalarBlockData()
    {
        $tests = array();

        $yaml = <<<'EOT'
pages:
    -
        title: some title
        content: |
            # comment 1
            header

                # comment 2
                <body>
                    <h1>title</h1>
                </body>

            footer # comment3
EOT;
        $expected = array(
            'pages' => array(
                array(
                    'title' => 'some title',
                    'content' => <<<'EOT'
# comment 1
header

    # comment 2
    <body>
        <h1>title</h1>
    </body>

footer # comment3
EOT
                    ,
                ),
            ),
        );
        $tests[] = array($yaml, $expected);

        $yaml = <<<'EOT'
test: |
    foo
    # bar
    baz
collection:
    - one: |
        foo
        # bar
        baz
    - two: |
        foo
        # bar
        baz
EOT;
        $expected = array(
            'test' => <<<'EOT'
foo
# bar
baz

EOT
            ,
            'collection' => array(
                array(
                    'one' => <<<'EOT'
foo
# bar
baz

EOT
                    ,
                ),
                array(
                    'two' => <<<'EOT'
foo
# bar
baz
EOT
                    ,
                ),
            ),
        );
        $tests[] = array($yaml, $expected);

        $yaml = <<<'EOT'
foo:
  bar:
    scalar-block: >
      line1
      line2>
  baz:
# comment
    foobar: ~
EOT;
        $expected = array(
            'foo' => array(
                'bar' => array(
                    'scalar-block' => "line1 line2>\n",
                ),
                'baz' => array(
                    'foobar' => null,
                ),
            ),
        );
        $tests[] = array($yaml, $expected);

        $yaml = <<<'EOT'
a:
    b: hello
#    c: |
#        first row
#        second row
    d: hello
EOT;
        $expected = array(
            'a' => array(
                'b' => 'hello',
                'd' => 'hello',
            ),
        );
        $tests[] = array($yaml, $expected);

        return $tests;
    }

    public function testBlankLinesAreParsedAsNewLinesInFoldedBlocks()
    {
        $yaml = <<<'EOT'
test: >
    <h2>A heading</h2>

    <ul>
    <li>a list</li>
    <li>may be a good example</li>
    </ul>
EOT;

        $this->assertSame(
            array(
                'test' => <<<'EOT'
<h2>A heading</h2>
<ul> <li>a list</li> <li>may be a good example</li> </ul>
EOT
                ,
            ),
            $this->parser->parse($yaml)
        );
    }

    public function testAdditionallyIndentedLinesAreParsedAsNewLinesInFoldedBlocks()
    {
        $yaml = <<<'EOT'
test: >
    <h2>A heading</h2>

    <ul>
      <li>a list</li>
      <li>may be a good example</li>
    </ul>
EOT;

        $this->assertSame(
            array(
                'test' => <<<'EOT'
<h2>A heading</h2>
<ul>
  <li>a list</li>
  <li>may be a good example</li>
</ul>
EOT
                ,
            ),
            $this->parser->parse($yaml)
        );
    }

    /**
     * @param $lineNumber
     * @param $yaml
     * @dataProvider parserThrowsExceptionWithCorrectLineNumberProvider
     */
    public function testParserThrowsExceptionWithCorrectLineNumber($lineNumber, $yaml)
    {
        $this->setExpectedException(
            '\Symfony\Component\Yaml\Exception\ParseException',
            sprintf('Unexpected characters near "," at line %d (near "bar: "123",").', $lineNumber)
        );

        $this->parser->parse($yaml);
    }

    public function parserThrowsExceptionWithCorrectLineNumberProvider()
    {
        return array(
            array(
                4,
                <<<'YAML'
foo:
    -
        # bar
        bar: "123",
YAML
            ),
            array(
                5,
                <<<'YAML'
foo:
    -
        # bar
        # bar
        bar: "123",
YAML
            ),
            array(
                8,
                <<<'YAML'
foo:
    -
        # foobar
        baz: 123
bar:
    -
        # bar
        bar: "123",
YAML
            ),
            array(
                10,
                <<<'YAML'
foo:
    -
        # foobar
        # foobar
        baz: 123
bar:
    -
        # bar
        # bar
        bar: "123",
YAML
            ),
        );
    }
}

class B
{
    public $b = 'foo';
}<|MERGE_RESOLUTION|>--- conflicted
+++ resolved
@@ -421,13 +421,13 @@
 
     public function testObjectSupportEnabled()
     {
-        $input = <<<EOF
+        $input = <<<'EOF'
 foo: !!php/object:O:30:"Symfony\Component\Yaml\Tests\B":1:{s:1:"b";s:3:"foo";}
 bar: 1
 EOF;
         $this->assertEquals(array('foo' => new B(), 'bar' => 1), $this->parser->parse($input, false, true), '->parse() is able to parse objects');
 
-        $input = <<<EOF
+        $input = <<<'EOF'
 foo: !php/object:O:30:"Symfony\Component\Yaml\Tests\B":1:{s:1:"b";s:3:"foo";}
 bar: 1
 EOF;
@@ -452,13 +452,9 @@
 
     public function getObjectForMapTests()
     {
-<<<<<<< HEAD
         $tests = array();
 
-        $yaml = <<<EOF
-=======
-        $yaml = <<<'EOF'
->>>>>>> 4eb003b6
+        $yaml = <<<'EOF'
 foo:
     fiz: [cat]
 EOF;
@@ -479,7 +475,7 @@
         $expected->baz = 'foobar';
         $tests['object-for-map-is-applied-after-parsing'] = array($yaml, $expected);
 
-        $yaml = <<<EOT
+        $yaml = <<<'EOT'
 array:
   - key: one
   - key: two
@@ -492,7 +488,7 @@
         $expected->array[1]->key = 'two';
         $tests['nest-map-and-sequence'] = array($yaml, $expected);
 
-        $yaml = <<<YAML
+        $yaml = <<<'YAML'
 map:
   1: one
   2: two
@@ -503,7 +499,7 @@
         $expected->map->{2} = 'two';
         $tests['numeric-keys'] = array($yaml, $expected);
 
-        $yaml = <<<YAML
+        $yaml = <<<'YAML'
 map:
   0: one
   1: two
@@ -528,11 +524,11 @@
 
     public function invalidDumpedObjectProvider()
     {
-        $yamlTag = <<<EOF
+        $yamlTag = <<<'EOF'
 foo: !!php/object:O:30:"Symfony\Tests\Component\Yaml\B":1:{s:1:"b";s:3:"foo";}
 bar: 1
 EOF;
-        $localTag = <<<EOF
+        $localTag = <<<'EOF'
 foo: !php/object:O:30:"Symfony\Tests\Component\Yaml\B":1:{s:1:"b";s:3:"foo";}
 bar: 1
 EOF;
@@ -935,7 +931,7 @@
      */
     public function testColonInMappingValueException()
     {
-        $yaml = <<<EOF
+        $yaml = <<<'EOF'
 foo: bar: baz
 EOF;
 
@@ -944,7 +940,7 @@
 
     public function testColonInMappingValueExceptionNotTriggeredByColonInComment()
     {
-        $yaml = <<<EOT
+        $yaml = <<<'EOT'
 foo:
     bar: foobar # Note: a comment after a colon
 EOT;
