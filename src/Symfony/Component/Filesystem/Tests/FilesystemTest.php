<?php

/*
 * This file is part of the Symfony package.
 *
 * (c) Fabien Potencier <fabien@symfony.com>
 *
 * For the full copyright and license information, please view the LICENSE
 * file that was distributed with this source code.
 */

namespace Symfony\Component\Filesystem\Tests;

/**
 * Test class for Filesystem.
 */
class FilesystemTest extends FilesystemTestCase
{
<<<<<<< HEAD
=======
    private $umask;
    private $longPathNamesWindows = array();

    /**
     * @var string
     */
    private $workspace = null;

    /**
     * @var \Symfony\Component\Filesystem\Filesystem
     */
    private $filesystem = null;

    private static $symlinkOnWindows = null;

    public static function setUpBeforeClass()
    {
        if ('\\' === DIRECTORY_SEPARATOR && null === self::$symlinkOnWindows) {
            $target = tempnam(sys_get_temp_dir(), 'sl');
            $link = sys_get_temp_dir().'/sl'.microtime(true).mt_rand();
            if (@symlink($target, $link)) {
                self::$symlinkOnWindows = @is_link($link);
                unlink($link);
            }
            unlink($target);
        }
    }

    protected function setUp()
    {
        $this->umask = umask(0);
        $this->filesystem = new Filesystem();
        $this->workspace = rtrim(sys_get_temp_dir(), DIRECTORY_SEPARATOR).DIRECTORY_SEPARATOR.time().mt_rand(0, 1000);
        mkdir($this->workspace, 0777, true);
        $this->workspace = realpath($this->workspace);
    }

    protected function tearDown()
    {
        if (!empty($this->longPathNamesWindows)) {
            foreach ($this->longPathNamesWindows as $path) {
                exec('DEL '.$path);
            }
        }

        $this->filesystem->remove($this->workspace);
        umask($this->umask);
    }

>>>>>>> a02967c9
    public function testCopyCreatesNewFile()
    {
        $sourceFilePath = $this->workspace.DIRECTORY_SEPARATOR.'copy_source_file';
        $targetFilePath = $this->workspace.DIRECTORY_SEPARATOR.'copy_target_file';

        file_put_contents($sourceFilePath, 'SOURCE FILE');

        $this->filesystem->copy($sourceFilePath, $targetFilePath);

        $this->assertFileExists($targetFilePath);
        $this->assertEquals('SOURCE FILE', file_get_contents($targetFilePath));
    }

    /**
     * @expectedException \Symfony\Component\Filesystem\Exception\IOException
     */
    public function testCopyFails()
    {
        $sourceFilePath = $this->workspace.DIRECTORY_SEPARATOR.'copy_source_file';
        $targetFilePath = $this->workspace.DIRECTORY_SEPARATOR.'copy_target_file';

        $this->filesystem->copy($sourceFilePath, $targetFilePath);
    }

    /**
     * @expectedException \Symfony\Component\Filesystem\Exception\IOException
     */
    public function testCopyUnreadableFileFails()
    {
        // skip test on Windows; PHP can't easily set file as unreadable on Windows
        if ('\\' === DIRECTORY_SEPARATOR) {
            $this->markTestSkipped('This test cannot run on Windows.');
        }

        $sourceFilePath = $this->workspace.DIRECTORY_SEPARATOR.'copy_source_file';
        $targetFilePath = $this->workspace.DIRECTORY_SEPARATOR.'copy_target_file';

        file_put_contents($sourceFilePath, 'SOURCE FILE');

        // make sure target cannot be read
        $this->filesystem->chmod($sourceFilePath, 0222);

        $this->filesystem->copy($sourceFilePath, $targetFilePath);
    }

    public function testCopyOverridesExistingFileIfModified()
    {
        $sourceFilePath = $this->workspace.DIRECTORY_SEPARATOR.'copy_source_file';
        $targetFilePath = $this->workspace.DIRECTORY_SEPARATOR.'copy_target_file';

        file_put_contents($sourceFilePath, 'SOURCE FILE');
        file_put_contents($targetFilePath, 'TARGET FILE');
        touch($targetFilePath, time() - 1000);

        $this->filesystem->copy($sourceFilePath, $targetFilePath);

        $this->assertFileExists($targetFilePath);
        $this->assertEquals('SOURCE FILE', file_get_contents($targetFilePath));
    }

    public function testCopyDoesNotOverrideExistingFileByDefault()
    {
        $sourceFilePath = $this->workspace.DIRECTORY_SEPARATOR.'copy_source_file';
        $targetFilePath = $this->workspace.DIRECTORY_SEPARATOR.'copy_target_file';

        file_put_contents($sourceFilePath, 'SOURCE FILE');
        file_put_contents($targetFilePath, 'TARGET FILE');

        // make sure both files have the same modification time
        $modificationTime = time() - 1000;
        touch($sourceFilePath, $modificationTime);
        touch($targetFilePath, $modificationTime);

        $this->filesystem->copy($sourceFilePath, $targetFilePath);

        $this->assertFileExists($targetFilePath);
        $this->assertEquals('TARGET FILE', file_get_contents($targetFilePath));
    }

    public function testCopyOverridesExistingFileIfForced()
    {
        $sourceFilePath = $this->workspace.DIRECTORY_SEPARATOR.'copy_source_file';
        $targetFilePath = $this->workspace.DIRECTORY_SEPARATOR.'copy_target_file';

        file_put_contents($sourceFilePath, 'SOURCE FILE');
        file_put_contents($targetFilePath, 'TARGET FILE');

        // make sure both files have the same modification time
        $modificationTime = time() - 1000;
        touch($sourceFilePath, $modificationTime);
        touch($targetFilePath, $modificationTime);

        $this->filesystem->copy($sourceFilePath, $targetFilePath, true);

        $this->assertFileExists($targetFilePath);
        $this->assertEquals('SOURCE FILE', file_get_contents($targetFilePath));
    }

    /**
     * @expectedException \Symfony\Component\Filesystem\Exception\IOException
     */
    public function testCopyWithOverrideWithReadOnlyTargetFails()
    {
        // skip test on Windows; PHP can't easily set file as unwritable on Windows
        if ('\\' === DIRECTORY_SEPARATOR) {
            $this->markTestSkipped('This test cannot run on Windows.');
        }

        $sourceFilePath = $this->workspace.DIRECTORY_SEPARATOR.'copy_source_file';
        $targetFilePath = $this->workspace.DIRECTORY_SEPARATOR.'copy_target_file';

        file_put_contents($sourceFilePath, 'SOURCE FILE');
        file_put_contents($targetFilePath, 'TARGET FILE');

        // make sure both files have the same modification time
        $modificationTime = time() - 1000;
        touch($sourceFilePath, $modificationTime);
        touch($targetFilePath, $modificationTime);

        // make sure target is read-only
        $this->filesystem->chmod($targetFilePath, 0444);

        $this->filesystem->copy($sourceFilePath, $targetFilePath, true);
    }

    public function testCopyCreatesTargetDirectoryIfItDoesNotExist()
    {
        $sourceFilePath = $this->workspace.DIRECTORY_SEPARATOR.'copy_source_file';
        $targetFileDirectory = $this->workspace.DIRECTORY_SEPARATOR.'directory';
        $targetFilePath = $targetFileDirectory.DIRECTORY_SEPARATOR.'copy_target_file';

        file_put_contents($sourceFilePath, 'SOURCE FILE');

        $this->filesystem->copy($sourceFilePath, $targetFilePath);

        $this->assertTrue(is_dir($targetFileDirectory));
        $this->assertFileExists($targetFilePath);
        $this->assertEquals('SOURCE FILE', file_get_contents($targetFilePath));
    }

    public function testCopyForOriginUrlsAndExistingLocalFileDefaultsToNotCopy()
    {
        $sourceFilePath = 'http://symfony.com/images/common/logo/logo_symfony_header.png';
        $targetFilePath = $this->workspace.DIRECTORY_SEPARATOR.'copy_target_file';

        file_put_contents($targetFilePath, 'TARGET FILE');

        $this->filesystem->copy($sourceFilePath, $targetFilePath, false);

        $this->assertFileExists($targetFilePath);
        $this->assertEquals(file_get_contents($sourceFilePath), file_get_contents($targetFilePath));
    }

    public function testMkdirCreatesDirectoriesRecursively()
    {
        $directory = $this->workspace
            .DIRECTORY_SEPARATOR.'directory'
            .DIRECTORY_SEPARATOR.'sub_directory';

        $this->filesystem->mkdir($directory);

        $this->assertTrue(is_dir($directory));
    }

    public function testMkdirCreatesDirectoriesFromArray()
    {
        $basePath = $this->workspace.DIRECTORY_SEPARATOR;
        $directories = array(
            $basePath.'1', $basePath.'2', $basePath.'3',
        );

        $this->filesystem->mkdir($directories);

        $this->assertTrue(is_dir($basePath.'1'));
        $this->assertTrue(is_dir($basePath.'2'));
        $this->assertTrue(is_dir($basePath.'3'));
    }

    public function testMkdirCreatesDirectoriesFromTraversableObject()
    {
        $basePath = $this->workspace.DIRECTORY_SEPARATOR;
        $directories = new \ArrayObject(array(
            $basePath.'1', $basePath.'2', $basePath.'3',
        ));

        $this->filesystem->mkdir($directories);

        $this->assertTrue(is_dir($basePath.'1'));
        $this->assertTrue(is_dir($basePath.'2'));
        $this->assertTrue(is_dir($basePath.'3'));
    }

    /**
     * @expectedException \Symfony\Component\Filesystem\Exception\IOException
     */
    public function testMkdirCreatesDirectoriesFails()
    {
        $basePath = $this->workspace.DIRECTORY_SEPARATOR;
        $dir = $basePath.'2';

        file_put_contents($dir, '');

        $this->filesystem->mkdir($dir);
    }

    public function testTouchCreatesEmptyFile()
    {
        $file = $this->workspace.DIRECTORY_SEPARATOR.'1';

        $this->filesystem->touch($file);

        $this->assertFileExists($file);
    }

    /**
     * @expectedException \Symfony\Component\Filesystem\Exception\IOException
     */
    public function testTouchFails()
    {
        $file = $this->workspace.DIRECTORY_SEPARATOR.'1'.DIRECTORY_SEPARATOR.'2';

        $this->filesystem->touch($file);
    }

    public function testTouchCreatesEmptyFilesFromArray()
    {
        $basePath = $this->workspace.DIRECTORY_SEPARATOR;
        $files = array(
            $basePath.'1', $basePath.'2', $basePath.'3',
        );

        $this->filesystem->touch($files);

        $this->assertFileExists($basePath.'1');
        $this->assertFileExists($basePath.'2');
        $this->assertFileExists($basePath.'3');
    }

    public function testTouchCreatesEmptyFilesFromTraversableObject()
    {
        $basePath = $this->workspace.DIRECTORY_SEPARATOR;
        $files = new \ArrayObject(array(
            $basePath.'1', $basePath.'2', $basePath.'3',
        ));

        $this->filesystem->touch($files);

        $this->assertFileExists($basePath.'1');
        $this->assertFileExists($basePath.'2');
        $this->assertFileExists($basePath.'3');
    }

    public function testRemoveCleansFilesAndDirectoriesIteratively()
    {
        $basePath = $this->workspace.DIRECTORY_SEPARATOR.'directory'.DIRECTORY_SEPARATOR;

        mkdir($basePath);
        mkdir($basePath.'dir');
        touch($basePath.'file');

        $this->filesystem->remove($basePath);

        $this->assertTrue(!is_dir($basePath));
    }

    public function testRemoveCleansArrayOfFilesAndDirectories()
    {
        $basePath = $this->workspace.DIRECTORY_SEPARATOR;

        mkdir($basePath.'dir');
        touch($basePath.'file');

        $files = array(
            $basePath.'dir', $basePath.'file',
        );

        $this->filesystem->remove($files);

        $this->assertTrue(!is_dir($basePath.'dir'));
        $this->assertTrue(!is_file($basePath.'file'));
    }

    public function testRemoveCleansTraversableObjectOfFilesAndDirectories()
    {
        $basePath = $this->workspace.DIRECTORY_SEPARATOR;

        mkdir($basePath.'dir');
        touch($basePath.'file');

        $files = new \ArrayObject(array(
            $basePath.'dir', $basePath.'file',
        ));

        $this->filesystem->remove($files);

        $this->assertTrue(!is_dir($basePath.'dir'));
        $this->assertTrue(!is_file($basePath.'file'));
    }

    public function testRemoveIgnoresNonExistingFiles()
    {
        $basePath = $this->workspace.DIRECTORY_SEPARATOR;

        mkdir($basePath.'dir');

        $files = array(
            $basePath.'dir', $basePath.'file',
        );

        $this->filesystem->remove($files);

        $this->assertTrue(!is_dir($basePath.'dir'));
    }

    public function testRemoveCleansInvalidLinks()
    {
        $this->markAsSkippedIfSymlinkIsMissing();

        $basePath = $this->workspace.DIRECTORY_SEPARATOR.'directory'.DIRECTORY_SEPARATOR;

        mkdir($basePath);
        mkdir($basePath.'dir');
        // create symlink to nonexistent file
        @symlink($basePath.'file', $basePath.'link');

        $this->filesystem->remove($basePath);

        $this->assertTrue(!is_dir($basePath));
    }

    public function testFilesExists()
    {
        $basePath = $this->workspace.DIRECTORY_SEPARATOR.'directory'.DIRECTORY_SEPARATOR;

        mkdir($basePath);
        touch($basePath.'file1');
        mkdir($basePath.'folder');

        $this->assertTrue($this->filesystem->exists($basePath.'file1'));
        $this->assertTrue($this->filesystem->exists($basePath.'folder'));
    }

    /**
     * @expectedException \Symfony\Component\Filesystem\Exception\IOException
     */
    public function testFilesExistsFails()
    {
        if ('\\' !== DIRECTORY_SEPARATOR) {
            $this->markTestSkipped('Test covers edge case on Windows only.');
        }

        $basePath = $this->workspace.'\\directory\\';

        $oldPath = getcwd();
        mkdir($basePath);
        chdir($basePath);
        $file = str_repeat('T', 259 - strlen($basePath));
        $path = $basePath.$file;
        exec('TYPE NUL >>'.$file); // equivalent of touch, we can not use the php touch() here because it suffers from the same limitation
        $this->longPathNamesWindows[] = $path; // save this so we can clean up later
        chdir($oldPath);
        $this->filesystem->exists($path);
    }

    public function testFilesExistsTraversableObjectOfFilesAndDirectories()
    {
        $basePath = $this->workspace.DIRECTORY_SEPARATOR;

        mkdir($basePath.'dir');
        touch($basePath.'file');

        $files = new \ArrayObject(array(
            $basePath.'dir', $basePath.'file',
        ));

        $this->assertTrue($this->filesystem->exists($files));
    }

    public function testFilesNotExistsTraversableObjectOfFilesAndDirectories()
    {
        $basePath = $this->workspace.DIRECTORY_SEPARATOR;

        mkdir($basePath.'dir');
        touch($basePath.'file');
        touch($basePath.'file2');

        $files = new \ArrayObject(array(
            $basePath.'dir', $basePath.'file', $basePath.'file2',
        ));

        unlink($basePath.'file');

        $this->assertFalse($this->filesystem->exists($files));
    }

    public function testInvalidFileNotExists()
    {
        $basePath = $this->workspace.DIRECTORY_SEPARATOR.'directory'.DIRECTORY_SEPARATOR;

        $this->assertFalse($this->filesystem->exists($basePath.time()));
    }

    public function testChmodChangesFileMode()
    {
        $this->markAsSkippedIfChmodIsMissing();

        $dir = $this->workspace.DIRECTORY_SEPARATOR.'dir';
        mkdir($dir);
        $file = $dir.DIRECTORY_SEPARATOR.'file';
        touch($file);

        $this->filesystem->chmod($file, 0400);
        $this->filesystem->chmod($dir, 0753);

        $this->assertFilePermissions(753, $dir);
        $this->assertFilePermissions(400, $file);
    }

    public function testChmodWrongMod()
    {
        $this->markAsSkippedIfChmodIsMissing();

        $dir = $this->workspace.DIRECTORY_SEPARATOR.'file';
        touch($dir);

        $this->filesystem->chmod($dir, 'Wrongmode');
    }

    public function testChmodRecursive()
    {
        $this->markAsSkippedIfChmodIsMissing();

        $dir = $this->workspace.DIRECTORY_SEPARATOR.'dir';
        mkdir($dir);
        $file = $dir.DIRECTORY_SEPARATOR.'file';
        touch($file);

        $this->filesystem->chmod($file, 0400, 0000, true);
        $this->filesystem->chmod($dir, 0753, 0000, true);

        $this->assertFilePermissions(753, $dir);
        $this->assertFilePermissions(753, $file);
    }

    public function testChmodAppliesUmask()
    {
        $this->markAsSkippedIfChmodIsMissing();

        $file = $this->workspace.DIRECTORY_SEPARATOR.'file';
        touch($file);

        $this->filesystem->chmod($file, 0770, 0022);
        $this->assertFilePermissions(750, $file);
    }

    public function testChmodChangesModeOfArrayOfFiles()
    {
        $this->markAsSkippedIfChmodIsMissing();

        $directory = $this->workspace.DIRECTORY_SEPARATOR.'directory';
        $file = $this->workspace.DIRECTORY_SEPARATOR.'file';
        $files = array($directory, $file);

        mkdir($directory);
        touch($file);

        $this->filesystem->chmod($files, 0753);

        $this->assertFilePermissions(753, $file);
        $this->assertFilePermissions(753, $directory);
    }

    public function testChmodChangesModeOfTraversableFileObject()
    {
        $this->markAsSkippedIfChmodIsMissing();

        $directory = $this->workspace.DIRECTORY_SEPARATOR.'directory';
        $file = $this->workspace.DIRECTORY_SEPARATOR.'file';
        $files = new \ArrayObject(array($directory, $file));

        mkdir($directory);
        touch($file);

        $this->filesystem->chmod($files, 0753);

        $this->assertFilePermissions(753, $file);
        $this->assertFilePermissions(753, $directory);
    }

    public function testChmodChangesZeroModeOnSubdirectoriesOnRecursive()
    {
        $this->markAsSkippedIfChmodIsMissing();

        $directory = $this->workspace.DIRECTORY_SEPARATOR.'directory';
        $subdirectory = $directory.DIRECTORY_SEPARATOR.'subdirectory';

        mkdir($directory);
        mkdir($subdirectory);
        chmod($subdirectory, 0000);

        $this->filesystem->chmod($directory, 0753, 0000, true);

        $this->assertFilePermissions(753, $subdirectory);
    }

    public function testChown()
    {
        $this->markAsSkippedIfPosixIsMissing();

        $dir = $this->workspace.DIRECTORY_SEPARATOR.'dir';
        mkdir($dir);

        $this->filesystem->chown($dir, $this->getFileOwner($dir));
    }

    public function testChownRecursive()
    {
        $this->markAsSkippedIfPosixIsMissing();

        $dir = $this->workspace.DIRECTORY_SEPARATOR.'dir';
        mkdir($dir);
        $file = $dir.DIRECTORY_SEPARATOR.'file';
        touch($file);

        $this->filesystem->chown($dir, $this->getFileOwner($dir), true);
    }

    public function testChownSymlink()
    {
        $this->markAsSkippedIfSymlinkIsMissing();

        $file = $this->workspace.DIRECTORY_SEPARATOR.'file';
        $link = $this->workspace.DIRECTORY_SEPARATOR.'link';

        touch($file);

        $this->filesystem->symlink($file, $link);

        $this->filesystem->chown($link, $this->getFileOwner($link));
    }

    /**
     * @expectedException \Symfony\Component\Filesystem\Exception\IOException
     */
    public function testChownSymlinkFails()
    {
        $this->markAsSkippedIfSymlinkIsMissing();

        $file = $this->workspace.DIRECTORY_SEPARATOR.'file';
        $link = $this->workspace.DIRECTORY_SEPARATOR.'link';

        touch($file);

        $this->filesystem->symlink($file, $link);

        $this->filesystem->chown($link, 'user'.time().mt_rand(1000, 9999));
    }

    /**
     * @expectedException \Symfony\Component\Filesystem\Exception\IOException
     */
    public function testChownFail()
    {
        $this->markAsSkippedIfPosixIsMissing();

        $dir = $this->workspace.DIRECTORY_SEPARATOR.'dir';
        mkdir($dir);

        $this->filesystem->chown($dir, 'user'.time().mt_rand(1000, 9999));
    }

    public function testChgrp()
    {
        $this->markAsSkippedIfPosixIsMissing();

        $dir = $this->workspace.DIRECTORY_SEPARATOR.'dir';
        mkdir($dir);

        $this->filesystem->chgrp($dir, $this->getFileGroup($dir));
    }

    public function testChgrpRecursive()
    {
        $this->markAsSkippedIfPosixIsMissing();

        $dir = $this->workspace.DIRECTORY_SEPARATOR.'dir';
        mkdir($dir);
        $file = $dir.DIRECTORY_SEPARATOR.'file';
        touch($file);

        $this->filesystem->chgrp($dir, $this->getFileGroup($dir), true);
    }

    public function testChgrpSymlink()
    {
        $this->markAsSkippedIfSymlinkIsMissing();

        $file = $this->workspace.DIRECTORY_SEPARATOR.'file';
        $link = $this->workspace.DIRECTORY_SEPARATOR.'link';

        touch($file);

        $this->filesystem->symlink($file, $link);

        $this->filesystem->chgrp($link, $this->getFileGroup($link));
    }

    /**
     * @expectedException \Symfony\Component\Filesystem\Exception\IOException
     */
    public function testChgrpSymlinkFails()
    {
        $this->markAsSkippedIfSymlinkIsMissing();

        $file = $this->workspace.DIRECTORY_SEPARATOR.'file';
        $link = $this->workspace.DIRECTORY_SEPARATOR.'link';

        touch($file);

        $this->filesystem->symlink($file, $link);

        $this->filesystem->chgrp($link, 'user'.time().mt_rand(1000, 9999));
    }

    /**
     * @expectedException \Symfony\Component\Filesystem\Exception\IOException
     */
    public function testChgrpFail()
    {
        $this->markAsSkippedIfPosixIsMissing();

        $dir = $this->workspace.DIRECTORY_SEPARATOR.'dir';
        mkdir($dir);

        $this->filesystem->chgrp($dir, 'user'.time().mt_rand(1000, 9999));
    }

    public function testRename()
    {
        $file = $this->workspace.DIRECTORY_SEPARATOR.'file';
        $newPath = $this->workspace.DIRECTORY_SEPARATOR.'new_file';
        touch($file);

        $this->filesystem->rename($file, $newPath);

        $this->assertFileNotExists($file);
        $this->assertFileExists($newPath);
    }

    /**
     * @expectedException \Symfony\Component\Filesystem\Exception\IOException
     */
    public function testRenameThrowsExceptionIfTargetAlreadyExists()
    {
        $file = $this->workspace.DIRECTORY_SEPARATOR.'file';
        $newPath = $this->workspace.DIRECTORY_SEPARATOR.'new_file';

        touch($file);
        touch($newPath);

        $this->filesystem->rename($file, $newPath);
    }

    public function testRenameOverwritesTheTargetIfItAlreadyExists()
    {
        $file = $this->workspace.DIRECTORY_SEPARATOR.'file';
        $newPath = $this->workspace.DIRECTORY_SEPARATOR.'new_file';

        touch($file);
        touch($newPath);

        $this->filesystem->rename($file, $newPath, true);

        $this->assertFileNotExists($file);
        $this->assertFileExists($newPath);
    }

    /**
     * @expectedException \Symfony\Component\Filesystem\Exception\IOException
     */
    public function testRenameThrowsExceptionOnError()
    {
        $file = $this->workspace.DIRECTORY_SEPARATOR.uniqid('fs_test_', true);
        $newPath = $this->workspace.DIRECTORY_SEPARATOR.'new_file';

        $this->filesystem->rename($file, $newPath);
    }

    public function testSymlink()
    {
        if ('\\' === DIRECTORY_SEPARATOR) {
            $this->markTestSkipped('Windows does not support creating "broken" symlinks');
        }

        $file = $this->workspace.DIRECTORY_SEPARATOR.'file';
        $link = $this->workspace.DIRECTORY_SEPARATOR.'link';

        // $file does not exists right now: creating "broken" links is a wanted feature
        $this->filesystem->symlink($file, $link);

        $this->assertTrue(is_link($link));

        // Create the linked file AFTER creating the link
        touch($file);

        $this->assertEquals($file, readlink($link));
    }

    /**
     * @depends testSymlink
     */
    public function testRemoveSymlink()
    {
        $this->markAsSkippedIfSymlinkIsMissing();

        $link = $this->workspace.DIRECTORY_SEPARATOR.'link';

        $this->filesystem->remove($link);

        $this->assertTrue(!is_link($link));
    }

    public function testSymlinkIsOverwrittenIfPointsToDifferentTarget()
    {
        $this->markAsSkippedIfSymlinkIsMissing();

        $file = $this->workspace.DIRECTORY_SEPARATOR.'file';
        $link = $this->workspace.DIRECTORY_SEPARATOR.'link';

        touch($file);
        symlink($this->workspace, $link);

        $this->filesystem->symlink($file, $link);

        $this->assertTrue(is_link($link));
        $this->assertEquals($file, readlink($link));
    }

    public function testSymlinkIsNotOverwrittenIfAlreadyCreated()
    {
        $this->markAsSkippedIfSymlinkIsMissing();

        $file = $this->workspace.DIRECTORY_SEPARATOR.'file';
        $link = $this->workspace.DIRECTORY_SEPARATOR.'link';

        touch($file);
        symlink($file, $link);

        $this->filesystem->symlink($file, $link);

        $this->assertTrue(is_link($link));
        $this->assertEquals($file, readlink($link));
    }

    public function testSymlinkCreatesTargetDirectoryIfItDoesNotExist()
    {
        $this->markAsSkippedIfSymlinkIsMissing();

        $file = $this->workspace.DIRECTORY_SEPARATOR.'file';
        $link1 = $this->workspace.DIRECTORY_SEPARATOR.'dir'.DIRECTORY_SEPARATOR.'link';
        $link2 = $this->workspace.DIRECTORY_SEPARATOR.'dir'.DIRECTORY_SEPARATOR.'subdir'.DIRECTORY_SEPARATOR.'link';

        touch($file);

        $this->filesystem->symlink($file, $link1);
        $this->filesystem->symlink($file, $link2);

        $this->assertTrue(is_link($link1));
        $this->assertEquals($file, readlink($link1));
        $this->assertTrue(is_link($link2));
        $this->assertEquals($file, readlink($link2));
    }

    /**
     * @dataProvider providePathsForMakePathRelative
     */
    public function testMakePathRelative($endPath, $startPath, $expectedPath)
    {
        $path = $this->filesystem->makePathRelative($endPath, $startPath);

        $this->assertEquals($expectedPath, $path);
    }

    /**
     * @return array
     */
    public function providePathsForMakePathRelative()
    {
        $paths = array(
            array('/var/lib/symfony/src/Symfony/', '/var/lib/symfony/src/Symfony/Component', '../'),
            array('/var/lib/symfony/src/Symfony/', '/var/lib/symfony/src/Symfony/Component/', '../'),
            array('/var/lib/symfony/src/Symfony', '/var/lib/symfony/src/Symfony/Component', '../'),
            array('/var/lib/symfony/src/Symfony', '/var/lib/symfony/src/Symfony/Component/', '../'),
            array('var/lib/symfony/', 'var/lib/symfony/src/Symfony/Component', '../../../'),
            array('/usr/lib/symfony/', '/var/lib/symfony/src/Symfony/Component', '../../../../../../usr/lib/symfony/'),
            array('/var/lib/symfony/src/Symfony/', '/var/lib/symfony/', 'src/Symfony/'),
            array('/aa/bb', '/aa/bb', './'),
            array('/aa/bb', '/aa/bb/', './'),
            array('/aa/bb/', '/aa/bb', './'),
            array('/aa/bb/', '/aa/bb/', './'),
            array('/aa/bb/cc', '/aa/bb/cc/dd', '../'),
            array('/aa/bb/cc', '/aa/bb/cc/dd/', '../'),
            array('/aa/bb/cc/', '/aa/bb/cc/dd', '../'),
            array('/aa/bb/cc/', '/aa/bb/cc/dd/', '../'),
            array('/aa/bb/cc', '/aa', 'bb/cc/'),
            array('/aa/bb/cc', '/aa/', 'bb/cc/'),
            array('/aa/bb/cc/', '/aa', 'bb/cc/'),
            array('/aa/bb/cc/', '/aa/', 'bb/cc/'),
            array('/a/aab/bb', '/a/aa', '../aab/bb/'),
            array('/a/aab/bb', '/a/aa/', '../aab/bb/'),
            array('/a/aab/bb/', '/a/aa', '../aab/bb/'),
            array('/a/aab/bb/', '/a/aa/', '../aab/bb/'),
            array('/a/aab/bb/', '/', 'a/aab/bb/'),
            array('/a/aab/bb/', '/b/aab', '../../a/aab/bb/'),
        );

        if ('\\' === DIRECTORY_SEPARATOR) {
            $paths[] = array('c:\var\lib/symfony/src/Symfony/', 'c:/var/lib/symfony/', 'src/Symfony/');
        }

        return $paths;
    }

    public function testMirrorCopiesFilesAndDirectoriesRecursively()
    {
        $sourcePath = $this->workspace.DIRECTORY_SEPARATOR.'source'.DIRECTORY_SEPARATOR;
        $directory = $sourcePath.'directory'.DIRECTORY_SEPARATOR;
        $file1 = $directory.'file1';
        $file2 = $sourcePath.'file2';

        mkdir($sourcePath);
        mkdir($directory);
        file_put_contents($file1, 'FILE1');
        file_put_contents($file2, 'FILE2');

        $targetPath = $this->workspace.DIRECTORY_SEPARATOR.'target'.DIRECTORY_SEPARATOR;

        $this->filesystem->mirror($sourcePath, $targetPath);

        $this->assertTrue(is_dir($targetPath));
        $this->assertTrue(is_dir($targetPath.'directory'));
        $this->assertFileEquals($file1, $targetPath.'directory'.DIRECTORY_SEPARATOR.'file1');
        $this->assertFileEquals($file2, $targetPath.'file2');

        $this->filesystem->remove($file1);

        $this->filesystem->mirror($sourcePath, $targetPath, null, array('delete' => false));
        $this->assertTrue($this->filesystem->exists($targetPath.'directory'.DIRECTORY_SEPARATOR.'file1'));

        $this->filesystem->mirror($sourcePath, $targetPath, null, array('delete' => true));
        $this->assertFalse($this->filesystem->exists($targetPath.'directory'.DIRECTORY_SEPARATOR.'file1'));

        file_put_contents($file1, 'FILE1');

        $this->filesystem->mirror($sourcePath, $targetPath, null, array('delete' => true));
        $this->assertTrue($this->filesystem->exists($targetPath.'directory'.DIRECTORY_SEPARATOR.'file1'));

        $this->filesystem->remove($directory);
        $this->filesystem->mirror($sourcePath, $targetPath, null, array('delete' => true));
        $this->assertFalse($this->filesystem->exists($targetPath.'directory'));
        $this->assertFalse($this->filesystem->exists($targetPath.'directory'.DIRECTORY_SEPARATOR.'file1'));
    }

    public function testMirrorCreatesEmptyDirectory()
    {
        $sourcePath = $this->workspace.DIRECTORY_SEPARATOR.'source'.DIRECTORY_SEPARATOR;

        mkdir($sourcePath);

        $targetPath = $this->workspace.DIRECTORY_SEPARATOR.'target'.DIRECTORY_SEPARATOR;

        $this->filesystem->mirror($sourcePath, $targetPath);

        $this->assertTrue(is_dir($targetPath));

        $this->filesystem->remove($sourcePath);
    }

    public function testMirrorCopiesLinks()
    {
        $this->markAsSkippedIfSymlinkIsMissing();

        $sourcePath = $this->workspace.DIRECTORY_SEPARATOR.'source'.DIRECTORY_SEPARATOR;

        mkdir($sourcePath);
        file_put_contents($sourcePath.'file1', 'FILE1');
        symlink($sourcePath.'file1', $sourcePath.'link1');

        $targetPath = $this->workspace.DIRECTORY_SEPARATOR.'target'.DIRECTORY_SEPARATOR;

        $this->filesystem->mirror($sourcePath, $targetPath);

        $this->assertTrue(is_dir($targetPath));
        $this->assertFileEquals($sourcePath.'file1', $targetPath.DIRECTORY_SEPARATOR.'link1');
        $this->assertTrue(is_link($targetPath.DIRECTORY_SEPARATOR.'link1'));
    }

    public function testMirrorCopiesLinkedDirectoryContents()
    {
        $this->markAsSkippedIfSymlinkIsMissing(true);

        $sourcePath = $this->workspace.DIRECTORY_SEPARATOR.'source'.DIRECTORY_SEPARATOR;

        mkdir($sourcePath.'nested/', 0777, true);
        file_put_contents($sourcePath.'/nested/file1.txt', 'FILE1');
        // Note: We symlink directory, not file
        symlink($sourcePath.'nested', $sourcePath.'link1');

        $targetPath = $this->workspace.DIRECTORY_SEPARATOR.'target'.DIRECTORY_SEPARATOR;

        $this->filesystem->mirror($sourcePath, $targetPath);

        $this->assertTrue(is_dir($targetPath));
        $this->assertFileEquals($sourcePath.'/nested/file1.txt', $targetPath.DIRECTORY_SEPARATOR.'link1/file1.txt');
        $this->assertTrue(is_link($targetPath.DIRECTORY_SEPARATOR.'link1'));
    }

    public function testMirrorCopiesRelativeLinkedContents()
    {
        $this->markAsSkippedIfSymlinkIsMissing(true);

        $sourcePath = $this->workspace.DIRECTORY_SEPARATOR.'source'.DIRECTORY_SEPARATOR;
        $oldPath = getcwd();

        mkdir($sourcePath.'nested/', 0777, true);
        file_put_contents($sourcePath.'/nested/file1.txt', 'FILE1');
        // Note: Create relative symlink
        chdir($sourcePath);
        symlink('nested', 'link1');

        chdir($oldPath);

        $targetPath = $this->workspace.DIRECTORY_SEPARATOR.'target'.DIRECTORY_SEPARATOR;

        $this->filesystem->mirror($sourcePath, $targetPath);

        $this->assertTrue(is_dir($targetPath));
        $this->assertFileEquals($sourcePath.'/nested/file1.txt', $targetPath.DIRECTORY_SEPARATOR.'link1/file1.txt');
        $this->assertTrue(is_link($targetPath.DIRECTORY_SEPARATOR.'link1'));
        $this->assertEquals('\\' === DIRECTORY_SEPARATOR ? realpath($sourcePath.'\nested') : 'nested', readlink($targetPath.DIRECTORY_SEPARATOR.'link1'));
    }

    /**
     * @dataProvider providePathsForIsAbsolutePath
     */
    public function testIsAbsolutePath($path, $expectedResult)
    {
        $result = $this->filesystem->isAbsolutePath($path);

        $this->assertEquals($expectedResult, $result);
    }

    /**
     * @return array
     */
    public function providePathsForIsAbsolutePath()
    {
        return array(
            array('/var/lib', true),
            array('c:\\\\var\\lib', true),
            array('\\var\\lib', true),
            array('var/lib', false),
            array('../var/lib', false),
            array('', false),
            array(null, false),
        );
    }

    public function testDumpFile()
    {
        $filename = $this->workspace.DIRECTORY_SEPARATOR.'foo'.DIRECTORY_SEPARATOR.'baz.txt';

        $this->filesystem->dumpFile($filename, 'bar');

        $this->assertFileExists($filename);
        $this->assertSame('bar', file_get_contents($filename));
    }

    /**
     * @group legacy
     */
    public function testDumpFileAndSetPermissions()
    {
        $filename = $this->workspace.DIRECTORY_SEPARATOR.'foo'.DIRECTORY_SEPARATOR.'baz.txt';

        $this->filesystem->dumpFile($filename, 'bar', 0753);

        $this->assertFileExists($filename);
        $this->assertSame('bar', file_get_contents($filename));

        // skip mode check on Windows
        if ('\\' !== DIRECTORY_SEPARATOR) {
            $this->assertFilePermissions(753, $filename);
        }
    }

    public function testDumpFileWithNullMode()
    {
        $filename = $this->workspace.DIRECTORY_SEPARATOR.'foo'.DIRECTORY_SEPARATOR.'baz.txt';

        $this->filesystem->dumpFile($filename, 'bar', null);

        $this->assertFileExists($filename);
        $this->assertSame('bar', file_get_contents($filename));

        // skip mode check on Windows
        if ('\\' !== DIRECTORY_SEPARATOR) {
            $this->assertFilePermissions(600, $filename);
        }
    }

    public function testDumpFileOverwritesAnExistingFile()
    {
        $filename = $this->workspace.DIRECTORY_SEPARATOR.'foo.txt';
        file_put_contents($filename, 'FOO BAR');

        $this->filesystem->dumpFile($filename, 'bar');

        $this->assertFileExists($filename);
        $this->assertSame('bar', file_get_contents($filename));
    }

    public function testCopyShouldKeepExecutionPermission()
    {
        $this->markAsSkippedIfChmodIsMissing();

        $sourceFilePath = $this->workspace . DIRECTORY_SEPARATOR . 'copy_source_file';
        $targetFilePath = $this->workspace . DIRECTORY_SEPARATOR . 'copy_target_file';

        file_put_contents($sourceFilePath, 'SOURCE FILE');
        chmod($sourceFilePath, 0745);

        $this->filesystem->copy($sourceFilePath, $targetFilePath);

        $this->assertFilePermissions(767, $targetFilePath);
    }
}<|MERGE_RESOLUTION|>--- conflicted
+++ resolved
@@ -16,58 +16,6 @@
  */
 class FilesystemTest extends FilesystemTestCase
 {
-<<<<<<< HEAD
-=======
-    private $umask;
-    private $longPathNamesWindows = array();
-
-    /**
-     * @var string
-     */
-    private $workspace = null;
-
-    /**
-     * @var \Symfony\Component\Filesystem\Filesystem
-     */
-    private $filesystem = null;
-
-    private static $symlinkOnWindows = null;
-
-    public static function setUpBeforeClass()
-    {
-        if ('\\' === DIRECTORY_SEPARATOR && null === self::$symlinkOnWindows) {
-            $target = tempnam(sys_get_temp_dir(), 'sl');
-            $link = sys_get_temp_dir().'/sl'.microtime(true).mt_rand();
-            if (@symlink($target, $link)) {
-                self::$symlinkOnWindows = @is_link($link);
-                unlink($link);
-            }
-            unlink($target);
-        }
-    }
-
-    protected function setUp()
-    {
-        $this->umask = umask(0);
-        $this->filesystem = new Filesystem();
-        $this->workspace = rtrim(sys_get_temp_dir(), DIRECTORY_SEPARATOR).DIRECTORY_SEPARATOR.time().mt_rand(0, 1000);
-        mkdir($this->workspace, 0777, true);
-        $this->workspace = realpath($this->workspace);
-    }
-
-    protected function tearDown()
-    {
-        if (!empty($this->longPathNamesWindows)) {
-            foreach ($this->longPathNamesWindows as $path) {
-                exec('DEL '.$path);
-            }
-        }
-
-        $this->filesystem->remove($this->workspace);
-        umask($this->umask);
-    }
-
->>>>>>> a02967c9
     public function testCopyCreatesNewFile()
     {
         $sourceFilePath = $this->workspace.DIRECTORY_SEPARATOR.'copy_source_file';
@@ -427,7 +375,7 @@
         $file = str_repeat('T', 259 - strlen($basePath));
         $path = $basePath.$file;
         exec('TYPE NUL >>'.$file); // equivalent of touch, we can not use the php touch() here because it suffers from the same limitation
-        $this->longPathNamesWindows[] = $path; // save this so we can clean up later
+        self::$longPathNamesWindows[] = $path; // save this so we can clean up later
         chdir($oldPath);
         $this->filesystem->exists($path);
     }
