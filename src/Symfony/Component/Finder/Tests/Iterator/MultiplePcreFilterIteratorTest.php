--- conflicted
+++ resolved
@@ -59,20 +59,12 @@
         throw new \BadFunctionCallException('Not implemented');
     }
 
-<<<<<<< HEAD
-    public function isRegex(string $str)
-=======
-    public function isRegex($str): bool
->>>>>>> 55cd8d6f
+    public function isRegex(string $str): bool
     {
         return parent::isRegex($str);
     }
 
-<<<<<<< HEAD
-    public function toRegex(string $str)
-=======
-    public function toRegex($str): string
->>>>>>> 55cd8d6f
+    public function toRegex(string $str): string
     {
         throw new \BadFunctionCallException('Not implemented');
     }
