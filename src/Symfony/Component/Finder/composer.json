{
    "name": "symfony/finder",
    "type": "library",
    "description": "Symfony Finder Component",
    "keywords": [],
    "homepage": "https://symfony.com",
    "license": "MIT",
    "authors": [
        {
            "name": "Fabien Potencier",
            "email": "fabien@symfony.com"
        },
        {
            "name": "Symfony Community",
            "homepage": "https://symfony.com/contributors"
        }
    ],
    "require": {
        "php": ">=7.2.5"
    },
    "autoload": {
        "psr-4": { "Symfony\\Component\\Finder\\": "" },
        "exclude-from-classmap": [
            "/Tests/"
        ]
    },
<<<<<<< HEAD
    "minimum-stability": "dev",
    "extra": {
        "branch-version": "5.1"
    }
=======
    "minimum-stability": "dev"
>>>>>>> 2c4dff84
}<|MERGE_RESOLUTION|>--- conflicted
+++ resolved
@@ -24,12 +24,5 @@
             "/Tests/"
         ]
     },
-<<<<<<< HEAD
-    "minimum-stability": "dev",
-    "extra": {
-        "branch-version": "5.1"
-    }
-=======
     "minimum-stability": "dev"
->>>>>>> 2c4dff84
 }