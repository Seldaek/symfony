--- conflicted
+++ resolved
@@ -55,11 +55,7 @@
 
         set_error_handler($this->includeHandler);
         try {
-<<<<<<< HEAD
             foreach ($this->scanHashDir($this->directory) as $file) {
-=======
-            foreach (new \RecursiveIteratorIterator(new \RecursiveDirectoryIterator($this->directory, \FilesystemIterator::SKIP_DOTS | \FilesystemIterator::CURRENT_AS_PATHNAME), \RecursiveIteratorIterator::LEAVES_ONLY) as $file) {
->>>>>>> 7f2d9c2b
                 try {
                     if (\is_array($expiresAt = include $file)) {
                         $expiresAt = $expiresAt[0];
@@ -227,25 +223,16 @@
                 $value = var_export($value, true);
             }
 
-<<<<<<< HEAD
             $encodedKey = rawurlencode($key);
 
-            if (!$isStaticValue) {
+            if ($isStaticValue) {
+                $value = "return [{$expiry}, {$value}];";
+            } elseif ($this->appendOnly) {
+                $value = "return [{$expiry}, static function () { return {$value}; }];";
+            } else {
                 // We cannot use a closure here because of https://bugs.php.net/76982
                 $value = str_replace('\Symfony\Component\VarExporter\Internal\\', '', $value);
                 $value = "namespace Symfony\Component\VarExporter\Internal;\n\nreturn \$getExpiry ? {$expiry} : {$value};";
-            } else {
-                $value = "return [{$expiry}, {$value}];";
-=======
-            if ($isStaticValue) {
-                $value = "<?php return [{$expiry}, {$value}];\n";
-            } elseif ($this->appendOnly) {
-                $value = "<?php return [{$expiry}, static function () { return {$value}; }];\n";
-            } else {
-                // We cannot use a closure here because of https://bugs.php.net/76982
-                $value = str_replace('\Symfony\Component\VarExporter\Internal\\', '', $value);
-                $value = "<?php\n\nnamespace Symfony\Component\VarExporter\Internal;\n\nreturn \$getExpiry ? {$expiry} : {$value};\n";
->>>>>>> 7f2d9c2b
             }
 
             $file = $this->files[$key] = $this->getFile($key, true);
