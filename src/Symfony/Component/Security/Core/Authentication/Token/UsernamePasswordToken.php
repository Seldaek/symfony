<?php

/*
 * This file is part of the Symfony package.
 *
 * (c) Fabien Potencier <fabien@symfony.com>
 *
 * For the full copyright and license information, please view the LICENSE
 * file that was distributed with this source code.
 */

namespace Symfony\Component\Security\Core\Authentication\Token;

/**
 * UsernamePasswordToken implements a username and password token.
 *
 * @author Fabien Potencier <fabien@symfony.com>
 */
class UsernamePasswordToken extends AbstractToken
{
    private $credentials;
    private $providerKey;

    /**
<<<<<<< HEAD
     * Constructor.
     *
     * @param string|object   $user        The username (like a nickname, email address, etc.), or a UserInterface instance or an object implementing a __toString method
     * @param mixed           $credentials This usually is the password of the user
     * @param string          $providerKey The provider key
     * @param (Role|string)[] $roles       An array of roles
=======
     * @param string|object            $user        The username (like a nickname, email address, etc.), or a UserInterface instance or an object implementing a __toString method
     * @param mixed                    $credentials This usually is the password of the user
     * @param string                   $providerKey The provider key
     * @param (RoleInterface|string)[] $roles       An array of roles
>>>>>>> fedcc91c
     *
     * @throws \InvalidArgumentException
     */
    public function __construct($user, $credentials, $providerKey, array $roles = array())
    {
        parent::__construct($roles);

        if (empty($providerKey)) {
            throw new \InvalidArgumentException('$providerKey must not be empty.');
        }

        $this->setUser($user);
        $this->credentials = $credentials;
        $this->providerKey = $providerKey;

        parent::setAuthenticated(count($roles) > 0);
    }

    /**
     * {@inheritdoc}
     */
    public function setAuthenticated($isAuthenticated)
    {
        if ($isAuthenticated) {
            throw new \LogicException('Cannot set this token to trusted after instantiation.');
        }

        parent::setAuthenticated(false);
    }

    /**
     * {@inheritdoc}
     */
    public function getCredentials()
    {
        return $this->credentials;
    }

    /**
     * Returns the provider key.
     *
     * @return string The provider key
     */
    public function getProviderKey()
    {
        return $this->providerKey;
    }

    /**
     * {@inheritdoc}
     */
    public function eraseCredentials()
    {
        parent::eraseCredentials();

        $this->credentials = null;
    }

    /**
     * {@inheritdoc}
     */
    public function serialize()
    {
        return serialize(array($this->credentials, $this->providerKey, parent::serialize()));
    }

    /**
     * {@inheritdoc}
     */
    public function unserialize($serialized)
    {
        list($this->credentials, $this->providerKey, $parentStr) = unserialize($serialized);
        parent::unserialize($parentStr);
    }
}<|MERGE_RESOLUTION|>--- conflicted
+++ resolved
@@ -22,19 +22,10 @@
     private $providerKey;
 
     /**
-<<<<<<< HEAD
-     * Constructor.
-     *
      * @param string|object   $user        The username (like a nickname, email address, etc.), or a UserInterface instance or an object implementing a __toString method
      * @param mixed           $credentials This usually is the password of the user
      * @param string          $providerKey The provider key
      * @param (Role|string)[] $roles       An array of roles
-=======
-     * @param string|object            $user        The username (like a nickname, email address, etc.), or a UserInterface instance or an object implementing a __toString method
-     * @param mixed                    $credentials This usually is the password of the user
-     * @param string                   $providerKey The provider key
-     * @param (RoleInterface|string)[] $roles       An array of roles
->>>>>>> fedcc91c
      *
      * @throws \InvalidArgumentException
      */
