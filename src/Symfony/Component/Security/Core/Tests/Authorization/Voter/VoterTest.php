--- conflicted
+++ resolved
@@ -59,20 +59,12 @@
 
 class VoterTest_Voter extends Voter
 {
-<<<<<<< HEAD
-    protected function voteOnAttribute(string $attribute, $object, TokenInterface $token)
-=======
-    protected function voteOnAttribute($attribute, $object, TokenInterface $token): bool
->>>>>>> 55cd8d6f
+    protected function voteOnAttribute(string $attribute, $object, TokenInterface $token): bool
     {
         return 'EDIT' === $attribute;
     }
 
-<<<<<<< HEAD
-    protected function supports(string $attribute, $object)
-=======
-    protected function supports($attribute, $object): bool
->>>>>>> 55cd8d6f
+    protected function supports(string $attribute, $object): bool
     {
         return $object instanceof \stdClass && \in_array($attribute, ['EDIT', 'CREATE']);
     }
