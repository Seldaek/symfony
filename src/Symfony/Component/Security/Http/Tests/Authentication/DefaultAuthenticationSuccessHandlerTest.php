<?php

/*
 * This file is part of the Symfony package.
 *
 * (c) Fabien Potencier <fabien@symfony.com>
 *
 * For the full copyright and license information, please view the LICENSE
 * file that was distributed with this source code.
 */

namespace Symfony\Component\Security\Http\Tests\Authentication;

use PHPUnit\Framework\TestCase;
use Symfony\Component\HttpFoundation\Request;
use Symfony\Component\Security\Http\Authentication\DefaultAuthenticationSuccessHandler;
use Symfony\Component\Security\Http\HttpUtils;

class DefaultAuthenticationSuccessHandlerTest extends TestCase
{
    /**
     * @dataProvider getRequestRedirections
     */
    public function testRequestRedirections(Request $request, $options, $redirectedUrl)
    {
        $urlGenerator = $this->getMockBuilder('Symfony\Component\Routing\Generator\UrlGeneratorInterface')->getMock();
        $urlGenerator->expects($this->any())->method('generate')->will($this->returnValue('http://localhost/login'));
        $httpUtils = new HttpUtils($urlGenerator);
        $token = $this->getMockBuilder('Symfony\Component\Security\Core\Authentication\Token\TokenInterface')->getMock();
        $handler = new DefaultAuthenticationSuccessHandler($httpUtils, $options);
        if ($request->hasSession()) {
            $handler->setProviderKey('admin');
        }
        $this->assertSame('http://localhost'.$redirectedUrl, $handler->onAuthenticationSuccess($request, $token)->getTargetUrl());
    }

    public function getRequestRedirections()
    {
        $session = $this->getMockBuilder('Symfony\Component\HttpFoundation\Session\SessionInterface')->getMock();
<<<<<<< HEAD
        $session->expects($this->once())
            ->method('get')->with('_security.admin.target_path')
            ->will($this->returnValue('/admin/dashboard'));
        $session->expects($this->once())
            ->method('remove')->with('_security.admin.target_path');

        $this->request->expects($this->any())
            ->method('getSession')
            ->will($this->returnValue($session));

        $response = $this->expectRedirectResponse('/admin/dashboard');

        $handler = new DefaultAuthenticationSuccessHandler($this->httpUtils, array());
        $handler->setProviderKey('admin');

        $result = $handler->onAuthenticationSuccess($this->request, $this->token);

        $this->assertSame($response, $result);
    }

    public function testTargetPathIsPassedAsReferer()
    {
        $options = array('use_referer' => true);

        $this->request->headers->expects($this->once())
            ->method('get')->with('Referer')
            ->will($this->returnValue('/dashboard'));

        $response = $this->expectRedirectResponse('/dashboard');

        $handler = new DefaultAuthenticationSuccessHandler($this->httpUtils, $options);
        $result = $handler->onAuthenticationSuccess($this->request, $this->token);

        $this->assertSame($response, $result);
    }

    public function testRefererHasToBeDifferentThanLoginUrl()
    {
        $options = array('use_referer' => true);

        $this->request->headers->expects($this->any())
            ->method('get')->with('Referer')
            ->will($this->returnValue('/login'));

        $this->httpUtils->expects($this->once())
            ->method('generateUri')->with($this->request, '/login')
            ->will($this->returnValue('/login'));

        $response = $this->expectRedirectResponse('/');

        $handler = new DefaultAuthenticationSuccessHandler($this->httpUtils, $options);
        $result = $handler->onAuthenticationSuccess($this->request, $this->token);

        $this->assertSame($response, $result);
    }

    public function testRefererWithoutParametersHasToBeDifferentThanLoginUrl()
    {
        $options = array('use_referer' => true);

        $this->request->headers->expects($this->any())
            ->method('get')->with('Referer')
            ->will($this->returnValue('/subfolder/login?t=1&p=2'));

        $this->httpUtils->expects($this->once())
            ->method('generateUri')->with($this->request, '/login')
            ->will($this->returnValue('/subfolder/login'));

        $response = $this->expectRedirectResponse('/');

        $handler = new DefaultAuthenticationSuccessHandler($this->httpUtils, $options);
        $result = $handler->onAuthenticationSuccess($this->request, $this->token);

        $this->assertSame($response, $result);
    }

    public function testRefererTargetPathIsIgnoredByDefault()
    {
        $this->request->headers->expects($this->never())->method('get');

        $response = $this->expectRedirectResponse('/');

        $handler = new DefaultAuthenticationSuccessHandler($this->httpUtils, array());
        $result = $handler->onAuthenticationSuccess($this->request, $this->token);

        $this->assertSame($response, $result);
    }

    private function expectRedirectResponse($path)
    {
        $response = new Response();
        $this->httpUtils->expects($this->once())
            ->method('createRedirectResponse')
            ->with($this->request, $path)
            ->will($this->returnValue($response));

        return $response;
=======
        $session->expects($this->once())->method('get')->with('_security.admin.target_path')->will($this->returnValue('/admin/dashboard'));
        $session->expects($this->once())->method('remove')->with('_security.admin.target_path');
        $requestWithSession = Request::create('/');
        $requestWithSession->setSession($session);

        return array(
            'default' => array(
                Request::create('/'),
                array(),
                '/',
            ),
            'forced target path' => array(
                Request::create('/'),
                array('always_use_default_target_path' => true, 'default_target_path' => '/dashboard'),
                '/dashboard',
            ),
            'target path as query string' => array(
                Request::create('/?_target_path=/dashboard'),
                array(),
                '/dashboard',
            ),
            'target path name as query string is customized' => array(
                Request::create('/?_my_target_path=/dashboard'),
                array('target_path_parameter' => '_my_target_path'),
                '/dashboard',
            ),
            'target path name as query string is customized and nested' => array(
                Request::create('/?_target_path[value]=/dashboard'),
                array('target_path_parameter' => '_target_path[value]'),
                '/dashboard',
            ),
            'target path in session' => array(
                $requestWithSession,
                array(),
                '/admin/dashboard',
            ),
            'target path as referer' => array(
                Request::create('/', 'GET', array(), array(), array(), array('HTTP_REFERER' => 'http://localhost/dashboard')),
                array('use_referer' => true),
                '/dashboard',
            ),
            'target path as referer is ignored if not configured' => array(
                Request::create('/', 'GET', array(), array(), array(), array('HTTP_REFERER' => 'http://localhost/dashboard')),
                array(),
                '/',
            ),
            'target path should be different than login URL' => array(
                Request::create('/', 'GET', array(), array(), array(), array('HTTP_REFERER' => 'http://localhost/login')),
                array('use_referer' => true, 'login_path' => '/login'),
                '/',
            ),
            'target path should be different than login URL (query string does not matter)' => array(
                Request::create('/', 'GET', array(), array(), array(), array('HTTP_REFERER' => 'http://localhost/login?t=1&p=2')),
                array('use_referer' => true, 'login_path' => '/login'),
                '/',
            ),
            'target path should be different than login URL (login_path as a route)' => array(
                Request::create('/', 'GET', array(), array(), array(), array('HTTP_REFERER' => 'http://localhost/login?t=1&p=2')),
                array('use_referer' => true, 'login_path' => 'login_route'),
                '/',
            ),
        );
>>>>>>> 4b4f8317
    }
}<|MERGE_RESOLUTION|>--- conflicted
+++ resolved
@@ -37,105 +37,6 @@
     public function getRequestRedirections()
     {
         $session = $this->getMockBuilder('Symfony\Component\HttpFoundation\Session\SessionInterface')->getMock();
-<<<<<<< HEAD
-        $session->expects($this->once())
-            ->method('get')->with('_security.admin.target_path')
-            ->will($this->returnValue('/admin/dashboard'));
-        $session->expects($this->once())
-            ->method('remove')->with('_security.admin.target_path');
-
-        $this->request->expects($this->any())
-            ->method('getSession')
-            ->will($this->returnValue($session));
-
-        $response = $this->expectRedirectResponse('/admin/dashboard');
-
-        $handler = new DefaultAuthenticationSuccessHandler($this->httpUtils, array());
-        $handler->setProviderKey('admin');
-
-        $result = $handler->onAuthenticationSuccess($this->request, $this->token);
-
-        $this->assertSame($response, $result);
-    }
-
-    public function testTargetPathIsPassedAsReferer()
-    {
-        $options = array('use_referer' => true);
-
-        $this->request->headers->expects($this->once())
-            ->method('get')->with('Referer')
-            ->will($this->returnValue('/dashboard'));
-
-        $response = $this->expectRedirectResponse('/dashboard');
-
-        $handler = new DefaultAuthenticationSuccessHandler($this->httpUtils, $options);
-        $result = $handler->onAuthenticationSuccess($this->request, $this->token);
-
-        $this->assertSame($response, $result);
-    }
-
-    public function testRefererHasToBeDifferentThanLoginUrl()
-    {
-        $options = array('use_referer' => true);
-
-        $this->request->headers->expects($this->any())
-            ->method('get')->with('Referer')
-            ->will($this->returnValue('/login'));
-
-        $this->httpUtils->expects($this->once())
-            ->method('generateUri')->with($this->request, '/login')
-            ->will($this->returnValue('/login'));
-
-        $response = $this->expectRedirectResponse('/');
-
-        $handler = new DefaultAuthenticationSuccessHandler($this->httpUtils, $options);
-        $result = $handler->onAuthenticationSuccess($this->request, $this->token);
-
-        $this->assertSame($response, $result);
-    }
-
-    public function testRefererWithoutParametersHasToBeDifferentThanLoginUrl()
-    {
-        $options = array('use_referer' => true);
-
-        $this->request->headers->expects($this->any())
-            ->method('get')->with('Referer')
-            ->will($this->returnValue('/subfolder/login?t=1&p=2'));
-
-        $this->httpUtils->expects($this->once())
-            ->method('generateUri')->with($this->request, '/login')
-            ->will($this->returnValue('/subfolder/login'));
-
-        $response = $this->expectRedirectResponse('/');
-
-        $handler = new DefaultAuthenticationSuccessHandler($this->httpUtils, $options);
-        $result = $handler->onAuthenticationSuccess($this->request, $this->token);
-
-        $this->assertSame($response, $result);
-    }
-
-    public function testRefererTargetPathIsIgnoredByDefault()
-    {
-        $this->request->headers->expects($this->never())->method('get');
-
-        $response = $this->expectRedirectResponse('/');
-
-        $handler = new DefaultAuthenticationSuccessHandler($this->httpUtils, array());
-        $result = $handler->onAuthenticationSuccess($this->request, $this->token);
-
-        $this->assertSame($response, $result);
-    }
-
-    private function expectRedirectResponse($path)
-    {
-        $response = new Response();
-        $this->httpUtils->expects($this->once())
-            ->method('createRedirectResponse')
-            ->with($this->request, $path)
-            ->will($this->returnValue($response));
-
-        return $response;
-=======
         $session->expects($this->once())->method('get')->with('_security.admin.target_path')->will($this->returnValue('/admin/dashboard'));
         $session->expects($this->once())->method('remove')->with('_security.admin.target_path');
         $requestWithSession = Request::create('/');
@@ -198,6 +99,5 @@
                 '/',
             ),
         );
->>>>>>> 4b4f8317
     }
 }