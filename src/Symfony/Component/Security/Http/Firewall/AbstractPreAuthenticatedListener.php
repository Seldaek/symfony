--- conflicted
+++ resolved
@@ -52,11 +52,7 @@
      *
      * @param GetResponseEvent $event A GetResponseEvent instance
      */
-<<<<<<< HEAD
-    public function onCoreSecurity(GetResponseEvent $event)
-=======
-    public final function handle(EventInterface $event)
->>>>>>> c5c8e577
+    public final function onCoreSecurity(GetResponseEvent $event)
     {
         $request = $event->getRequest();
 
