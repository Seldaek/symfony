<?php

/*
 * This file is part of the Symfony package.
 *
 * (c) Fabien Potencier <fabien@symfony.com>
 *
 * For the full copyright and license information, please view the LICENSE
 * file that was distributed with this source code.
 */

namespace Symfony\Component\Console\Tests\Input;

use PHPUnit\Framework\TestCase;
use Symfony\Bridge\PhpUnit\ForwardCompatTestTrait;
use Symfony\Component\Console\Input\InputArgument;

class InputArgumentTest extends TestCase
{
    use ForwardCompatTestTrait;

    public function testConstructor()
    {
        $argument = new InputArgument('foo');
        $this->assertEquals('foo', $argument->getName(), '__construct() takes a name as its first argument');
    }

    public function testModes()
    {
        $argument = new InputArgument('foo');
        $this->assertFalse($argument->isRequired(), '__construct() gives a "InputArgument::OPTIONAL" mode by default');

        $argument = new InputArgument('foo', null);
        $this->assertFalse($argument->isRequired(), '__construct() can take "InputArgument::OPTIONAL" as its mode');

        $argument = new InputArgument('foo', InputArgument::OPTIONAL);
        $this->assertFalse($argument->isRequired(), '__construct() can take "InputArgument::OPTIONAL" as its mode');

        $argument = new InputArgument('foo', InputArgument::REQUIRED);
        $this->assertTrue($argument->isRequired(), '__construct() can take "InputArgument::REQUIRED" as its mode');
    }

    /**
     * @expectedException        \InvalidArgumentException
     * @expectedExceptionMessage Argument mode "-1" is not valid.
     */
    public function testInvalidModes()
    {
<<<<<<< HEAD
        new InputArgument('foo', '-1');
=======
        $this->expectException('InvalidArgumentException');
        $this->expectExceptionMessage(sprintf('Argument mode "%s" is not valid.', $mode));

        new InputArgument('foo', $mode);
    }

    public function provideInvalidModes()
    {
        return [
            ['ANOTHER_ONE'],
            [-1],
        ];
>>>>>>> 725187ff
    }

    public function testIsArray()
    {
        $argument = new InputArgument('foo', InputArgument::IS_ARRAY);
        $this->assertTrue($argument->isArray(), '->isArray() returns true if the argument can be an array');
        $argument = new InputArgument('foo', InputArgument::OPTIONAL | InputArgument::IS_ARRAY);
        $this->assertTrue($argument->isArray(), '->isArray() returns true if the argument can be an array');
        $argument = new InputArgument('foo', InputArgument::OPTIONAL);
        $this->assertFalse($argument->isArray(), '->isArray() returns false if the argument can not be an array');
    }

    public function testGetDescription()
    {
        $argument = new InputArgument('foo', null, 'Some description');
        $this->assertEquals('Some description', $argument->getDescription(), '->getDescription() return the message description');
    }

    public function testGetDefault()
    {
        $argument = new InputArgument('foo', InputArgument::OPTIONAL, '', 'default');
        $this->assertEquals('default', $argument->getDefault(), '->getDefault() return the default value');
    }

    public function testSetDefault()
    {
        $argument = new InputArgument('foo', InputArgument::OPTIONAL, '', 'default');
        $argument->setDefault(null);
        $this->assertNull($argument->getDefault(), '->setDefault() can reset the default value by passing null');
        $argument->setDefault('another');
        $this->assertEquals('another', $argument->getDefault(), '->setDefault() changes the default value');

        $argument = new InputArgument('foo', InputArgument::OPTIONAL | InputArgument::IS_ARRAY);
        $argument->setDefault([1, 2]);
        $this->assertEquals([1, 2], $argument->getDefault(), '->setDefault() changes the default value');
    }

    /**
     * @expectedException        \LogicException
     * @expectedExceptionMessage Cannot set a default value except for InputArgument::OPTIONAL mode.
     */
    public function testSetDefaultWithRequiredArgument()
    {
        $argument = new InputArgument('foo', InputArgument::REQUIRED);
        $argument->setDefault('default');
    }

    /**
     * @expectedException        \LogicException
     * @expectedExceptionMessage A default value for an array argument must be an array.
     */
    public function testSetDefaultWithArrayArgument()
    {
        $argument = new InputArgument('foo', InputArgument::IS_ARRAY);
        $argument->setDefault('default');
    }
}<|MERGE_RESOLUTION|>--- conflicted
+++ resolved
@@ -40,28 +40,12 @@
         $this->assertTrue($argument->isRequired(), '__construct() can take "InputArgument::REQUIRED" as its mode');
     }
 
-    /**
-     * @expectedException        \InvalidArgumentException
-     * @expectedExceptionMessage Argument mode "-1" is not valid.
-     */
     public function testInvalidModes()
     {
-<<<<<<< HEAD
+        $this->expectException('InvalidArgumentException');
+        $this->expectExceptionMessage('Argument mode "-1" is not valid.');
+
         new InputArgument('foo', '-1');
-=======
-        $this->expectException('InvalidArgumentException');
-        $this->expectExceptionMessage(sprintf('Argument mode "%s" is not valid.', $mode));
-
-        new InputArgument('foo', $mode);
-    }
-
-    public function provideInvalidModes()
-    {
-        return [
-            ['ANOTHER_ONE'],
-            [-1],
-        ];
->>>>>>> 725187ff
     }
 
     public function testIsArray()
