--- conflicted
+++ resolved
@@ -1,11 +1,7 @@
 Console Tool
 
 Usage:
-<<<<<<< HEAD
- [options] command [arguments]
-=======
-  command [options] [arguments]
->>>>>>> f7a1adbc
+ command [options] [arguments]
 
 Options:
  --help (-h)           Display this help message
