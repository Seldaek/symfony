<?php

/*
 * This file is part of the Symfony package.
 *
 * (c) Fabien Potencier <fabien@symfony.com>
 *
 * For the full copyright and license information, please view the LICENSE
 * file that was distributed with this source code.
 */

namespace Symfony\Component\Console\Input;

use Symfony\Component\Console\Exception\InvalidArgumentException;
use Symfony\Component\Console\Exception\InvalidOptionException;

/**
 * ArrayInput represents an input provided as an array.
 *
 * Usage:
 *
 *     $input = new ArrayInput(array('name' => 'foo', '--bar' => 'foobar'));
 *
 * @author Fabien Potencier <fabien@symfony.com>
 */
class ArrayInput extends Input
{
    private $parameters;

    public function __construct(array $parameters, InputDefinition $definition = null)
    {
        $this->parameters = $parameters;

        parent::__construct($definition);
    }

    /**
     * {@inheritdoc}
     */
    public function getFirstArgument()
    {
        foreach ($this->parameters as $key => $value) {
            if ($key && '-' === $key[0]) {
                continue;
            }

            return $value;
        }
    }

    /**
     * {@inheritdoc}
     */
    public function hasParameterOption($values, $onlyParams = false)
    {
        $values = (array) $values;

        foreach ($this->parameters as $k => $v) {
            if (!\is_int($k)) {
                $v = $k;
            }

<<<<<<< HEAD
            if ($onlyParams && '--' === $v) {
                return false;
            }

            if (in_array($v, $values)) {
=======
            if (\in_array($v, $values)) {
>>>>>>> 82d13dae
                return true;
            }
        }

        return false;
    }

    /**
     * {@inheritdoc}
     */
    public function getParameterOption($values, $default = false, $onlyParams = false)
    {
        $values = (array) $values;

        foreach ($this->parameters as $k => $v) {
<<<<<<< HEAD
            if ($onlyParams && ('--' === $k || (is_int($k) && '--' === $v))) {
                return $default;
            }

            if (is_int($k)) {
                if (in_array($v, $values)) {
=======
            if (\is_int($k)) {
                if (\in_array($v, $values)) {
>>>>>>> 82d13dae
                    return true;
                }
            } elseif (\in_array($k, $values)) {
                return $v;
            }
        }

        return $default;
    }

    /**
     * Returns a stringified representation of the args passed to the command.
     *
     * @return string
     */
    public function __toString()
    {
        $params = array();
        foreach ($this->parameters as $param => $val) {
            if ($param && '-' === $param[0]) {
                if (\is_array($val)) {
                    foreach ($val as $v) {
                        $params[] = $param.('' != $v ? '='.$this->escapeToken($v) : '');
                    }
                } else {
                    $params[] = $param.('' != $val ? '='.$this->escapeToken($val) : '');
                }
            } else {
                $params[] = \is_array($val) ? implode(' ', array_map(array($this, 'escapeToken'), $val)) : $this->escapeToken($val);
            }
        }

        return implode(' ', $params);
    }

    /**
     * {@inheritdoc}
     */
    protected function parse()
    {
        foreach ($this->parameters as $key => $value) {
            if ('--' === $key) {
                return;
            }
            if (0 === strpos($key, '--')) {
                $this->addLongOption(substr($key, 2), $value);
            } elseif ('-' === $key[0]) {
                $this->addShortOption(substr($key, 1), $value);
            } else {
                $this->addArgument($key, $value);
            }
        }
    }

    /**
     * Adds a short option value.
     *
     * @param string $shortcut The short option key
     * @param mixed  $value    The value for the option
     *
     * @throws InvalidOptionException When option given doesn't exist
     */
    private function addShortOption($shortcut, $value)
    {
        if (!$this->definition->hasShortcut($shortcut)) {
            throw new InvalidOptionException(sprintf('The "-%s" option does not exist.', $shortcut));
        }

        $this->addLongOption($this->definition->getOptionForShortcut($shortcut)->getName(), $value);
    }

    /**
     * Adds a long option value.
     *
     * @param string $name  The long option key
     * @param mixed  $value The value for the option
     *
     * @throws InvalidOptionException When option given doesn't exist
     * @throws InvalidOptionException When a required value is missing
     */
    private function addLongOption($name, $value)
    {
        if (!$this->definition->hasOption($name)) {
            throw new InvalidOptionException(sprintf('The "--%s" option does not exist.', $name));
        }

        $option = $this->definition->getOption($name);

        if (null === $value) {
            if ($option->isValueRequired()) {
                throw new InvalidOptionException(sprintf('The "--%s" option requires a value.', $name));
            }

            if (!$option->isValueOptional()) {
                $value = true;
            }
        }

        $this->options[$name] = $value;
    }

    /**
     * Adds an argument value.
     *
     * @param string $name  The argument name
     * @param mixed  $value The value for the argument
     *
     * @throws InvalidArgumentException When argument given doesn't exist
     */
    private function addArgument($name, $value)
    {
        if (!$this->definition->hasArgument($name)) {
            throw new InvalidArgumentException(sprintf('The "%s" argument does not exist.', $name));
        }

        $this->arguments[$name] = $value;
    }
}<|MERGE_RESOLUTION|>--- conflicted
+++ resolved
@@ -60,15 +60,11 @@
                 $v = $k;
             }
 
-<<<<<<< HEAD
             if ($onlyParams && '--' === $v) {
                 return false;
             }
 
-            if (in_array($v, $values)) {
-=======
             if (\in_array($v, $values)) {
->>>>>>> 82d13dae
                 return true;
             }
         }
@@ -84,17 +80,12 @@
         $values = (array) $values;
 
         foreach ($this->parameters as $k => $v) {
-<<<<<<< HEAD
-            if ($onlyParams && ('--' === $k || (is_int($k) && '--' === $v))) {
+            if ($onlyParams && ('--' === $k || (\is_int($k) && '--' === $v))) {
                 return $default;
             }
 
-            if (is_int($k)) {
-                if (in_array($v, $values)) {
-=======
             if (\is_int($k)) {
                 if (\in_array($v, $values)) {
->>>>>>> 82d13dae
                     return true;
                 }
             } elseif (\in_array($k, $values)) {
