--- conflicted
+++ resolved
@@ -375,15 +375,8 @@
     /**
      * Adds an argument.
      *
-<<<<<<< HEAD
-     * @param int|null             $mode    The argument mode: InputArgument::REQUIRED or InputArgument::OPTIONAL
-     * @param string|string[]|null $default The default value (for InputArgument::OPTIONAL mode only)
-=======
-     * @param string   $name        The argument name
-     * @param int|null $mode        The argument mode: InputArgument::REQUIRED or InputArgument::OPTIONAL
-     * @param string   $description A description text
+     * @param int|null $mode    The argument mode: InputArgument::REQUIRED or InputArgument::OPTIONAL
      * @param mixed    $default     The default value (for InputArgument::OPTIONAL mode only)
->>>>>>> cf0f3c98
      *
      * @throws InvalidArgumentException When argument mode is not valid
      *
@@ -402,17 +395,9 @@
     /**
      * Adds an option.
      *
-<<<<<<< HEAD
-     * @param string|array|null         $shortcut The shortcuts, can be null, a string of shortcuts delimited by | or an array of shortcuts
-     * @param int|null                  $mode     The option mode: One of the InputOption::VALUE_* constants
-     * @param string|string[]|bool|null $default  The default value (must be null for InputOption::VALUE_NONE)
-=======
-     * @param string            $name        The option name
-     * @param string|array|null $shortcut    The shortcuts, can be null, a string of shortcuts delimited by | or an array of shortcuts
-     * @param int|null          $mode        The option mode: One of the InputOption::VALUE_* constants
-     * @param string            $description A description text
-     * @param mixed             $default     The default value (must be null for InputOption::VALUE_NONE)
->>>>>>> cf0f3c98
+     * @param string|array|null $shortcut The shortcuts, can be null, a string of shortcuts delimited by | or an array of shortcuts
+     * @param int|null          $mode     The option mode: One of the InputOption::VALUE_* constants
+     * @param mixed             $default  The default value (must be null for InputOption::VALUE_NONE)
      *
      * @throws InvalidArgumentException If option mode is invalid or incompatible
      *
