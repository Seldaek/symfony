--- conflicted
+++ resolved
@@ -40,17 +40,9 @@
     /**
      * Escapes trailing "\" in given text.
      *
-<<<<<<< HEAD
-     * @return string Escaped text
-     *
      * @internal
      */
-    public static function escapeTrailingBackslash(string $text)
-=======
-     * @internal
-     */
     public static function escapeTrailingBackslash(string $text): string
->>>>>>> 8073b8ab
     {
         if ('\\' === substr($text, -1)) {
             $len = \strlen($text);
