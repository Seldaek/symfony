--- conflicted
+++ resolved
@@ -648,13 +648,8 @@
                 // create a two dimensional array (rowspan x colspan)
                 $unmergedRows = array_replace_recursive(array_fill($line + 1, $nbLines, []), $unmergedRows);
                 foreach ($unmergedRows as $unmergedRowKey => $unmergedRow) {
-<<<<<<< HEAD
-                    $value = isset($lines[$unmergedRowKey - $line]) ? $lines[$unmergedRowKey - $line] : '';
+                    $value = $lines[$unmergedRowKey - $line] ?? '';
                     $unmergedRows[$unmergedRowKey][$column] = new TableCell($value, ['colspan' => $cell->getColspan(), 'style' => $cell->getStyle()]);
-=======
-                    $value = $lines[$unmergedRowKey - $line] ?? '';
-                    $unmergedRows[$unmergedRowKey][$column] = new TableCell($value, ['colspan' => $cell->getColspan()]);
->>>>>>> eb4b003b
                     if ($nbLines === $unmergedRowKey - $line) {
                         break;
                     }
