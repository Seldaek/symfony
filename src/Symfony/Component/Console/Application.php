--- conflicted
+++ resolved
@@ -153,16 +153,7 @@
 
             $renderException($e);
 
-<<<<<<< HEAD
-            $exitCode = $e->getCode();
-            if (is_numeric($exitCode)) {
-                $exitCode = (int) $exitCode;
-                if (0 === $exitCode) {
-                    $exitCode = 1;
-                }
-            } else {
-                $exitCode = 1;
-            }
+            $exitCode = $this->getExitCodeForThrowable($e);
         } finally {
             // if the exception handler changed, keep it
             // otherwise, unregister $renderException
@@ -177,9 +168,6 @@
                     $phpHandler[0]->setExceptionHandler($finalHandler);
                 }
             }
-=======
-            $exitCode = $this->getExitCodeForThrowable($e);
->>>>>>> 3359e628
         }
 
         if ($this->autoExit) {
@@ -989,11 +977,6 @@
             if (0 === $exitCode = $event->getExitCode()) {
                 $e = null;
             }
-<<<<<<< HEAD
-=======
-
-            $exitCode = $this->getExitCodeForThrowable($e);
->>>>>>> 3359e628
         }
 
         $event = new ConsoleTerminateEvent($command, $input, $output, $exitCode);
