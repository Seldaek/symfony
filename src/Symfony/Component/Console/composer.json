{
    "name": "symfony/console",
    "type": "library",
    "description": "Symfony Console Component",
    "keywords": [],
    "homepage": "http://symfony.com",
    "license": "MIT",
    "authors": [
        {
            "name": "Fabien Potencier",
            "email": "fabien@symfony.com"
        },
        {
            "name": "Symfony Community",
            "homepage": "http://symfony.com/contributors"
        }
    ],
    "require": {
        "php": ">=5.5.9"
    },
    "require-dev": {
<<<<<<< HEAD
        "symfony/event-dispatcher": "~2.7|~3.0",
        "symfony/process": "~2.7|~3.0",
=======
        "symfony/phpunit-bridge": "~2.7|~3.0.0",
        "symfony/event-dispatcher": "~2.1|~3.0.0",
        "symfony/process": "~2.1|~3.0.0",
>>>>>>> 9a4f3e13
        "psr/log": "~1.0"
    },
    "suggest": {
        "symfony/event-dispatcher": "",
        "symfony/process": "",
        "psr/log": "For using the console logger"
    },
    "autoload": {
        "psr-0": { "Symfony\\Component\\Console\\": "" }
    },
    "target-dir": "Symfony/Component/Console",
    "minimum-stability": "dev",
    "extra": {
        "branch-alias": {
            "dev-master": "3.0-dev"
        }
    }
}<|MERGE_RESOLUTION|>--- conflicted
+++ resolved
@@ -19,14 +19,9 @@
         "php": ">=5.5.9"
     },
     "require-dev": {
-<<<<<<< HEAD
+        "symfony/phpunit-bridge": "~2.7|~3.0",
         "symfony/event-dispatcher": "~2.7|~3.0",
         "symfony/process": "~2.7|~3.0",
-=======
-        "symfony/phpunit-bridge": "~2.7|~3.0.0",
-        "symfony/event-dispatcher": "~2.1|~3.0.0",
-        "symfony/process": "~2.1|~3.0.0",
->>>>>>> 9a4f3e13
         "psr/log": "~1.0"
     },
     "suggest": {
