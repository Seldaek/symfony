--- conflicted
+++ resolved
@@ -66,15 +66,10 @@
         $reflectionProperties = $reflectionClass->getProperties();
 
         $properties = array();
-<<<<<<< HEAD
         foreach ($reflectionProperties as $reflectionProperty) {
             if ($reflectionProperty->isPublic()) {
-                $properties[$reflectionProperty->name] = true;
-            }
-=======
-        foreach ($reflectionClass->getProperties(\ReflectionProperty::IS_PUBLIC) as $reflectionProperty) {
-            $properties[$reflectionProperty->name] = $reflectionProperty->name;
->>>>>>> 9af7354e
+                $properties[$reflectionProperty->name] = $reflectionProperty->name;
+            }
         }
 
         foreach ($reflectionClass->getMethods(\ReflectionMethod::IS_PUBLIC) as $reflectionMethod) {
