--- conflicted
+++ resolved
@@ -35,15 +35,9 @@
         "doctrine/annotations": "^1.10.4"
     },
     "conflict": {
-<<<<<<< HEAD
         "phpdocumentor/reflection-docblock": "<3.2.2",
-        "phpdocumentor/type-resolver": "<0.3.0",
+        "phpdocumentor/type-resolver": "<1.4.0",
         "symfony/dependency-injection": "<4.4"
-=======
-        "phpdocumentor/reflection-docblock": "<3.0|>=3.2.0,<3.2.2",
-        "phpdocumentor/type-resolver": "<0.3.0|1.3.*",
-        "symfony/dependency-injection": "<3.4"
->>>>>>> 617c835b
     },
     "suggest": {
         "psr/cache-implementation": "To cache results",
