--- conflicted
+++ resolved
@@ -30,19 +30,6 @@
 
     public const INVALID_FORMAT_ERROR = 'bd79c0ab-ddba-46cc-a703-a7a4b08de310';
 
-<<<<<<< HEAD
-=======
-    /**
-     * @deprecated since Symfony 4.2.
-     */
-    public const MX_CHECK_FAILED_ERROR = 'bf447c1c-0266-4e10-9c6c-573df282e413';
-
-    /**
-     * @deprecated since Symfony 4.2.
-     */
-    public const HOST_CHECK_FAILED_ERROR = '7da53a8b-56f3-4288-bb3e-ee9ede4ef9a1';
-
->>>>>>> 018415e1
     protected static $errorNames = [
         self::INVALID_FORMAT_ERROR => 'STRICT_CHECK_FAILED_ERROR',
     ];
