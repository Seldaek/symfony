<?php

/*
 * This file is part of the Symfony package.
 *
 * (c) Fabien Potencier <fabien@symfony.com>
 *
 * For the full copyright and license information, please view the LICENSE
 * file that was distributed with this source code.
 */

namespace Symfony\Component\Validator\Constraints;

use Symfony\Component\Intl\Intl;
use Symfony\Component\Validator\Constraint;
use Symfony\Component\Validator\ConstraintValidator;
use Symfony\Component\Validator\Exception\UnexpectedTypeException;

/**
 * Validates whether a value is a valid locale code.
 *
 * @author Bernhard Schussek <bschussek@gmail.com>
 */
class LocaleValidator extends ConstraintValidator
{
    /**
     * {@inheritdoc}
     */
    public function validate($value, Constraint $constraint)
    {
        if (!$constraint instanceof Locale) {
            throw new UnexpectedTypeException($constraint, __NAMESPACE__.'\Locale');
        }

        if (null === $value || '' === $value) {
            return;
        }

        if (!is_scalar($value) && !(\is_object($value) && method_exists($value, '__toString'))) {
            throw new UnexpectedTypeException($value, 'string');
        }

        $value = (string) $value;
        $locales = Intl::getLocaleBundle()->getLocaleNames();
        $aliases = Intl::getLocaleBundle()->getAliases();

<<<<<<< HEAD
        if (!isset($locales[$value]) && !in_array($value, $aliases)) {
            $this->context->buildViolation($constraint->message)
                ->setParameter('{{ value }}', $this->formatValue($value))
                ->setCode(Locale::NO_SUCH_LOCALE_ERROR)
                ->addViolation();
=======
        if (!isset($locales[$value]) && !\in_array($value, $aliases)) {
            if ($this->context instanceof ExecutionContextInterface) {
                $this->context->buildViolation($constraint->message)
                    ->setParameter('{{ value }}', $this->formatValue($value))
                    ->setCode(Locale::NO_SUCH_LOCALE_ERROR)
                    ->addViolation();
            } else {
                $this->buildViolation($constraint->message)
                    ->setParameter('{{ value }}', $this->formatValue($value))
                    ->setCode(Locale::NO_SUCH_LOCALE_ERROR)
                    ->addViolation();
            }
>>>>>>> 82d13dae
        }
    }
}<|MERGE_RESOLUTION|>--- conflicted
+++ resolved
@@ -44,26 +44,11 @@
         $locales = Intl::getLocaleBundle()->getLocaleNames();
         $aliases = Intl::getLocaleBundle()->getAliases();
 
-<<<<<<< HEAD
-        if (!isset($locales[$value]) && !in_array($value, $aliases)) {
+        if (!isset($locales[$value]) && !\in_array($value, $aliases)) {
             $this->context->buildViolation($constraint->message)
                 ->setParameter('{{ value }}', $this->formatValue($value))
                 ->setCode(Locale::NO_SUCH_LOCALE_ERROR)
                 ->addViolation();
-=======
-        if (!isset($locales[$value]) && !\in_array($value, $aliases)) {
-            if ($this->context instanceof ExecutionContextInterface) {
-                $this->context->buildViolation($constraint->message)
-                    ->setParameter('{{ value }}', $this->formatValue($value))
-                    ->setCode(Locale::NO_SUCH_LOCALE_ERROR)
-                    ->addViolation();
-            } else {
-                $this->buildViolation($constraint->message)
-                    ->setParameter('{{ value }}', $this->formatValue($value))
-                    ->setCode(Locale::NO_SUCH_LOCALE_ERROR)
-                    ->addViolation();
-            }
->>>>>>> 82d13dae
         }
     }
 }