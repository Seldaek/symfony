<?php

/*
 * This file is part of the Symfony package.
 *
 * (c) Fabien Potencier <fabien@symfony.com>
 *
 * For the full copyright and license information, please view the LICENSE
 * file that was distributed with this source code.
 */

namespace Symfony\Component\Validator\Constraints;

use Symfony\Component\Intl\Intl;
use Symfony\Component\Validator\Context\ExecutionContextInterface;
use Symfony\Component\Validator\Constraint;
use Symfony\Component\Validator\ConstraintValidator;
use Symfony\Component\Validator\Exception\UnexpectedTypeException;

/**
 * Validates whether a value is a valid locale code.
 *
 * @author Bernhard Schussek <bschussek@gmail.com>
 */
class LocaleValidator extends ConstraintValidator
{
    /**
     * {@inheritdoc}
     */
    public function validate($value, Constraint $constraint)
    {
        if (!$constraint instanceof Locale) {
            throw new UnexpectedTypeException($constraint, __NAMESPACE__.'\Locale');
        }

        if (null === $value || '' === $value) {
            return;
        }

        if (!is_scalar($value) && !(is_object($value) && method_exists($value, '__toString'))) {
            throw new UnexpectedTypeException($value, 'string');
        }

        $value = (string) $value;
        $locales = Intl::getLocaleBundle()->getLocaleNames();
        $aliases = Intl::getLocaleBundle()->getAliases();

<<<<<<< HEAD
        if (!isset($locales[$value])) {
            if ($this->context instanceof ExecutionContextInterface) {
                $this->context->buildViolation($constraint->message)
                    ->setParameter('{{ value }}', $this->formatValue($value))
                    ->addViolation();
            } else {
                $this->buildViolation($constraint->message)
                    ->setParameter('{{ value }}', $this->formatValue($value))
                    ->addViolation();
            }
=======
        if (!isset($locales[$value]) && !in_array($value, $aliases)) {
            $this->context->addViolation($constraint->message, array(
                '{{ value }}' => $this->formatValue($value),
            ));
>>>>>>> 1bbcff0b
        }
    }
}<|MERGE_RESOLUTION|>--- conflicted
+++ resolved
@@ -45,8 +45,7 @@
         $locales = Intl::getLocaleBundle()->getLocaleNames();
         $aliases = Intl::getLocaleBundle()->getAliases();
 
-<<<<<<< HEAD
-        if (!isset($locales[$value])) {
+        if (!isset($locales[$value]) && !in_array($value, $aliases)) {
             if ($this->context instanceof ExecutionContextInterface) {
                 $this->context->buildViolation($constraint->message)
                     ->setParameter('{{ value }}', $this->formatValue($value))
@@ -56,12 +55,6 @@
                     ->setParameter('{{ value }}', $this->formatValue($value))
                     ->addViolation();
             }
-=======
-        if (!isset($locales[$value]) && !in_array($value, $aliases)) {
-            $this->context->addViolation($constraint->message, array(
-                '{{ value }}' => $this->formatValue($value),
-            ));
->>>>>>> 1bbcff0b
         }
     }
 }