--- conflicted
+++ resolved
@@ -24,7 +24,6 @@
 class EmailValidator extends ConstraintValidator
 {
     /**
-<<<<<<< HEAD
      * isStrict
      *
      * @var Boolean
@@ -37,10 +36,7 @@
     }
 
     /**
-     * {@inheritDoc}
-=======
      * {@inheritdoc}
->>>>>>> 041cb7b1
      */
     public function validate($value, Constraint $constraint)
     {
