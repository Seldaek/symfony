<?php

/*
 * This file is part of the Symfony package.
 *
 * (c) Fabien Potencier <fabien@symfony.com>
 *
 * For the full copyright and license information, please view the LICENSE
 * file that was distributed with this source code.
 */

namespace Symfony\Component\Validator\Tests;

use PHPUnit\Framework\TestCase;
use Symfony\Component\Validator\ConstraintViolation;
use Symfony\Component\Validator\Tests\Fixtures\CustomArrayObject;
use Symfony\Component\Validator\Tests\Fixtures\ToString;

class ConstraintViolationTest extends TestCase
{
    public function testToStringHandlesArrays()
    {
        $violation = new ConstraintViolation(
            'Array',
            '{{ value }}',
            ['{{ value }}' => [1, 2, 3]],
            'Root',
            'property.path',
            null
        );

        $expected = <<<'EOF'
Root.property.path:
    Array
EOF;

        $this->assertSame($expected, (string) $violation);
    }

    public function testToStringHandlesArrayRoots()
    {
        $violation = new ConstraintViolation(
            '42 cannot be used here',
            'this is the message template',
            [],
            ['some_value' => 42],
            'some_value',
            null
        );

        $expected = <<<'EOF'
Array.some_value:
    42 cannot be used here
EOF;

        $this->assertSame($expected, (string) $violation);
    }

    public function testToStringHandlesCodes()
    {
        $violation = new ConstraintViolation(
            '42 cannot be used here',
            'this is the message template',
            [],
            ['some_value' => 42],
            'some_value',
            null,
            null,
            '0'
        );

        $expected = <<<'EOF'
Array.some_value:
    42 cannot be used here (code 0)
EOF;

        $this->assertSame($expected, (string) $violation);
    }

    public function testToStringOmitsEmptyCodes()
    {
        $expected = <<<'EOF'
Array.some_value:
    42 cannot be used here
EOF;

        $violation = new ConstraintViolation(
            '42 cannot be used here',
            'this is the message template',
            [],
            ['some_value' => 42],
            'some_value',
            null,
            null,
            null
        );

        $this->assertSame($expected, (string) $violation);

        $violation = new ConstraintViolation(
            '42 cannot be used here',
            'this is the message template',
            [],
            ['some_value' => 42],
            'some_value',
            null,
            null,
            ''
        );

        $this->assertSame($expected, (string) $violation);
    }
<<<<<<< HEAD
=======

    public function testMessageCanBeStringableObject()
    {
        $message = new ToString();
        $violation = new ConstraintViolation(
            $message,
            (string) $message,
            [],
            'Root',
            'property.path',
            null
        );

        $expected = <<<'EOF'
Root.property.path:
    toString
EOF;
        $this->assertSame($expected, (string) $violation);
        $this->assertSame($message, $violation->getMessage());
    }

    public function testMessageCannotBeArray()
    {
        $this->expectException(\TypeError::class);
        $violation = new ConstraintViolation(
            ['cannot be an array'],
            '',
            [],
            'Root',
            'property.path',
            null
        );
    }

    public function testMessageObjectMustBeStringable()
    {
        $this->expectException(\TypeError::class);
        $violation = new ConstraintViolation(
            new CustomArrayObject(),
            '',
            [],
            'Root',
            'property.path',
            null
        );
    }

    /**
     * @group legacy
     * @expectedDeprecation Not using a string as the error code in Symfony\Component\Validator\ConstraintViolation::__construct() is deprecated since Symfony 4.4. A type-hint will be added in 5.0.
     */
    public function testNonStringCode()
    {
        $violation = new ConstraintViolation(
            '42 cannot be used here',
            'this is the message template',
            [],
            ['some_value' => 42],
            'some_value',
            null,
            null,
            42
        );

        self::assertSame(42, $violation->getCode());
    }
>>>>>>> 1964016d
}<|MERGE_RESOLUTION|>--- conflicted
+++ resolved
@@ -110,8 +110,6 @@
 
         $this->assertSame($expected, (string) $violation);
     }
-<<<<<<< HEAD
-=======
 
     public function testMessageCanBeStringableObject()
     {
@@ -158,25 +156,4 @@
             null
         );
     }
-
-    /**
-     * @group legacy
-     * @expectedDeprecation Not using a string as the error code in Symfony\Component\Validator\ConstraintViolation::__construct() is deprecated since Symfony 4.4. A type-hint will be added in 5.0.
-     */
-    public function testNonStringCode()
-    {
-        $violation = new ConstraintViolation(
-            '42 cannot be used here',
-            'this is the message template',
-            [],
-            ['some_value' => 42],
-            'some_value',
-            null,
-            null,
-            42
-        );
-
-        self::assertSame(42, $violation->getCode());
-    }
->>>>>>> 1964016d
 }