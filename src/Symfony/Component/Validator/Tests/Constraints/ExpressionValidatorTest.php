--- conflicted
+++ resolved
@@ -272,48 +272,6 @@
         $this->assertTrue($used, 'Failed asserting that custom ExpressionLanguage instance is used.');
     }
 
-<<<<<<< HEAD
-=======
-    /**
-     * @group legacy
-     * @expectedDeprecation The "Symfony\Component\ExpressionLanguage\ExpressionLanguage" instance should be passed as "Symfony\Component\Validator\Constraints\ExpressionValidator::__construct" first argument instead of second argument since 4.4.
-     */
-    public function testLegacyExpressionLanguageUsage()
-    {
-        $constraint = new Expression([
-            'expression' => 'false',
-        ]);
-
-        $expressionLanguage = $this->createMock(ExpressionLanguage::class);
-
-        $used = false;
-
-        $expressionLanguage->method('evaluate')
-            ->willReturnCallback(function () use (&$used) {
-                $used = true;
-
-                return true;
-            });
-
-        $validator = new ExpressionValidator(null, $expressionLanguage);
-        $validator->initialize($this->createContext());
-        $validator->validate(null, $constraint);
-
-        $this->assertTrue($used, 'Failed asserting that custom ExpressionLanguage instance is used.');
-    }
-
-    /**
-     * @group legacy
-     * @expectedDeprecation The "Symfony\Component\Validator\Constraints\ExpressionValidator::__construct" first argument must be an instance of "Symfony\Component\ExpressionLanguage\ExpressionLanguage" or null since 4.4. "Symfony\Component\PropertyAccess\PropertyAccessor" given
-     */
-    public function testDeprecatedArgumentType()
-    {
-        $validator = new ExpressionValidator(PropertyAccess::createPropertyAccessor());
-        $validator->initialize($this->createContext());
-        $validator->validate(null, new Expression(['expression' => 'false']));
-    }
-
->>>>>>> 22b1eb40
     public function testPassingCustomValues()
     {
         $constraint = new Expression([
