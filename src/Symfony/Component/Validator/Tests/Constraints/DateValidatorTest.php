--- conflicted
+++ resolved
@@ -84,19 +84,10 @@
             'message' => 'myMessage'
         ));
 
-<<<<<<< HEAD
-=======
-        $this->context->expects($this->once())
-            ->method('addViolation')
-            ->with('myMessage', array(
-                '{{ value }}' => '"'.$date.'"',
-            ));
-
->>>>>>> a4ec72e5
         $this->validator->validate($date, $constraint);
 
         $this->assertViolation('myMessage', array(
-            '{{ value }}' => $date,
+            '{{ value }}' => '"'.$date.'"',
         ));
     }
 
