{
    "name": "symfony/validator",
    "type": "library",
    "description": "Symfony Validator Component",
    "keywords": [],
    "homepage": "https://symfony.com",
    "license": "MIT",
    "authors": [
        {
            "name": "Fabien Potencier",
            "email": "fabien@symfony.com"
        },
        {
            "name": "Symfony Community",
            "homepage": "https://symfony.com/contributors"
        }
    ],
    "require": {
        "php": ">=5.3.9",
        "symfony/polyfill-mbstring": "~1.0",
        "symfony/translation": "~2.4|~3.0.0"
    },
    "require-dev": {
<<<<<<< HEAD
        "symfony/http-foundation": "~2.3|~3.0.0",
        "symfony/intl": "~2.7.4|~2.8|~3.0.0",
        "symfony/yaml": "^2.0.5|~3.0.0",
        "symfony/config": "~2.2|~3.0.0",
        "symfony/property-access": "~2.3|~3.0.0",
        "symfony/expression-language": "~2.4|~3.0.0",
=======
        "doctrine/common": "~2.3",
        "symfony/http-foundation": "~2.3",
        "symfony/intl": "~2.7.25|^2.8.18",
        "symfony/yaml": "^2.0.5",
        "symfony/config": "~2.2",
        "symfony/property-access": "~2.3",
        "symfony/expression-language": "~2.4",
>>>>>>> 9a2122de
        "doctrine/annotations": "~1.0",
        "doctrine/cache": "~1.0",
        "egulias/email-validator": "^1.2.1"
    },
    "suggest": {
        "doctrine/annotations": "For using the annotation mapping. You will also need doctrine/cache.",
        "doctrine/cache": "For using the default cached annotation reader and metadata cache.",
        "symfony/http-foundation": "",
        "symfony/intl": "",
        "symfony/yaml": "",
        "symfony/config": "",
        "egulias/email-validator": "Strict (RFC compliant) email validation",
        "symfony/property-access": "For using the 2.4 Validator API",
        "symfony/expression-language": "For using the 2.4 Expression validator"
    },
    "autoload": {
        "psr-4": { "Symfony\\Component\\Validator\\": "" },
        "exclude-from-classmap": [
            "/Tests/"
        ]
    },
    "minimum-stability": "dev",
    "extra": {
        "branch-alias": {
            "dev-master": "2.8-dev"
        }
    }
}<|MERGE_RESOLUTION|>--- conflicted
+++ resolved
@@ -21,22 +21,12 @@
         "symfony/translation": "~2.4|~3.0.0"
     },
     "require-dev": {
-<<<<<<< HEAD
         "symfony/http-foundation": "~2.3|~3.0.0",
-        "symfony/intl": "~2.7.4|~2.8|~3.0.0",
+        "symfony/intl": "~2.7.25|^2.8.18|~3.2.5",
         "symfony/yaml": "^2.0.5|~3.0.0",
         "symfony/config": "~2.2|~3.0.0",
         "symfony/property-access": "~2.3|~3.0.0",
         "symfony/expression-language": "~2.4|~3.0.0",
-=======
-        "doctrine/common": "~2.3",
-        "symfony/http-foundation": "~2.3",
-        "symfony/intl": "~2.7.25|^2.8.18",
-        "symfony/yaml": "^2.0.5",
-        "symfony/config": "~2.2",
-        "symfony/property-access": "~2.3",
-        "symfony/expression-language": "~2.4",
->>>>>>> 9a2122de
         "doctrine/annotations": "~1.0",
         "doctrine/cache": "~1.0",
         "egulias/email-validator": "^1.2.1"
