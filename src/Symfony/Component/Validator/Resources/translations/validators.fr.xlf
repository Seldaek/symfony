<?xml version="1.0"?>
<xliff version="1.2" xmlns="urn:oasis:names:tc:xliff:document:1.2">
    <file source-language="en" datatype="plaintext" original="file.ext">
        <body>
            <trans-unit id="1">
                <source>This value should be false.</source>
                <target>Cette valeur doit être fausse.</target>
            </trans-unit>
            <trans-unit id="2">
                <source>This value should be true.</source>
                <target>Cette valeur doit être vraie.</target>
            </trans-unit>
            <trans-unit id="3">
                <source>This value should be of type {{ type }}.</source>
                <target>Cette valeur doit être de type {{ type }}.</target>
            </trans-unit>
            <trans-unit id="4">
                <source>This value should be blank.</source>
                <target>Cette valeur doit être vide.</target>
            </trans-unit>
            <trans-unit id="5">
                <source>The value you selected is not a valid choice.</source>
                <target>Cette valeur doit être l'un des choix proposés.</target>
            </trans-unit>
            <trans-unit id="6">
                <source>You must select at least {{ limit }} choice.|You must select at least {{ limit }} choices.</source>
                <target>Vous devez sélectionner au moins {{ limit }} choix.|Vous devez sélectionner au moins {{ limit }} choix.</target>
            </trans-unit>
            <trans-unit id="7">
                <source>You must select at most {{ limit }} choice.|You must select at most {{ limit }} choices.</source>
                <target>Vous devez sélectionner au maximum {{ limit }} choix.|Vous devez sélectionner au maximum {{ limit }} choix.</target>
            </trans-unit>
            <trans-unit id="8">
                <source>One or more of the given values is invalid.</source>
                <target>Une ou plusieurs des valeurs soumises sont invalides.</target>
            </trans-unit>
            <trans-unit id="9">
                <source>This field was not expected.</source>
                <target>Ce champ n'a pas été prévu.</target>
            </trans-unit>
            <trans-unit id="10">
                <source>This field is missing.</source>
                <target>Ce champ est manquant.</target>
            </trans-unit>
            <trans-unit id="11">
                <source>This value is not a valid date.</source>
                <target>Cette valeur n'est pas une date valide.</target>
            </trans-unit>
            <trans-unit id="12">
                <source>This value is not a valid datetime.</source>
                <target>Cette valeur n'est pas une date valide.</target>
            </trans-unit>
            <trans-unit id="13">
                <source>This value is not a valid email address.</source>
                <target>Cette valeur n'est pas une adresse email valide.</target>
            </trans-unit>
            <trans-unit id="14">
                <source>The file could not be found.</source>
                <target>Le fichier n'a pas été trouvé.</target>
            </trans-unit>
            <trans-unit id="15">
                <source>The file is not readable.</source>
                <target>Le fichier n'est pas lisible.</target>
            </trans-unit>
            <trans-unit id="16">
                <source>The file is too large ({{ size }} {{ suffix }}). Allowed maximum size is {{ limit }} {{ suffix }}.</source>
                <target>Le fichier est trop volumineux ({{ size }} {{ suffix }}). Sa taille ne doit pas dépasser {{ limit }} {{ suffix }}.</target>
            </trans-unit>
            <trans-unit id="17">
                <source>The mime type of the file is invalid ({{ type }}). Allowed mime types are {{ types }}.</source>
                <target>Le type du fichier est invalide ({{ type }}). Les types autorisés sont {{ types }}.</target>
            </trans-unit>
            <trans-unit id="18">
                <source>This value should be {{ limit }} or less.</source>
                <target>Cette valeur doit être inférieure ou égale à {{ limit }}.</target>
            </trans-unit>
            <trans-unit id="19">
                <source>This value is too long. It should have {{ limit }} character or less.|This value is too long. It should have {{ limit }} characters or less.</source>
                <target>Cette chaîne est trop longue. Elle doit avoir au maximum {{ limit }} caractère.|Cette chaîne est trop longue. Elle doit avoir au maximum {{ limit }} caractères.</target>
            </trans-unit>
            <trans-unit id="20">
                <source>This value should be {{ limit }} or more.</source>
                <target>Cette valeur doit être supérieure ou égale à {{ limit }}.</target>
            </trans-unit>
            <trans-unit id="21">
                <source>This value is too short. It should have {{ limit }} character or more.|This value is too short. It should have {{ limit }} characters or more.</source>
                <target>Cette chaîne est trop courte. Elle doit avoir au minimum {{ limit }} caractère.|Cette chaîne est trop courte. Elle doit avoir au minimum {{ limit }} caractères.</target>
            </trans-unit>
            <trans-unit id="22">
                <source>This value should not be blank.</source>
                <target>Cette valeur ne doit pas être vide.</target>
            </trans-unit>
            <trans-unit id="23">
                <source>This value should not be null.</source>
                <target>Cette valeur ne doit pas être nulle.</target>
            </trans-unit>
            <trans-unit id="24">
                <source>This value should be null.</source>
                <target>Cette valeur doit être nulle.</target>
            </trans-unit>
            <trans-unit id="25">
                <source>This value is not valid.</source>
                <target>Cette valeur n'est pas valide.</target>
            </trans-unit>
            <trans-unit id="26">
                <source>This value is not a valid time.</source>
                <target>Cette valeur n'est pas une heure valide.</target>
            </trans-unit>
            <trans-unit id="27">
                <source>This value is not a valid URL.</source>
                <target>Cette valeur n'est pas une URL valide.</target>
            </trans-unit>
            <trans-unit id="31">
                <source>The two values should be equal.</source>
                <target>Les deux valeurs doivent être identiques.</target>
            </trans-unit>
            <trans-unit id="32">
                <source>The file is too large. Allowed maximum size is {{ limit }} {{ suffix }}.</source>
                <target>Le fichier est trop volumineux. Sa taille ne doit pas dépasser {{ limit }} {{ suffix }}.</target>
            </trans-unit>
            <trans-unit id="33">
                <source>The file is too large.</source>
                <target>Le fichier est trop volumineux.</target>
            </trans-unit>
            <trans-unit id="34">
                <source>The file could not be uploaded.</source>
                <target>Le téléchargement de ce fichier est impossible.</target>
            </trans-unit>
            <trans-unit id="35">
                <source>This value should be a valid number.</source>
                <target>Cette valeur doit être un nombre.</target>
            </trans-unit>
            <trans-unit id="36">
                <source>This file is not a valid image.</source>
                <target>Ce fichier n'est pas une image valide.</target>
            </trans-unit>
            <trans-unit id="37">
                <source>This is not a valid IP address.</source>
                <target>Cette adresse IP n'est pas valide.</target>
            </trans-unit>
            <trans-unit id="38">
                <source>This value is not a valid language.</source>
                <target>Cette langue n'est pas valide.</target>
            </trans-unit>
            <trans-unit id="39">
                <source>This value is not a valid locale.</source>
                <target>Ce paramètre régional n'est pas valide.</target>
            </trans-unit>
            <trans-unit id="40">
                <source>This value is not a valid country.</source>
                <target>Ce pays n'est pas valide.</target>
            </trans-unit>
            <trans-unit id="41">
                <source>This value is already used.</source>
                <target>Cette valeur est déjà utilisée.</target>
            </trans-unit>
            <trans-unit id="42">
                <source>The size of the image could not be detected.</source>
                <target>La taille de l'image n'a pas pu être détectée.</target>
            </trans-unit>
            <trans-unit id="43">
                <source>The image width is too big ({{ width }}px). Allowed maximum width is {{ max_width }}px.</source>
                <target>La largeur de l'image est trop grande ({{ width }}px). La largeur maximale autorisée est de {{ max_width }}px.</target>
            </trans-unit>
            <trans-unit id="44">
                <source>The image width is too small ({{ width }}px). Minimum width expected is {{ min_width }}px.</source>
                <target>La largeur de l'image est trop petite ({{ width }}px). La largeur minimale attendue est de {{ min_width }}px.</target>
            </trans-unit>
            <trans-unit id="45">
                <source>The image height is too big ({{ height }}px). Allowed maximum height is {{ max_height }}px.</source>
                <target>La hauteur de l'image est trop grande ({{ height }}px). La hauteur maximale autorisée est de {{ max_height }}px.</target>
            </trans-unit>
            <trans-unit id="46">
                <source>The image height is too small ({{ height }}px). Minimum height expected is {{ min_height }}px.</source>
                <target>La hauteur de l'image est trop petite ({{ height }}px). La hauteur minimale attendue est de {{ min_height }}px.</target>
            </trans-unit>
            <trans-unit id="47">
                <source>This value should be the user's current password.</source>
                <target>Cette valeur doit être le mot de passe actuel de l'utilisateur.</target>
            </trans-unit>
            <trans-unit id="48">
                <source>This value should have exactly {{ limit }} character.|This value should have exactly {{ limit }} characters.</source>
                <target>Cette chaîne doit avoir exactement {{ limit }} caractère.|Cette chaîne doit avoir exactement {{ limit }} caractères.</target>
            </trans-unit>
            <trans-unit id="49">
                <source>The file was only partially uploaded.</source>
                <target>Le fichier a été partiellement transféré.</target>
            </trans-unit>
            <trans-unit id="50">
                <source>No file was uploaded.</source>
                <target>Aucun fichier n'a été transféré.</target>
            </trans-unit>
            <trans-unit id="51">
                <source>No temporary folder was configured in php.ini.</source>
                <target>Aucun répertoire temporaire n'a été configuré dans le php.ini.</target>
            </trans-unit>
            <trans-unit id="52">
                <source>Cannot write temporary file to disk.</source>
                <target>Impossible d'écrire le fichier temporaire sur le disque.</target>
            </trans-unit>
            <trans-unit id="53">
                <source>A PHP extension caused the upload to fail.</source>
                <target>Une extension PHP a empêché le transfert du fichier.</target>
            </trans-unit>
            <trans-unit id="54">
                <source>This collection should contain {{ limit }} element or more.|This collection should contain {{ limit }} elements or more.</source>
                <target>Cette collection doit contenir {{ limit }} élément ou plus.|Cette collection doit contenir {{ limit }} éléments ou plus.</target>
            </trans-unit>
            <trans-unit id="55">
                <source>This collection should contain {{ limit }} element or less.|This collection should contain {{ limit }} elements or less.</source>
                <target>Cette collection doit contenir {{ limit }} élément ou moins.|Cette collection doit contenir {{ limit }} éléments ou moins.</target>
            </trans-unit>
            <trans-unit id="56">
                <source>This collection should contain exactly {{ limit }} element.|This collection should contain exactly {{ limit }} elements.</source>
                <target>Cette collection doit contenir exactement {{ limit }} élément.|Cette collection doit contenir exactement {{ limit }} éléments.</target>
            </trans-unit>
            <trans-unit id="57">
                <source>Invalid card number.</source>
                <target>Numéro de carte invalide.</target>
            </trans-unit>
            <trans-unit id="58">
                <source>Unsupported card type or invalid card number.</source>
                <target>Type de carte non supporté ou numéro invalide.</target>
            </trans-unit>
            <trans-unit id="59">
                <source>This is not a valid International Bank Account Number (IBAN).</source>
                <target>Le numéro IBAN (International Bank Account Number) saisi n'est pas valide.</target>
            </trans-unit>
            <trans-unit id="60">
                <source>This value is not a valid ISBN-10.</source>
                <target>Cette valeur n'est pas un code ISBN-10 valide.</target>
            </trans-unit>
            <trans-unit id="61">
                <source>This value is not a valid ISBN-13.</source>
                <target>Cette valeur n'est pas un code ISBN-13 valide.</target>
            </trans-unit>
            <trans-unit id="62">
                <source>This value is neither a valid ISBN-10 nor a valid ISBN-13.</source>
                <target>Cette valeur n'est ni un code ISBN-10, ni un code ISBN-13 valide.</target>
            </trans-unit>
            <trans-unit id="63">
                <source>This value is not a valid ISSN.</source>
                <target>Cette valeur n'est pas un code ISSN valide.</target>
            </trans-unit>
            <trans-unit id="64">
                <source>This value is not a valid currency.</source>
                <target>Cette valeur n'est pas une devise valide.</target>
            </trans-unit>
            <trans-unit id="65">
                <source>This value should be equal to {{ compared_value }}.</source>
                <target>Cette valeur doit être égale à {{ compared_value }}.</target>
            </trans-unit>
            <trans-unit id="66">
                <source>This value should be greater than {{ compared_value }}.</source>
                <target>Cette valeur doit être supérieure à {{ compared_value }}.</target>
            </trans-unit>
            <trans-unit id="67">
                <source>This value should be greater than or equal to {{ compared_value }}.</source>
                <target>Cette valeur doit être supérieure ou égale à {{ compared_value }}.</target>
            </trans-unit>
            <trans-unit id="68">
                <source>This value should be identical to {{ compared_value_type }} {{ compared_value }}.</source>
                <target>Cette valeur doit être identique à {{ compared_value_type }} {{ compared_value }}.</target>
            </trans-unit>
            <trans-unit id="69">
                <source>This value should be less than {{ compared_value }}.</source>
                <target>Cette valeur doit être inférieure à {{ compared_value }}.</target>
            </trans-unit>
            <trans-unit id="70">
                <source>This value should be less than or equal to {{ compared_value }}.</source>
                <target>Cette valeur doit être inférieure ou égale à {{ compared_value }}.</target>
            </trans-unit>
            <trans-unit id="71">
                <source>This value should not be equal to {{ compared_value }}.</source>
                <target>Cette valeur ne doit pas être égale à {{ compared_value }}.</target>
            </trans-unit>
            <trans-unit id="72">
                <source>This value should not be identical to {{ compared_value_type }} {{ compared_value }}.</source>
                <target>Cette valeur ne doit pas être identique à {{ compared_value_type }} {{ compared_value }}.</target>
            </trans-unit>
            <trans-unit id="73">
                <source>The image ratio is too big ({{ ratio }}). Allowed maximum ratio is {{ max_ratio }}.</source>
                <target>Le rapport largeur/hauteur de l'image est trop grand ({{ ratio }}). Le rapport maximal autorisé est {{ max_ratio }}.</target>
            </trans-unit>
            <trans-unit id="74">
                <source>The image ratio is too small ({{ ratio }}). Minimum ratio expected is {{ min_ratio }}.</source>
                <target>Le rapport largeur/hauteur de l'image est trop petit ({{ ratio }}). Le rapport minimal attendu est {{ min_ratio }}.</target>
            </trans-unit>
            <trans-unit id="75">
                <source>The image is square ({{ width }}x{{ height }}px). Square images are not allowed.</source>
                <target>L'image est carrée ({{ width }}x{{ height }}px). Les images carrées ne sont pas autorisées.</target>
            </trans-unit>
            <trans-unit id="76">
                <source>The image is landscape oriented ({{ width }}x{{ height }}px). Landscape oriented images are not allowed.</source>
                <target>L'image est au format paysage ({{ width }}x{{ height }}px). Les images au format paysage ne sont pas autorisées.</target>
            </trans-unit>
            <trans-unit id="77">
                <source>The image is portrait oriented ({{ width }}x{{ height }}px). Portrait oriented images are not allowed.</source>
                <target>L'image est au format portrait ({{ width }}x{{ height }}px). Les images au format portrait ne sont pas autorisées.</target>
            </trans-unit>
            <trans-unit id="78">
                <source>An empty file is not allowed.</source>
                <target>Un fichier vide n'est pas autorisé.</target>
            </trans-unit>
            <trans-unit id="79">
                <source>The host could not be resolved.</source>
                <target>Le nom de domaine n'a pas pu être résolu.</target>
            </trans-unit>
            <trans-unit id="80">
                <source>This value does not match the expected {{ charset }} charset.</source>
                <target>Cette valeur ne correspond pas au jeu de caractères {{ charset }} attendu.</target>
            </trans-unit>
            <trans-unit id="81">
                <source>This is not a valid Business Identifier Code (BIC).</source>
                <target>Ce n'est pas un code universel d'identification des banques (BIC) valide.</target>
            </trans-unit>
            <trans-unit id="82">
                <source>Error</source>
                <target>Erreur</target>
            </trans-unit>
            <trans-unit id="83">
                <source>This is not a valid UUID.</source>
                <target>Ceci n'est pas un UUID valide.</target>
            </trans-unit>
            <trans-unit id="84">
                <source>This value should be a multiple of {{ compared_value }}.</source>
                <target>Cette valeur doit être un multiple de {{ compared_value }}.</target>
            </trans-unit>
            <trans-unit id="85">
                <source>This Business Identifier Code (BIC) is not associated with IBAN {{ iban }}.</source>
<<<<<<< HEAD
                <target>Ce BIC n'est pas associé à l'IBAN {{ iban }}.</target>
=======
                <target>Ce code d'identification d'entreprise (BIC) n'est pas associé à l'IBAN {{ iban }}.</target>
>>>>>>> 1614a52b
            </trans-unit>
        </body>
    </file>
</xliff><|MERGE_RESOLUTION|>--- conflicted
+++ resolved
@@ -328,11 +328,7 @@
             </trans-unit>
             <trans-unit id="85">
                 <source>This Business Identifier Code (BIC) is not associated with IBAN {{ iban }}.</source>
-<<<<<<< HEAD
-                <target>Ce BIC n'est pas associé à l'IBAN {{ iban }}.</target>
-=======
                 <target>Ce code d'identification d'entreprise (BIC) n'est pas associé à l'IBAN {{ iban }}.</target>
->>>>>>> 1614a52b
             </trans-unit>
         </body>
     </file>
