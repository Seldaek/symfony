<?xml version="1.0"?>
<xliff version="1.2" xmlns="urn:oasis:names:tc:xliff:document:1.2">
    <file source-language="en" datatype="plaintext" original="file.ext">
        <body>
            <trans-unit id="1">
                <source>This value should be false.</source>
                <target>Värdet ska vara falskt.</target>
            </trans-unit>
            <trans-unit id="2">
                <source>This value should be true.</source>
                <target>Värdet ska vara sant.</target>
            </trans-unit>
            <trans-unit id="3">
                <source>This value should be of type {{ type }}.</source>
                <target>Värdet ska vara av typen {{ type }}.</target>
            </trans-unit>
            <trans-unit id="4">
                <source>This value should be blank.</source>
                <target>Värdet ska vara tomt.</target>
            </trans-unit>
            <trans-unit id="5">
                <source>The value you selected is not a valid choice.</source>
                <target>Värdet ska vara ett av de givna valen.</target>
            </trans-unit>
            <trans-unit id="6">
                <source>You must select at least {{ limit }} choice.|You must select at least {{ limit }} choices.</source>
                <target>Du måste välja minst {{ limit }} val.|Du måste välja minst {{ limit }} val.</target>
            </trans-unit>
            <trans-unit id="7">
                <source>You must select at most {{ limit }} choice.|You must select at most {{ limit }} choices.</source>
                <target>Du kan som mest välja {{ limit }} val.|Du kan som mest välja {{ limit }} val.</target>
            </trans-unit>
            <trans-unit id="8">
                <source>One or more of the given values is invalid.</source>
                <target>Ett eller fler av de angivna värdena är ogiltigt.</target>
            </trans-unit>
            <trans-unit id="9">
                <source>This field was not expected.</source>
                <target>Det här fältet förväntades inte.</target>
            </trans-unit>
            <trans-unit id="10">
                <source>This field is missing.</source>
                <target>Det här fältet saknas.</target>
            </trans-unit>
            <trans-unit id="11">
                <source>This value is not a valid date.</source>
                <target>Värdet är inte ett giltigt datum.</target>
            </trans-unit>
            <trans-unit id="12">
                <source>This value is not a valid datetime.</source>
                <target>Värdet är inte ett giltigt datum med tid.</target>
            </trans-unit>
            <trans-unit id="13">
                <source>This value is not a valid email address.</source>
                <target>Värdet är inte en giltig epost-adress.</target>
            </trans-unit>
            <trans-unit id="14">
                <source>The file could not be found.</source>
                <target>Filen kunde inte hittas.</target>
            </trans-unit>
            <trans-unit id="15">
                <source>The file is not readable.</source>
                <target>Filen är inte läsbar.</target>
            </trans-unit>
            <trans-unit id="16">
                <source>The file is too large ({{ size }} {{ suffix }}). Allowed maximum size is {{ limit }} {{ suffix }}.</source>
                <target>Filen är för stor ({{ size }} {{ suffix }}). Största tillåtna storlek är {{ limit }} {{ suffix }}.</target>
            </trans-unit>
            <trans-unit id="17">
                <source>The mime type of the file is invalid ({{ type }}). Allowed mime types are {{ types }}.</source>
                <target>Filens MIME-typ ({{ type }}) är ogiltig. De tillåtna typerna är {{ types }}.</target>
            </trans-unit>
            <trans-unit id="18">
                <source>This value should be {{ limit }} or less.</source>
                <target>Värdet ska vara {{ limit }} eller mindre.</target>
            </trans-unit>
            <trans-unit id="19">
                <source>This value is too long. It should have {{ limit }} character or less.|This value is too long. It should have {{ limit }} characters or less.</source>
                <target>Värdet är för långt. Det ska ha {{ limit }} tecken eller färre.|Värdet är för långt. Det ska ha {{ limit }} tecken eller färre.</target>
            </trans-unit>
            <trans-unit id="20">
                <source>This value should be {{ limit }} or more.</source>
                <target>Värdet ska vara {{ limit }} eller mer.</target>
            </trans-unit>
            <trans-unit id="21">
                <source>This value is too short. It should have {{ limit }} character or more.|This value is too short. It should have {{ limit }} characters or more.</source>
                <target>Värdet är för kort. Det ska ha {{ limit }} tecken eller mer.|Värdet är för kort. Det ska ha {{ limit }} tecken eller mer.</target>
            </trans-unit>
            <trans-unit id="22">
                <source>This value should not be blank.</source>
                <target>Värdet kan inte vara tomt.</target>
            </trans-unit>
            <trans-unit id="23">
                <source>This value should not be null.</source>
                <target>Värdet kan inte vara null.</target>
            </trans-unit>
            <trans-unit id="24">
                <source>This value should be null.</source>
                <target>Värdet ska vara null.</target>
            </trans-unit>
            <trans-unit id="25">
                <source>This value is not valid.</source>
                <target>Värdet är inte giltigt.</target>
            </trans-unit>
            <trans-unit id="26">
                <source>This value is not a valid time.</source>
                <target>Värdet är inte en giltig tid.</target>
            </trans-unit>
            <trans-unit id="27">
                <source>This value is not a valid URL.</source>
                <target>Värdet är inte en giltig URL.</target>
            </trans-unit>
            <trans-unit id="31">
                <source>The two values should be equal.</source>
                <target>De två värdena måste vara lika.</target>
            </trans-unit>
            <trans-unit id="32">
                <source>The file is too large. Allowed maximum size is {{ limit }} {{ suffix }}.</source>
                <target>Filen är för stor. Tillåten maximal storlek är {{ limit }} {{ suffix }}.</target>
            </trans-unit>
            <trans-unit id="33">
                <source>The file is too large.</source>
                <target>Filen är för stor.</target>
            </trans-unit>
            <trans-unit id="34">
                <source>The file could not be uploaded.</source>
                <target>Filen kunde inte laddas upp.</target>
            </trans-unit>
            <trans-unit id="35">
                <source>This value should be a valid number.</source>
                <target>Värdet ska vara ett giltigt nummer.</target>
            </trans-unit>
            <trans-unit id="36">
                <source>This file is not a valid image.</source>
                <target>Filen är ingen giltig bild.</target>
            </trans-unit>
            <trans-unit id="37">
                <source>This is not a valid IP address.</source>
                <target>Det här är inte en giltig IP-adress.</target>
            </trans-unit>
            <trans-unit id="38">
                <source>This value is not a valid language.</source>
                <target>Värdet är inte ett giltigt språk.</target>
            </trans-unit>
            <trans-unit id="39">
                <source>This value is not a valid locale.</source>
                <target>Värdet är inte en giltig plats.</target>
            </trans-unit>
            <trans-unit id="40">
                <source>This value is not a valid country.</source>
                <target>Värdet är inte ett giltigt land.</target>
            </trans-unit>
            <trans-unit id="41">
                <source>This value is already used.</source>
                <target>Värdet används redan.</target>
            </trans-unit>
            <trans-unit id="42">
                <source>The size of the image could not be detected.</source>
                <target>Det gick inte att fastställa storleken på bilden.</target>
            </trans-unit>
            <trans-unit id="43">
                <source>The image width is too big ({{ width }}px). Allowed maximum width is {{ max_width }}px.</source>
                <target>Bildens bredd är för stor ({{ width }}px). Tillåten maximal bredd är {{ max_width }}px.</target>
            </trans-unit>
            <trans-unit id="44">
                <source>The image width is too small ({{ width }}px). Minimum width expected is {{ min_width }}px.</source>
                <target>Bildens bredd är för liten ({{ width }}px). Minsta förväntade bredd är {{ min_width }}px.</target>
            </trans-unit>
            <trans-unit id="45">
                <source>The image height is too big ({{ height }}px). Allowed maximum height is {{ max_height }}px.</source>
                <target>Bildens höjd är för stor ({{ height }}px). Tillåten maximal bredd är {{ max_height }}px.</target>
            </trans-unit>
            <trans-unit id="46">
                <source>The image height is too small ({{ height }}px). Minimum height expected is {{ min_height }}px.</source>
                <target>Bildens höjd är för liten ({{ height }}px). Minsta förväntade höjd är {{ min_height }}px.</target>
            </trans-unit>
            <trans-unit id="47">
                <source>This value should be the user's current password.</source>
                <target>Värdet ska vara användarens nuvarande lösenord.</target>
            </trans-unit>
            <trans-unit id="48">
                <source>This value should have exactly {{ limit }} character.|This value should have exactly {{ limit }} characters.</source>
                <target>Värdet ska ha exakt {{ limit }} tecken.|Värdet ska ha exakt {{ limit }} tecken.</target>
            </trans-unit>
            <trans-unit id="49">
                <source>The file was only partially uploaded.</source>
                <target>Filen laddades bara upp delvis.</target>
            </trans-unit>
            <trans-unit id="50">
                <source>No file was uploaded.</source>
                <target>Ingen fil laddades upp.</target>
            </trans-unit>
            <trans-unit id="51">
                <source>No temporary folder was configured in php.ini.</source>
                <target>Det finns ingen temporär mapp konfigurerad i php.ini.</target>
            </trans-unit>
            <trans-unit id="52">
                <source>Cannot write temporary file to disk.</source>
                <target>Kan inte skriva temporär fil till disken.</target>
            </trans-unit>
            <trans-unit id="53">
                <source>A PHP extension caused the upload to fail.</source>
                <target>En PHP extension gjorde att uppladdningen misslyckades.</target>
            </trans-unit>
            <trans-unit id="54">
                <source>This collection should contain {{ limit }} element or more.|This collection should contain {{ limit }} elements or more.</source>
                <target>Den här samlingen ska innehålla {{ limit }} element eller mer.|Den här samlingen ska innehålla {{ limit }} element eller mer.</target>
            </trans-unit>
            <trans-unit id="55">
                <source>This collection should contain {{ limit }} element or less.|This collection should contain {{ limit }} elements or less.</source>
                <target>Den här samlingen ska innehålla {{ limit }} element eller mindre.|Den här samlingen ska innehålla {{ limit }} element eller mindre.</target>
            </trans-unit>
            <trans-unit id="56">
                <source>This collection should contain exactly {{ limit }} element.|This collection should contain exactly {{ limit }} elements.</source>
                <target>Den här samlingen ska innehålla exakt {{ limit }} element.|Den här samlingen ska innehålla exakt {{ limit }} element.</target>
            </trans-unit>
            <trans-unit id="57">
                <source>Invalid card number.</source>
                <target>Ogiltigt kortnummer.</target>
            </trans-unit>
            <trans-unit id="58">
                <source>Unsupported card type or invalid card number.</source>
                <target>Okänd korttyp eller ogiltigt kortnummer.</target>
            </trans-unit>
            <trans-unit id="59">
                <source>This is not a valid International Bank Account Number (IBAN).</source>
                <target>Det här är inte en giltig International Bank Account Number (IBANK).</target>
            </trans-unit>
            <trans-unit id="60">
                <source>This value is not a valid ISBN-10.</source>
                <target>Värdet är inte en giltig ISBN-10.</target>
            </trans-unit>
            <trans-unit id="61">
                <source>This value is not a valid ISBN-13.</source>
                <target>Värdet är inte en giltig ISBN-13.</target>
            </trans-unit>
            <trans-unit id="62">
                <source>This value is neither a valid ISBN-10 nor a valid ISBN-13.</source>
                <target>Värdet är varken en giltig ISBN-10 eller en giltig ISBN-13.</target>
            </trans-unit>
            <trans-unit id="63">
                <source>This value is not a valid ISSN.</source>
                <target>Värdet är inte en giltig ISSN.</target>
            </trans-unit>
            <trans-unit id="64">
                <source>This value is not a valid currency.</source>
                <target>Värdet är inte en giltig valuta.</target>
            </trans-unit>
            <trans-unit id="65">
                <source>This value should be equal to {{ compared_value }}.</source>
                <target>Värdet ska vara detsamma som {{ compared_value }}.</target>
            </trans-unit>
            <trans-unit id="66">
                <source>This value should be greater than {{ compared_value }}.</source>
                <target>Värdet ska vara större än {{ compared_value }}.</target>
            </trans-unit>
            <trans-unit id="67">
                <source>This value should be greater than or equal to {{ compared_value }}.</source>
                <target>Värdet ska bara större än eller detsamma som {{ compared_value }}.</target>
            </trans-unit>
            <trans-unit id="68">
                <source>This value should be identical to {{ compared_value_type }} {{ compared_value }}.</source>
                <target>Värdet ska vara identiskt till {{ compared_value_type }} {{ compared_value }}.</target>
            </trans-unit>
            <trans-unit id="69">
                <source>This value should be less than {{ compared_value }}.</source>
                <target>Värdet ska vara mindre än {{ compared_value }}.</target>
            </trans-unit>
            <trans-unit id="70">
                <source>This value should be less than or equal to {{ compared_value }}.</source>
                <target>Värdet ska vara mindre än eller detsamma som {{ compared_value }}.</target>
            </trans-unit>
            <trans-unit id="71">
                <source>This value should not be equal to {{ compared_value }}.</source>
                <target>Värdet ska inte vara detsamma som {{ compared_value }}.</target>
            </trans-unit>
            <trans-unit id="72">
                <source>This value should not be identical to {{ compared_value_type }} {{ compared_value }}.</source>
                <target>Värdet ska inte vara identiskt med {{ compared_value_type }} {{ compared_value }}.</target>
            </trans-unit>
            <trans-unit id="73">
                <source>The image ratio is too big ({{ ratio }}). Allowed maximum ratio is {{ max_ratio }}.</source>
                <target>Förhållandet mellan bildens bredd och höjd är för stort ({{ ratio }}). Högsta tillåtna förhållande är {{ max_ratio }}.</target>
            </trans-unit>
            <trans-unit id="74">
                <source>The image ratio is too small ({{ ratio }}). Minimum ratio expected is {{ min_ratio }}.</source>
                <target>Förhållandet mellan bildens bredd och höjd är för litet ({{ ratio }}). Minsta tillåtna förhållande är {{ min_ratio }}.</target>
            </trans-unit>
            <trans-unit id="75">
                <source>The image is square ({{ width }}x{{ height }}px). Square images are not allowed.</source>
                <target>Bilden är kvadratisk ({{ width }}x{{ height }}px). Kvadratiska bilder tillåts inte.</target>
            </trans-unit>
            <trans-unit id="76">
                <source>The image is landscape oriented ({{ width }}x{{ height }}px). Landscape oriented images are not allowed.</source>
                <target>Bilden är landskapsorienterad ({{ width }}x{{ height }}px). Landskapsorienterade bilder tillåts inte.</target>
            </trans-unit>
            <trans-unit id="77">
                <source>The image is portrait oriented ({{ width }}x{{ height }}px). Portrait oriented images are not allowed.</source>
                <target>Bilden är porträttsorienterad ({{ width }}x{{ height }}px). Porträttsorienterade bilder tillåts inte.</target>
            </trans-unit>
            <trans-unit id="78">
                <source>An empty file is not allowed.</source>
                <target>En tom fil är inte tillåten.</target>
            </trans-unit>
<<<<<<< HEAD
=======
            <trans-unit id="79">
                <source>The host could not be resolved.</source>
                <target>Värddatorn kunde inte hittas.</target>
            </trans-unit>
            <trans-unit id="80">
                <source>This value does not match the expected {{ charset }} charset.</source>
                <target>Detta värde har inte den förväntade teckenkodningen {{ charset }}.</target>
            </trans-unit>
>>>>>>> 37827a2f
        </body>
    </file>
</xliff><|MERGE_RESOLUTION|>--- conflicted
+++ resolved
@@ -302,8 +302,6 @@
                 <source>An empty file is not allowed.</source>
                 <target>En tom fil är inte tillåten.</target>
             </trans-unit>
-<<<<<<< HEAD
-=======
             <trans-unit id="79">
                 <source>The host could not be resolved.</source>
                 <target>Värddatorn kunde inte hittas.</target>
@@ -312,7 +310,6 @@
                 <source>This value does not match the expected {{ charset }} charset.</source>
                 <target>Detta värde har inte den förväntade teckenkodningen {{ charset }}.</target>
             </trans-unit>
->>>>>>> 37827a2f
         </body>
     </file>
 </xliff>