--- conflicted
+++ resolved
@@ -278,31 +278,29 @@
                 <source>This value should not be identical to {{ compared_value }}.</source>
                 <target>Deze waarde mag niet identiek zijn aan {{ compared_value }}.</target>
             </trans-unit>
-<<<<<<< HEAD
+            <trans-unit id="73">
+                <source>The image ratio is too big ({{ ratio }}). Allowed maximum ratio is {{ max_ratio }}.</source>
+                <target>De afbeeldingsverhouding is te groot ({{ ratio }}). Maximale verhouding is {{ max_ratio }}.</target>
+            </trans-unit>
+            <trans-unit id="74">
+                <source>The image ratio is too small ({{ ratio }}). Minimum ratio expected is {{ min_ratio }}.</source>
+                <target>De afbeeldingsverhouding is te klein ({{ ratio }}). Minimale verhouding is {{ min_ratio }}.</target>
+            </trans-unit>
+            <trans-unit id="75">
+                <source>The image is square ({{ width }}x{{ height }}px). Square images are not allowed.</source>
+                <target>De afbeelding is vierkant ({{ width }}x{{ height }}px). Vierkante afbeeldingen zijn niet toegestaan.</target>
+            </trans-unit>
+            <trans-unit id="76">
+                <source>The image is landscape oriented ({{ width }}x{{ height }}px). Landscape oriented images are not allowed.</source>
+                <target>De afbeelding is liggend ({{ width }}x{{ height }}px). Liggende afbeeldingen zijn niet toegestaan.</target>
+            </trans-unit>
+            <trans-unit id="77">
+                <source>The image is portrait oriented ({{ width }}x{{ height }}px). Portrait oriented images are not allowed.</source>
+                <target>De afbeelding is staand ({{ width }}x{{ height }}px). Staande afbeeldingen zijn niet toegestaan.</target>
+            </trans-unit>
             <trans-unit id="78">
                 <source>An empty file is not allowed.</source>
                 <target>Lege bestanden zijn niet toegestaan.</target>
-=======
-            <trans-unit id="73">
-                <source>The image ratio is too big ({{ ratio }}). Allowed maximum ratio is {{ max_ratio }}.</source>
-                <target>De afbeeldingsverhouding is te groot ({{ ratio }}). Maximale verhouding is {{ max_ratio }}.</target>
-            </trans-unit>
-            <trans-unit id="74">
-                <source>The image ratio is too small ({{ ratio }}). Minimum ratio expected is {{ min_ratio }}.</source>
-                <target>De afbeeldingsverhouding is te klein ({{ ratio }}). Minimale verhouding is {{ min_ratio }}.</target>
-            </trans-unit>
-            <trans-unit id="75">
-                <source>The image is square ({{ width }}x{{ height }}px). Square images are not allowed.</source>
-                <target>De afbeelding is vierkant ({{ width }}x{{ height }}px). Vierkante afbeeldingen zijn niet toegestaan.</target>
-            </trans-unit>
-            <trans-unit id="76">
-                <source>The image is landscape oriented ({{ width }}x{{ height }}px). Landscape oriented images are not allowed.</source>
-                <target>De afbeelding is liggend ({{ width }}x{{ height }}px). Liggende afbeeldingen zijn niet toegestaan.</target>
-            </trans-unit>
-            <trans-unit id="77">
-                <source>The image is portrait oriented ({{ width }}x{{ height }}px). Portrait oriented images are not allowed.</source>
-                <target>De afbeelding is staand ({{ width }}x{{ height }}px). Staande afbeeldingen zijn niet toegestaan.</target>
->>>>>>> a22858ba
             </trans-unit>
         </body>
     </file>
