<?php

namespace Symfony\Component\Workflow\Tests;

use PHPUnit\Framework\TestCase;
use Symfony\Component\EventDispatcher\EventDispatcher;
use Symfony\Component\Workflow\Definition;
use Symfony\Component\Workflow\Event\Event;
use Symfony\Component\Workflow\Event\GuardEvent;
use Symfony\Component\Workflow\Event\TransitionEvent;
use Symfony\Component\Workflow\Exception\NotEnabledTransitionException;
use Symfony\Component\Workflow\Marking;
use Symfony\Component\Workflow\MarkingStore\MarkingStoreInterface;
use Symfony\Component\Workflow\MarkingStore\MethodMarkingStore;
use Symfony\Component\Workflow\Transition;
use Symfony\Component\Workflow\TransitionBlocker;
use Symfony\Component\Workflow\Workflow;

class WorkflowTest extends TestCase
{
    use WorkflowBuilderTrait;

    public function testGetMarkingWithInvalidStoreReturn()
    {
        $this->expectException('Symfony\Component\Workflow\Exception\LogicException');
        $this->expectExceptionMessage('The value returned by the MarkingStore is not an instance of "Symfony\Component\Workflow\Marking" for workflow "unnamed".');
        $subject = new Subject();
        $workflow = new Workflow(new Definition([], []), $this->getMockBuilder(MarkingStoreInterface::class)->getMock());

        $workflow->getMarking($subject);
    }

    public function testGetMarkingWithEmptyDefinition()
    {
        $this->expectException('Symfony\Component\Workflow\Exception\LogicException');
        $this->expectExceptionMessage('The Marking is empty and there is no initial place for workflow "unnamed".');
        $subject = new Subject();
        $workflow = new Workflow(new Definition([], []), new MethodMarkingStore());

        $workflow->getMarking($subject);
    }

    public function testGetMarkingWithImpossiblePlace()
    {
        $this->expectException('Symfony\Component\Workflow\Exception\LogicException');
        $this->expectExceptionMessage('Place "nope" is not valid for workflow "unnamed".');
        $subject = new Subject();
        $subject->setMarking(['nope' => 1]);
        $workflow = new Workflow(new Definition([], []), new MethodMarkingStore());

        $workflow->getMarking($subject);
    }

    public function testGetMarkingWithEmptyInitialMarking()
    {
        $definition = $this->createComplexWorkflowDefinition();
        $subject = new Subject();
        $workflow = new Workflow($definition, new MethodMarkingStore());

        $marking = $workflow->getMarking($subject);

        $this->assertInstanceOf(Marking::class, $marking);
        $this->assertTrue($marking->has('a'));
        $this->assertSame(['a' => 1], $subject->getMarking());
    }

    public function testGetMarkingWithExistingMarking()
    {
        $definition = $this->createComplexWorkflowDefinition();
        $subject = new Subject();
        $subject->setMarking(['b' => 1, 'c' => 1]);
        $workflow = new Workflow($definition, new MethodMarkingStore());

        $marking = $workflow->getMarking($subject);

        $this->assertInstanceOf(Marking::class, $marking);
        $this->assertTrue($marking->has('b'));
        $this->assertTrue($marking->has('c'));
    }

    public function testCanWithUnexistingTransition()
    {
        $definition = $this->createComplexWorkflowDefinition();
        $subject = new Subject();
        $workflow = new Workflow($definition, new MethodMarkingStore());

        $this->assertFalse($workflow->can($subject, 'foobar'));
    }

    public function testCan()
    {
        $definition = $this->createComplexWorkflowDefinition();
        $subject = new Subject();
        $workflow = new Workflow($definition, new MethodMarkingStore());

        $this->assertTrue($workflow->can($subject, 't1'));
        $this->assertFalse($workflow->can($subject, 't2'));

        $subject->setMarking(['b' => 1]);

        $this->assertFalse($workflow->can($subject, 't1'));
        // In a workflow net, all "from" places should contain a token to enable
        // the transition.
        $this->assertFalse($workflow->can($subject, 't2'));

        $subject->setMarking(['b' => 1, 'c' => 1]);

        $this->assertFalse($workflow->can($subject, 't1'));
        $this->assertTrue($workflow->can($subject, 't2'));

        $subject->setMarking(['f' => 1]);

        $this->assertFalse($workflow->can($subject, 't5'));
        $this->assertTrue($workflow->can($subject, 't6'));
    }

    public function testCanWithGuard()
    {
        $definition = $this->createComplexWorkflowDefinition();
        $subject = new Subject();
        $eventDispatcher = new EventDispatcher();
        $eventDispatcher->addListener('workflow.workflow_name.guard.t1', function (GuardEvent $event) {
            $event->setBlocked(true);
        });
        $workflow = new Workflow($definition, new MethodMarkingStore(), $eventDispatcher, 'workflow_name');

        $this->assertFalse($workflow->can($subject, 't1'));
    }

    public function testCanDoesNotTriggerGuardEventsForNotEnabledTransitions()
    {
        $definition = $this->createComplexWorkflowDefinition();
        $subject = new Subject();

        $dispatchedEvents = [];
        $eventDispatcher = new EventDispatcher();

        $workflow = new Workflow($definition, new MethodMarkingStore(), $eventDispatcher, 'workflow_name');
        $workflow->apply($subject, 't1');
        $workflow->apply($subject, 't2');

        $eventDispatcher->addListener('workflow.workflow_name.guard.t3', function () use (&$dispatchedEvents) {
            $dispatchedEvents[] = 'workflow_name.guard.t3';
        });
        $eventDispatcher->addListener('workflow.workflow_name.guard.t4', function () use (&$dispatchedEvents) {
            $dispatchedEvents[] = 'workflow_name.guard.t4';
        });

        $workflow->can($subject, 't3');

        $this->assertSame(['workflow_name.guard.t3'], $dispatchedEvents);
    }

    public function testCanWithSameNameTransition()
    {
        $definition = $this->createWorkflowWithSameNameTransition();
        $workflow = new Workflow($definition, new MethodMarkingStore());

        $subject = new Subject();
        $this->assertTrue($workflow->can($subject, 'a_to_bc'));
        $this->assertFalse($workflow->can($subject, 'b_to_c'));
        $this->assertFalse($workflow->can($subject, 'to_a'));

        $subject->setMarking(['b' => 1]);
        $this->assertFalse($workflow->can($subject, 'a_to_bc'));
        $this->assertTrue($workflow->can($subject, 'b_to_c'));
        $this->assertTrue($workflow->can($subject, 'to_a'));
    }

    public function testBuildTransitionBlockerListReturnsUndefinedTransition()
    {
        $this->expectException('Symfony\Component\Workflow\Exception\UndefinedTransitionException');
        $this->expectExceptionMessage('Transition "404 Not Found" is not defined for workflow "unnamed".');
        $definition = $this->createSimpleWorkflowDefinition();
        $subject = new Subject();
        $workflow = new Workflow($definition, new MethodMarkingStore());

        $workflow->buildTransitionBlockerList($subject, '404 Not Found');
    }

    public function testBuildTransitionBlockerList()
    {
        $definition = $this->createComplexWorkflowDefinition();
        $subject = new Subject();
        $workflow = new Workflow($definition, new MethodMarkingStore());

        $this->assertTrue($workflow->buildTransitionBlockerList($subject, 't1')->isEmpty());
        $this->assertFalse($workflow->buildTransitionBlockerList($subject, 't2')->isEmpty());

        $subject->setMarking(['b' => 1]);

        $this->assertFalse($workflow->buildTransitionBlockerList($subject, 't1')->isEmpty());
        $this->assertFalse($workflow->buildTransitionBlockerList($subject, 't2')->isEmpty());

        $subject->setMarking(['b' => 1, 'c' => 1]);

        $this->assertFalse($workflow->buildTransitionBlockerList($subject, 't1')->isEmpty());
        $this->assertTrue($workflow->buildTransitionBlockerList($subject, 't2')->isEmpty());

        $subject->setMarking(['f' => 1]);

        $this->assertFalse($workflow->buildTransitionBlockerList($subject, 't5')->isEmpty());
        $this->assertTrue($workflow->buildTransitionBlockerList($subject, 't6')->isEmpty());
    }

    public function testBuildTransitionBlockerListReturnsReasonsProvidedByMarking()
    {
        $definition = $this->createComplexWorkflowDefinition();
        $subject = new Subject();
        $workflow = new Workflow($definition, new MethodMarkingStore());

        $transitionBlockerList = $workflow->buildTransitionBlockerList($subject, 't2');
        $this->assertCount(1, $transitionBlockerList);
        $blockers = iterator_to_array($transitionBlockerList);
        $this->assertSame('The marking does not enable the transition.', $blockers[0]->getMessage());
        $this->assertSame('19beefc8-6b1e-4716-9d07-a39bd6d16e34', $blockers[0]->getCode());
    }

    public function testBuildTransitionBlockerListReturnsReasonsProvidedInGuards()
    {
        $definition = $this->createSimpleWorkflowDefinition();
        $subject = new Subject();
        $dispatcher = new EventDispatcher();
        $workflow = new Workflow($definition, new MethodMarkingStore(), $dispatcher);

        $dispatcher->addListener('workflow.guard', function (GuardEvent $event) {
            $event->addTransitionBlocker(new TransitionBlocker('Transition blocker 1', 'blocker_1'));
            $event->addTransitionBlocker(new TransitionBlocker('Transition blocker 2', 'blocker_2'));
        });
        $dispatcher->addListener('workflow.guard', function (GuardEvent $event) {
            $event->addTransitionBlocker(new TransitionBlocker('Transition blocker 3', 'blocker_3'));
        });
        $dispatcher->addListener('workflow.guard', function (GuardEvent $event) {
            $event->setBlocked(true);
        });

        $transitionBlockerList = $workflow->buildTransitionBlockerList($subject, 't1');
        $this->assertCount(4, $transitionBlockerList);
        $blockers = iterator_to_array($transitionBlockerList);
        $this->assertSame('Transition blocker 1', $blockers[0]->getMessage());
        $this->assertSame('blocker_1', $blockers[0]->getCode());
        $this->assertSame('Transition blocker 2', $blockers[1]->getMessage());
        $this->assertSame('blocker_2', $blockers[1]->getCode());
        $this->assertSame('Transition blocker 3', $blockers[2]->getMessage());
        $this->assertSame('blocker_3', $blockers[2]->getCode());
        $this->assertSame('Unknown reason.', $blockers[3]->getMessage());
        $this->assertSame('e8b5bbb9-5913-4b98-bfa6-65dbd228a82a', $blockers[3]->getCode());
    }

    public function testApplyWithNotExisingTransition()
    {
        $this->expectException('Symfony\Component\Workflow\Exception\UndefinedTransitionException');
        $this->expectExceptionMessage('Transition "404 Not Found" is not defined for workflow "unnamed".');
        $definition = $this->createComplexWorkflowDefinition();
        $subject = new Subject();
        $workflow = new Workflow($definition, new MethodMarkingStore());

        $workflow->apply($subject, '404 Not Found');
    }

    public function testApplyWithNotEnabledTransition()
    {
        $definition = $this->createComplexWorkflowDefinition();
        $subject = new Subject();
        $workflow = new Workflow($definition, new MethodMarkingStore());

        try {
            $workflow->apply($subject, 't2');

            $this->fail('Should throw an exception');
        } catch (NotEnabledTransitionException $e) {
            $this->assertSame('Transition "t2" is not enabled for workflow "unnamed".', $e->getMessage());
            $this->assertCount(1, $e->getTransitionBlockerList());
            $list = iterator_to_array($e->getTransitionBlockerList());
            $this->assertSame('The marking does not enable the transition.', $list[0]->getMessage());
            $this->assertSame($e->getWorkflow(), $workflow);
            $this->assertSame($e->getSubject(), $subject);
            $this->assertSame($e->getTransitionName(), 't2');
        }
    }

    public function testApply()
    {
        $definition = $this->createComplexWorkflowDefinition();
        $subject = new Subject();
        $workflow = new Workflow($definition, new MethodMarkingStore());

        $marking = $workflow->apply($subject, 't1');

        $this->assertInstanceOf(Marking::class, $marking);
        $this->assertFalse($marking->has('a'));
        $this->assertTrue($marking->has('b'));
        $this->assertTrue($marking->has('c'));
    }

    public function testApplyWithSameNameTransition()
    {
        $subject = new Subject();
        $definition = $this->createWorkflowWithSameNameTransition();
        $workflow = new Workflow($definition, new MethodMarkingStore());

        $marking = $workflow->apply($subject, 'a_to_bc');

        $this->assertFalse($marking->has('a'));
        $this->assertTrue($marking->has('b'));
        $this->assertTrue($marking->has('c'));

        $marking = $workflow->apply($subject, 'to_a');

        $this->assertTrue($marking->has('a'));
        $this->assertFalse($marking->has('b'));
        $this->assertFalse($marking->has('c'));

        $marking = $workflow->apply($subject, 'a_to_bc');
        $marking = $workflow->apply($subject, 'b_to_c');

        $this->assertFalse($marking->has('a'));
        $this->assertFalse($marking->has('b'));
        $this->assertTrue($marking->has('c'));

        $marking = $workflow->apply($subject, 'to_a');

        $this->assertTrue($marking->has('a'));
        $this->assertFalse($marking->has('b'));
        $this->assertFalse($marking->has('c'));
    }

    public function testApplyWithSameNameTransition2()
    {
        $subject = new Subject();
        $subject->setMarking(['a' => 1, 'b' => 1]);

        $places = range('a', 'd');
        $transitions = [];
        $transitions[] = new Transition('t', 'a', 'c');
        $transitions[] = new Transition('t', 'b', 'd');
        $definition = new Definition($places, $transitions);
        $workflow = new Workflow($definition, new MethodMarkingStore());

        $marking = $workflow->apply($subject, 't');

        $this->assertFalse($marking->has('a'));
        $this->assertFalse($marking->has('b'));
        $this->assertTrue($marking->has('c'));
        $this->assertTrue($marking->has('d'));
    }

    public function testApplyWithSameNameTransition3()
    {
        $subject = new Subject();
        $subject->setMarking(['a' => 1]);

        $places = range('a', 'd');
        $transitions = [];
        $transitions[] = new Transition('t', 'a', 'b');
        $transitions[] = new Transition('t', 'b', 'c');
        $transitions[] = new Transition('t', 'c', 'd');
        $definition = new Definition($places, $transitions);
        $workflow = new Workflow($definition, new MethodMarkingStore());

        $marking = $workflow->apply($subject, 't');
        // We want to make sure we do not end up in "d"
        $this->assertTrue($marking->has('b'));
        $this->assertFalse($marking->has('d'));
    }

    public function testApplyWithEventDispatcher()
    {
        $definition = $this->createComplexWorkflowDefinition();
        $subject = new Subject();
        $eventDispatcher = new EventDispatcherMock();
        $workflow = new Workflow($definition, new MethodMarkingStore(), $eventDispatcher, 'workflow_name');

        $eventNameExpected = [
            'workflow.entered',
            'workflow.workflow_name.entered',
            'workflow.guard',
            'workflow.workflow_name.guard',
            'workflow.workflow_name.guard.t1',
            'workflow.leave',
            'workflow.workflow_name.leave',
            'workflow.workflow_name.leave.a',
            'workflow.transition',
            'workflow.workflow_name.transition',
            'workflow.workflow_name.transition.t1',
            'workflow.enter',
            'workflow.workflow_name.enter',
            'workflow.workflow_name.enter.b',
            'workflow.workflow_name.enter.c',
            'workflow.entered',
            'workflow.workflow_name.entered',
            'workflow.workflow_name.entered.b',
            'workflow.workflow_name.entered.c',
            'workflow.completed',
            'workflow.workflow_name.completed',
            'workflow.workflow_name.completed.t1',
            // Following events are fired because of announce() method
            'workflow.announce',
            'workflow.workflow_name.announce',
            'workflow.guard',
            'workflow.workflow_name.guard',
            'workflow.workflow_name.guard.t2',
            'workflow.workflow_name.announce.t2',
        ];

        $marking = $workflow->apply($subject, 't1');

        $this->assertSame($eventNameExpected, $eventDispatcher->dispatchedEvents);
    }

    public function testApplyDoesNotTriggerExtraGuardWithEventDispatcher()
    {
        $transitions[] = new Transition('a-b', 'a', 'b');
        $transitions[] = new Transition('a-c', 'a', 'c');
        $definition = new Definition(['a', 'b', 'c'], $transitions);

        $subject = new Subject();
        $eventDispatcher = new EventDispatcherMock();
        $workflow = new Workflow($definition, new MethodMarkingStore(), $eventDispatcher, 'workflow_name');

        $eventNameExpected = [
            'workflow.entered',
            'workflow.workflow_name.entered',
            'workflow.guard',
            'workflow.workflow_name.guard',
            'workflow.workflow_name.guard.a-b',
            'workflow.leave',
            'workflow.workflow_name.leave',
            'workflow.workflow_name.leave.a',
            'workflow.transition',
            'workflow.workflow_name.transition',
            'workflow.workflow_name.transition.a-b',
            'workflow.enter',
            'workflow.workflow_name.enter',
            'workflow.workflow_name.enter.b',
            'workflow.entered',
            'workflow.workflow_name.entered',
            'workflow.workflow_name.entered.b',
            'workflow.completed',
            'workflow.workflow_name.completed',
            'workflow.workflow_name.completed.a-b',
            'workflow.announce',
            'workflow.workflow_name.announce',
        ];

        $marking = $workflow->apply($subject, 'a-b');

        $this->assertSame($eventNameExpected, $eventDispatcher->dispatchedEvents);
    }

    public function testApplyWithContext()
    {
        $definition = $this->createComplexWorkflowDefinition();
        $subject = new Subject();
        $eventDispatcher = new EventDispatcher();
        $eventDispatcher->addListener('workflow.transition', function (TransitionEvent $event) {
            $event->setContext(array_merge($event->getContext(), ['user' => 'admin']));
        });
        $workflow = new Workflow($definition, new MethodMarkingStore(), $eventDispatcher);

        $workflow->apply($subject, 't1', ['foo' => 'bar']);

        $this->assertSame(['foo' => 'bar', 'user' => 'admin'], $subject->getContext());
    }

    public function testEventName()
    {
        $definition = $this->createComplexWorkflowDefinition();
        $subject = new Subject();
        $dispatcher = new EventDispatcher();
        $name = 'workflow_name';
        $workflow = new Workflow($definition, new MethodMarkingStore(), $dispatcher, $name);

        $assertWorkflowName = function (Event $event) use ($name) {
            $this->assertEquals($name, $event->getWorkflowName());
        };

        $eventNames = [
            'workflow.guard',
            'workflow.leave',
            'workflow.transition',
            'workflow.enter',
            'workflow.entered',
            'workflow.announce',
        ];

        foreach ($eventNames as $eventName) {
            $dispatcher->addListener($eventName, $assertWorkflowName);
        }

        $workflow->apply($subject, 't1');
    }

    public function testMarkingStateOnApplyWithEventDispatcher()
    {
        $definition = new Definition(range('a', 'f'), [new Transition('t', range('a', 'c'), range('d', 'f'))]);

        $subject = new Subject();
        $subject->setMarking(['a' => 1, 'b' => 1, 'c' => 1]);

        $dispatcher = new EventDispatcher();

        $workflow = new Workflow($definition, new MethodMarkingStore(), $dispatcher, 'test');

        $assertInitialState = function (Event $event) {
            $this->assertEquals(new Marking(['a' => 1, 'b' => 1, 'c' => 1]), $event->getMarking());
        };
        $assertTransitionState = function (Event $event) {
            $this->assertEquals(new Marking([]), $event->getMarking());
        };

        $dispatcher->addListener('workflow.leave', $assertInitialState);
        $dispatcher->addListener('workflow.test.leave', $assertInitialState);
        $dispatcher->addListener('workflow.test.leave.a', $assertInitialState);
        $dispatcher->addListener('workflow.test.leave.b', $assertInitialState);
        $dispatcher->addListener('workflow.test.leave.c', $assertInitialState);
        $dispatcher->addListener('workflow.transition', $assertTransitionState);
        $dispatcher->addListener('workflow.test.transition', $assertTransitionState);
        $dispatcher->addListener('workflow.test.transition.t', $assertTransitionState);
        $dispatcher->addListener('workflow.enter', $assertTransitionState);
        $dispatcher->addListener('workflow.test.enter', $assertTransitionState);
        $dispatcher->addListener('workflow.test.enter.d', $assertTransitionState);
        $dispatcher->addListener('workflow.test.enter.e', $assertTransitionState);
        $dispatcher->addListener('workflow.test.enter.f', $assertTransitionState);

        $workflow->apply($subject, 't');
    }

    public function testGetEnabledTransitions()
    {
        $definition = $this->createComplexWorkflowDefinition();
        $subject = new Subject();
        $eventDispatcher = new EventDispatcher();
        $eventDispatcher->addListener('workflow.workflow_name.guard.t1', function (GuardEvent $event) {
            $event->setBlocked(true);
        });
        $workflow = new Workflow($definition, new MethodMarkingStore(), $eventDispatcher, 'workflow_name');

        $this->assertEmpty($workflow->getEnabledTransitions($subject));

        $subject->setMarking(['d' => 1]);
        $transitions = $workflow->getEnabledTransitions($subject);
        $this->assertCount(2, $transitions);
        $this->assertSame('t3', $transitions[0]->getName());
        $this->assertSame('t4', $transitions[1]->getName());

        $subject->setMarking(['c' => 1, 'e' => 1]);
        $transitions = $workflow->getEnabledTransitions($subject);
        $this->assertCount(1, $transitions);
        $this->assertSame('t5', $transitions[0]->getName());
    }

    public function testGetEnabledTransitionsWithSameNameTransition()
    {
        $definition = $this->createWorkflowWithSameNameTransition();
        $subject = new Subject();
        $workflow = new Workflow($definition, new MethodMarkingStore());

        $transitions = $workflow->getEnabledTransitions($subject);
        $this->assertCount(1, $transitions);
        $this->assertSame('a_to_bc', $transitions[0]->getName());

        $subject->setMarking(['b' => 1, 'c' => 1]);
        $transitions = $workflow->getEnabledTransitions($subject);
        $this->assertCount(3, $transitions);
        $this->assertSame('b_to_c', $transitions[0]->getName());
        $this->assertSame('to_a', $transitions[1]->getName());
        $this->assertSame('to_a', $transitions[2]->getName());
    }
}

class EventDispatcherMock implements \Symfony\Component\EventDispatcher\EventDispatcherInterface
{
    public $dispatchedEvents = [];

<<<<<<< HEAD
    public function dispatch($event, string $eventName = null): object
=======
    public function dispatch($event, string $eventName = null): Event
>>>>>>> 55cd8d6f
    {
        $this->dispatchedEvents[] = $eventName;

        return $event;
    }

    public function addListener($eventName, $listener, $priority = 0)
    {
    }

    public function addSubscriber(\Symfony\Component\EventDispatcher\EventSubscriberInterface $subscriber)
    {
    }

    public function removeListener($eventName, $listener)
    {
    }

    public function removeSubscriber(\Symfony\Component\EventDispatcher\EventSubscriberInterface $subscriber)
    {
    }

    public function getListeners($eventName = null): array
    {
    }

    public function getListenerPriority($eventName, $listener)
    {
    }

    public function hasListeners($eventName = null): bool
    {
    }
}<|MERGE_RESOLUTION|>--- conflicted
+++ resolved
@@ -573,11 +573,7 @@
 {
     public $dispatchedEvents = [];
 
-<<<<<<< HEAD
-    public function dispatch($event, string $eventName = null): object
-=======
     public function dispatch($event, string $eventName = null): Event
->>>>>>> 55cd8d6f
     {
         $this->dispatchedEvents[] = $eventName;
 
