<?php

/*
 * This file is part of the Symfony package.
 *
 * (c) Fabien Potencier <fabien@symfony.com>
 *
 * For the full copyright and license information, please view the LICENSE
 * file that was distributed with this source code.
 */

namespace Symfony\Component\OptionsResolver;

use Symfony\Component\OptionsResolver\Exception\AccessException;
use Symfony\Component\OptionsResolver\Exception\InvalidOptionsException;
use Symfony\Component\OptionsResolver\Exception\MissingOptionsException;
use Symfony\Component\OptionsResolver\Exception\NoSuchOptionException;
use Symfony\Component\OptionsResolver\Exception\OptionDefinitionException;
use Symfony\Component\OptionsResolver\Exception\UndefinedOptionsException;

/**
 * Validates options and merges them with default values.
 *
 * @author Bernhard Schussek <bschussek@gmail.com>
 * @author Tobias Schultze <http://tobion.de>
 */
class OptionsResolver implements Options
{
    /**
     * The names of all defined options.
     *
     * @var array
     */
    private $defined = array();

    /**
     * The default option values.
     *
     * @var array
     */
    private $defaults = array();

    /**
     * The names of required options.
     *
     * @var array
     */
    private $required = array();

    /**
     * The resolved option values.
     *
     * @var array
     */
    private $resolved = array();

    /**
     * A list of normalizer closures.
     *
     * @var \Closure[]
     */
    private $normalizers = array();

    /**
     * A list of accepted values for each option.
     *
     * @var array
     */
    private $allowedValues = array();

    /**
     * A list of accepted types for each option.
     *
     * @var array
     */
    private $allowedTypes = array();

    /**
     * A list of closures for evaluating lazy options.
     *
     * @var array
     */
    private $lazy = array();

    /**
     * A list of lazy options whose closure is currently being called.
     *
     * This list helps detecting circular dependencies between lazy options.
     *
     * @var array
     */
    private $calling = array();

    /**
     * Whether the instance is locked for reading.
     *
     * Once locked, the options cannot be changed anymore. This is
     * necessary in order to avoid inconsistencies during the resolving
     * process. If any option is changed after being read, all evaluated
     * lazy options that depend on this option would become invalid.
     *
     * @var bool
     */
    private $locked = false;

    private static $typeAliases = array(
        'boolean' => 'bool',
        'integer' => 'int',
        'double' => 'float',
    );

    /**
     * Sets the default value of a given option.
     *
     * If the default value should be set based on other options, you can pass
     * a closure with the following signature:
     *
     *     function (Options $options) {
     *         // ...
     *     }
     *
     * The closure will be evaluated when {@link resolve()} is called. The
     * closure has access to the resolved values of other options through the
     * passed {@link Options} instance:
     *
     *     function (Options $options) {
     *         if (isset($options['port'])) {
     *             // ...
     *         }
     *     }
     *
     * If you want to access the previously set default value, add a second
     * argument to the closure's signature:
     *
     *     $options->setDefault('name', 'Default Name');
     *
     *     $options->setDefault('name', function (Options $options, $previousValue) {
     *         // 'Default Name' === $previousValue
     *     });
     *
     * This is mostly useful if the configuration of the {@link Options} object
     * is spread across different locations of your code, such as base and
     * sub-classes.
     *
     * @param string $option The name of the option
     * @param mixed  $value  The default value of the option
     *
     * @return $this
     *
     * @throws AccessException If called from a lazy option or normalizer
     */
    public function setDefault($option, $value)
    {
        // Setting is not possible once resolving starts, because then lazy
        // options could manipulate the state of the object, leading to
        // inconsistent results.
        if ($this->locked) {
            throw new AccessException('Default values cannot be set from a lazy option or normalizer.');
        }

        // If an option is a closure that should be evaluated lazily, store it
        // in the "lazy" property.
        if ($value instanceof \Closure) {
            $reflClosure = new \ReflectionFunction($value);
            $params = $reflClosure->getParameters();

            if (isset($params[0]) && null !== ($class = $params[0]->getClass()) && Options::class === $class->name) {
                // Initialize the option if no previous value exists
                if (!isset($this->defaults[$option])) {
                    $this->defaults[$option] = null;
                }

                // Ignore previous lazy options if the closure has no second parameter
                if (!isset($this->lazy[$option]) || !isset($params[1])) {
                    $this->lazy[$option] = array();
                }

                // Store closure for later evaluation
                $this->lazy[$option][] = $value;
                $this->defined[$option] = true;

                // Make sure the option is processed
                unset($this->resolved[$option]);

                return $this;
            }
        }

        // This option is not lazy anymore
        unset($this->lazy[$option]);

        // Yet undefined options can be marked as resolved, because we only need
        // to resolve options with lazy closures, normalizers or validation
        // rules, none of which can exist for undefined options
        // If the option was resolved before, update the resolved value
        if (!isset($this->defined[$option]) || array_key_exists($option, $this->resolved)) {
            $this->resolved[$option] = $value;
        }

        $this->defaults[$option] = $value;
        $this->defined[$option] = true;

        return $this;
    }

    /**
     * Sets a list of default values.
     *
     * @param array $defaults The default values to set
     *
     * @return $this
     *
     * @throws AccessException If called from a lazy option or normalizer
     */
    public function setDefaults(array $defaults)
    {
        foreach ($defaults as $option => $value) {
            $this->setDefault($option, $value);
        }

        return $this;
    }

    /**
     * Returns whether a default value is set for an option.
     *
     * Returns true if {@link setDefault()} was called for this option.
     * An option is also considered set if it was set to null.
     *
     * @param string $option The option name
     *
     * @return bool Whether a default value is set
     */
    public function hasDefault($option)
    {
        return array_key_exists($option, $this->defaults);
    }

    /**
     * Marks one or more options as required.
     *
     * @param string|string[] $optionNames One or more option names
     *
     * @return $this
     *
     * @throws AccessException If called from a lazy option or normalizer
     */
    public function setRequired($optionNames)
    {
        if ($this->locked) {
            throw new AccessException('Options cannot be made required from a lazy option or normalizer.');
        }

        foreach ((array) $optionNames as $option) {
            $this->defined[$option] = true;
            $this->required[$option] = true;
        }

        return $this;
    }

    /**
     * Returns whether an option is required.
     *
     * An option is required if it was passed to {@link setRequired()}.
     *
     * @param string $option The name of the option
     *
     * @return bool Whether the option is required
     */
    public function isRequired($option)
    {
        return isset($this->required[$option]);
    }

    /**
     * Returns the names of all required options.
     *
     * @return string[] The names of the required options
     *
     * @see isRequired()
     */
    public function getRequiredOptions()
    {
        return array_keys($this->required);
    }

    /**
     * Returns whether an option is missing a default value.
     *
     * An option is missing if it was passed to {@link setRequired()}, but not
     * to {@link setDefault()}. This option must be passed explicitly to
     * {@link resolve()}, otherwise an exception will be thrown.
     *
     * @param string $option The name of the option
     *
     * @return bool Whether the option is missing
     */
    public function isMissing($option)
    {
        return isset($this->required[$option]) && !array_key_exists($option, $this->defaults);
    }

    /**
     * Returns the names of all options missing a default value.
     *
     * @return string[] The names of the missing options
     *
     * @see isMissing()
     */
    public function getMissingOptions()
    {
        return array_keys(array_diff_key($this->required, $this->defaults));
    }

    /**
     * Defines a valid option name.
     *
     * Defines an option name without setting a default value. The option will
     * be accepted when passed to {@link resolve()}. When not passed, the
     * option will not be included in the resolved options.
     *
     * @param string|string[] $optionNames One or more option names
     *
     * @return $this
     *
     * @throws AccessException If called from a lazy option or normalizer
     */
    public function setDefined($optionNames)
    {
        if ($this->locked) {
            throw new AccessException('Options cannot be defined from a lazy option or normalizer.');
        }

        foreach ((array) $optionNames as $option) {
            $this->defined[$option] = true;
        }

        return $this;
    }

    /**
     * Returns whether an option is defined.
     *
     * Returns true for any option passed to {@link setDefault()},
     * {@link setRequired()} or {@link setDefined()}.
     *
     * @param string $option The option name
     *
     * @return bool Whether the option is defined
     */
    public function isDefined($option)
    {
        return isset($this->defined[$option]);
    }

    /**
     * Returns the names of all defined options.
     *
     * @return string[] The names of the defined options
     *
     * @see isDefined()
     */
    public function getDefinedOptions()
    {
        return array_keys($this->defined);
    }

    /**
     * Sets the normalizer for an option.
     *
     * The normalizer should be a closure with the following signature:
     *
     * ```php
     * function (Options $options, $value) {
     *     // ...
     * }
     * ```
     *
     * The closure is invoked when {@link resolve()} is called. The closure
     * has access to the resolved values of other options through the passed
     * {@link Options} instance.
     *
     * The second parameter passed to the closure is the value of
     * the option.
     *
     * The resolved option value is set to the return value of the closure.
     *
     * @param string   $option     The option name
     * @param \Closure $normalizer The normalizer
     *
     * @return $this
     *
     * @throws UndefinedOptionsException If the option is undefined
     * @throws AccessException           If called from a lazy option or normalizer
     */
    public function setNormalizer($option, \Closure $normalizer)
    {
        if ($this->locked) {
            throw new AccessException('Normalizers cannot be set from a lazy option or normalizer.');
        }

        if (!isset($this->defined[$option])) {
            throw new UndefinedOptionsException(sprintf(
                'The option "%s" does not exist. Defined options are: "%s".',
                $option,
                implode('", "', array_keys($this->defined))
            ));
        }

        $this->normalizers[$option] = $normalizer;

        // Make sure the option is processed
        unset($this->resolved[$option]);

        return $this;
    }

    /**
<<<<<<< HEAD
=======
     * Sets the normalizers for an array of options.
     *
     * @param array $normalizers An array of closures
     *
     * @return $this
     *
     * @throws UndefinedOptionsException If the option is undefined
     * @throws AccessException           If called from a lazy option or normalizer
     *
     * @see setNormalizer()
     * @deprecated since version 2.6, to be removed in 3.0.
     */
    public function setNormalizers(array $normalizers)
    {
        @trigger_error('The '.__METHOD__.' method is deprecated since version 2.6 and will be removed in 3.0. Use setNormalizer() instead.', E_USER_DEPRECATED);

        foreach ($normalizers as $option => $normalizer) {
            $this->setNormalizer($option, $normalizer);
        }

        return $this;
    }

    /**
>>>>>>> 9a64d834
     * Sets allowed values for an option.
     *
     * Instead of passing values, you may also pass a closures with the
     * following signature:
     *
     *     function ($value) {
     *         // return true or false
     *     }
     *
     * The closure receives the value as argument and should return true to
     * accept the value and false to reject the value.
     *
     * @param string $option        The option name
     * @param mixed  $allowedValues One or more acceptable values/closures
     *
     * @return $this
     *
     * @throws UndefinedOptionsException If the option is undefined
     * @throws AccessException           If called from a lazy option or normalizer
     */
    public function setAllowedValues($option, $allowedValues)
    {
        if ($this->locked) {
            throw new AccessException('Allowed values cannot be set from a lazy option or normalizer.');
        }

        if (!isset($this->defined[$option])) {
            throw new UndefinedOptionsException(sprintf(
                'The option "%s" does not exist. Defined options are: "%s".',
                $option,
                implode('", "', array_keys($this->defined))
            ));
        }

        $this->allowedValues[$option] = is_array($allowedValues) ? $allowedValues : array($allowedValues);

        // Make sure the option is processed
        unset($this->resolved[$option]);

        return $this;
    }

    /**
     * Adds allowed values for an option.
     *
     * The values are merged with the allowed values defined previously.
     *
     * Instead of passing values, you may also pass a closures with the
     * following signature:
     *
     *     function ($value) {
     *         // return true or false
     *     }
     *
     * The closure receives the value as argument and should return true to
     * accept the value and false to reject the value.
     *
     * @param string $option        The option name
     * @param mixed  $allowedValues One or more acceptable values/closures
     *
     * @return $this
     *
     * @throws UndefinedOptionsException If the option is undefined
     * @throws AccessException           If called from a lazy option or normalizer
     */
    public function addAllowedValues($option, $allowedValues)
    {
        if ($this->locked) {
            throw new AccessException('Allowed values cannot be added from a lazy option or normalizer.');
        }

        if (!isset($this->defined[$option])) {
            throw new UndefinedOptionsException(sprintf(
                'The option "%s" does not exist. Defined options are: "%s".',
                $option,
                implode('", "', array_keys($this->defined))
            ));
        }

        if (!is_array($allowedValues)) {
            $allowedValues = array($allowedValues);
        }

        if (!isset($this->allowedValues[$option])) {
            $this->allowedValues[$option] = $allowedValues;
        } else {
            $this->allowedValues[$option] = array_merge($this->allowedValues[$option], $allowedValues);
        }

        // Make sure the option is processed
        unset($this->resolved[$option]);

        return $this;
    }

    /**
     * Sets allowed types for an option.
     *
     * Any type for which a corresponding is_<type>() function exists is
     * acceptable. Additionally, fully-qualified class or interface names may
     * be passed.
     *
     * @param string          $option       The option name
     * @param string|string[] $allowedTypes One or more accepted types
     *
     * @return $this
     *
     * @throws UndefinedOptionsException If the option is undefined
     * @throws AccessException           If called from a lazy option or normalizer
     */
    public function setAllowedTypes($option, $allowedTypes)
    {
        if ($this->locked) {
            throw new AccessException('Allowed types cannot be set from a lazy option or normalizer.');
        }

        if (!isset($this->defined[$option])) {
            throw new UndefinedOptionsException(sprintf(
                'The option "%s" does not exist. Defined options are: "%s".',
                $option,
                implode('", "', array_keys($this->defined))
            ));
        }

        $this->allowedTypes[$option] = (array) $allowedTypes;

        // Make sure the option is processed
        unset($this->resolved[$option]);

        return $this;
    }

    /**
     * Adds allowed types for an option.
     *
     * The types are merged with the allowed types defined previously.
     *
     * Any type for which a corresponding is_<type>() function exists is
     * acceptable. Additionally, fully-qualified class or interface names may
     * be passed.
     *
     * @param string          $option       The option name
     * @param string|string[] $allowedTypes One or more accepted types
     *
     * @return $this
     *
     * @throws UndefinedOptionsException If the option is undefined
     * @throws AccessException           If called from a lazy option or normalizer
     */
    public function addAllowedTypes($option, $allowedTypes)
    {
        if ($this->locked) {
            throw new AccessException('Allowed types cannot be added from a lazy option or normalizer.');
        }

        if (!isset($this->defined[$option])) {
            throw new UndefinedOptionsException(sprintf(
                'The option "%s" does not exist. Defined options are: "%s".',
                $option,
                implode('", "', array_keys($this->defined))
            ));
        }

        if (!isset($this->allowedTypes[$option])) {
            $this->allowedTypes[$option] = (array) $allowedTypes;
        } else {
            $this->allowedTypes[$option] = array_merge($this->allowedTypes[$option], (array) $allowedTypes);
        }

        // Make sure the option is processed
        unset($this->resolved[$option]);

        return $this;
    }

    /**
     * Removes the option with the given name.
     *
     * Undefined options are ignored.
     *
     * @param string|string[] $optionNames One or more option names
     *
     * @return $this
     *
     * @throws AccessException If called from a lazy option or normalizer
     */
    public function remove($optionNames)
    {
        if ($this->locked) {
            throw new AccessException('Options cannot be removed from a lazy option or normalizer.');
        }

        foreach ((array) $optionNames as $option) {
            unset($this->defined[$option], $this->defaults[$option], $this->required[$option], $this->resolved[$option]);
            unset($this->lazy[$option], $this->normalizers[$option], $this->allowedTypes[$option], $this->allowedValues[$option]);
        }

        return $this;
    }

    /**
     * Removes all options.
     *
     * @return $this
     *
     * @throws AccessException If called from a lazy option or normalizer
     */
    public function clear()
    {
        if ($this->locked) {
            throw new AccessException('Options cannot be cleared from a lazy option or normalizer.');
        }

        $this->defined = array();
        $this->defaults = array();
        $this->required = array();
        $this->resolved = array();
        $this->lazy = array();
        $this->normalizers = array();
        $this->allowedTypes = array();
        $this->allowedValues = array();

        return $this;
    }

    /**
     * Merges options with the default values stored in the container and
     * validates them.
     *
     * Exceptions are thrown if:
     *
     *  - Undefined options are passed;
     *  - Required options are missing;
     *  - Options have invalid types;
     *  - Options have invalid values.
     *
     * @param array $options A map of option names to values
     *
     * @return array The merged and validated options
     *
     * @throws UndefinedOptionsException If an option name is undefined
     * @throws InvalidOptionsException   If an option doesn't fulfill the
     *                                   specified validation rules
     * @throws MissingOptionsException   If a required option is missing
     * @throws OptionDefinitionException If there is a cyclic dependency between
     *                                   lazy options and/or normalizers
     * @throws NoSuchOptionException     If a lazy option reads an unavailable option
     * @throws AccessException           If called from a lazy option or normalizer
     */
    public function resolve(array $options = array())
    {
        if ($this->locked) {
            throw new AccessException('Options cannot be resolved from a lazy option or normalizer.');
        }

        // Allow this method to be called multiple times
        $clone = clone $this;

        // Make sure that no unknown options are passed
        $diff = array_diff_key($options, $clone->defined);

        if (count($diff) > 0) {
            ksort($clone->defined);
            ksort($diff);

            throw new UndefinedOptionsException(sprintf(
                (count($diff) > 1 ? 'The options "%s" do not exist.' : 'The option "%s" does not exist.').' Defined options are: "%s".',
                implode('", "', array_keys($diff)),
                implode('", "', array_keys($clone->defined))
            ));
        }

        // Override options set by the user
        foreach ($options as $option => $value) {
            $clone->defaults[$option] = $value;
            unset($clone->resolved[$option], $clone->lazy[$option]);
        }

        // Check whether any required option is missing
        $diff = array_diff_key($clone->required, $clone->defaults);

        if (count($diff) > 0) {
            ksort($diff);

            throw new MissingOptionsException(sprintf(
                count($diff) > 1 ? 'The required options "%s" are missing.' : 'The required option "%s" is missing.',
                implode('", "', array_keys($diff))
            ));
        }

        // Lock the container
        $clone->locked = true;

        // Now process the individual options. Use offsetGet(), which resolves
        // the option itself and any options that the option depends on
        foreach ($clone->defaults as $option => $_) {
            $clone->offsetGet($option);
        }

        return $clone->resolved;
    }

    /**
     * Returns the resolved value of an option.
     *
     * @param string $option The option name
     *
     * @return mixed The option value
     *
     * @throws AccessException           If accessing this method outside of
     *                                   {@link resolve()}
     * @throws NoSuchOptionException     If the option is not set
     * @throws InvalidOptionsException   If the option doesn't fulfill the
     *                                   specified validation rules
     * @throws OptionDefinitionException If there is a cyclic dependency between
     *                                   lazy options and/or normalizers
     */
    public function offsetGet($option)
    {
        if (!$this->locked) {
            throw new AccessException('Array access is only supported within closures of lazy options and normalizers.');
        }

        // Shortcut for resolved options
        if (array_key_exists($option, $this->resolved)) {
            return $this->resolved[$option];
        }

        // Check whether the option is set at all
        if (!array_key_exists($option, $this->defaults)) {
            if (!isset($this->defined[$option])) {
                throw new NoSuchOptionException(sprintf(
                    'The option "%s" does not exist. Defined options are: "%s".',
                    $option,
                    implode('", "', array_keys($this->defined))
                ));
            }

            throw new NoSuchOptionException(sprintf(
                'The optional option "%s" has no value set. You should make sure it is set with "isset" before reading it.',
                $option
            ));
        }

        $value = $this->defaults[$option];

        // Resolve the option if the default value is lazily evaluated
        if (isset($this->lazy[$option])) {
            // If the closure is already being called, we have a cyclic
            // dependency
            if (isset($this->calling[$option])) {
                throw new OptionDefinitionException(sprintf(
                    'The options "%s" have a cyclic dependency.',
                    implode('", "', array_keys($this->calling))
                ));
            }

            // The following section must be protected from cyclic
            // calls. Set $calling for the current $option to detect a cyclic
            // dependency
            // BEGIN
            $this->calling[$option] = true;
            try {
                foreach ($this->lazy[$option] as $closure) {
                    $value = $closure($this, $value);
                }
            } finally {
                unset($this->calling[$option]);
            }
            // END
        }

        // Validate the type of the resolved option
        if (isset($this->allowedTypes[$option])) {
            $valid = false;

            foreach ($this->allowedTypes[$option] as $type) {
                $type = isset(self::$typeAliases[$type]) ? self::$typeAliases[$type] : $type;

                if (function_exists($isFunction = 'is_'.$type)) {
                    if ($isFunction($value)) {
                        $valid = true;
                        break;
                    }

                    continue;
                }

                if ($value instanceof $type) {
                    $valid = true;
                    break;
                }
            }

            if (!$valid) {
                throw new InvalidOptionsException(sprintf(
                    'The option "%s" with value %s is expected to be of type '.
                    '"%s", but is of type "%s".',
                    $option,
                    $this->formatValue($value),
                    implode('" or "', $this->allowedTypes[$option]),
                    $this->formatTypeOf($value)
                ));
            }
        }

        // Validate the value of the resolved option
        if (isset($this->allowedValues[$option])) {
            $success = false;
            $printableAllowedValues = array();

            foreach ($this->allowedValues[$option] as $allowedValue) {
                if ($allowedValue instanceof \Closure) {
                    if ($allowedValue($value)) {
                        $success = true;
                        break;
                    }

                    // Don't include closures in the exception message
                    continue;
                } elseif ($value === $allowedValue) {
                    $success = true;
                    break;
                }

                $printableAllowedValues[] = $allowedValue;
            }

            if (!$success) {
                $message = sprintf(
                    'The option "%s" with value %s is invalid.',
                    $option,
                    $this->formatValue($value)
                );

                if (count($printableAllowedValues) > 0) {
                    $message .= sprintf(
                        ' Accepted values are: %s.',
                        $this->formatValues($printableAllowedValues)
                    );
                }

                throw new InvalidOptionsException($message);
            }
        }

        // Normalize the validated option
        if (isset($this->normalizers[$option])) {
            // If the closure is already being called, we have a cyclic
            // dependency
            if (isset($this->calling[$option])) {
                throw new OptionDefinitionException(sprintf(
                    'The options "%s" have a cyclic dependency.',
                    implode('", "', array_keys($this->calling))
                ));
            }

            $normalizer = $this->normalizers[$option];

            // The following section must be protected from cyclic
            // calls. Set $calling for the current $option to detect a cyclic
            // dependency
            // BEGIN
            $this->calling[$option] = true;
            try {
                $value = $normalizer($this, $value);
            } finally {
                unset($this->calling[$option]);
            }
            // END
        }

        // Mark as resolved
        $this->resolved[$option] = $value;

        return $value;
    }

    /**
     * Returns whether a resolved option with the given name exists.
     *
     * @param string $option The option name
     *
     * @return bool Whether the option is set
     *
     * @throws AccessException If accessing this method outside of {@link resolve()}
     *
     * @see \ArrayAccess::offsetExists()
     */
    public function offsetExists($option)
    {
        if (!$this->locked) {
            throw new AccessException('Array access is only supported within closures of lazy options and normalizers.');
        }

        return array_key_exists($option, $this->defaults);
    }

    /**
     * Not supported.
     *
     * @throws AccessException
     */
    public function offsetSet($option, $value)
    {
        throw new AccessException('Setting options via array access is not supported. Use setDefault() instead.');
    }

    /**
     * Not supported.
     *
     * @throws AccessException
     */
    public function offsetUnset($option)
    {
        throw new AccessException('Removing options via array access is not supported. Use remove() instead.');
    }

    /**
     * Returns the number of set options.
     *
     * This may be only a subset of the defined options.
     *
     * @return int Number of options
     *
     * @throws AccessException If accessing this method outside of {@link resolve()}
     *
     * @see \Countable::count()
     */
    public function count()
    {
        if (!$this->locked) {
            throw new AccessException('Counting is only supported within closures of lazy options and normalizers.');
        }

        return count($this->defaults);
    }

    /**
     * Returns a string representation of the type of the value.
     *
     * This method should be used if you pass the type of a value as
     * message parameter to a constraint violation. Note that such
     * parameters should usually not be included in messages aimed at
     * non-technical people.
     *
     * @param mixed $value The value to return the type of
     *
     * @return string The type of the value
     */
    private function formatTypeOf($value)
    {
        return is_object($value) ? get_class($value) : gettype($value);
    }

    /**
     * Returns a string representation of the value.
     *
     * This method returns the equivalent PHP tokens for most scalar types
     * (i.e. "false" for false, "1" for 1 etc.). Strings are always wrapped
     * in double quotes (").
     *
     * @param mixed $value The value to format as string
     *
     * @return string The string representation of the passed value
     */
    private function formatValue($value)
    {
        if (is_object($value)) {
            return get_class($value);
        }

        if (is_array($value)) {
            return 'array';
        }

        if (is_string($value)) {
            return '"'.$value.'"';
        }

        if (is_resource($value)) {
            return 'resource';
        }

        if (null === $value) {
            return 'null';
        }

        if (false === $value) {
            return 'false';
        }

        if (true === $value) {
            return 'true';
        }

        return (string) $value;
    }

    /**
     * Returns a string representation of a list of values.
     *
     * Each of the values is converted to a string using
     * {@link formatValue()}. The values are then concatenated with commas.
     *
     * @param array $values A list of values
     *
     * @return string The string representation of the value list
     *
     * @see formatValue()
     */
    private function formatValues(array $values)
    {
        foreach ($values as $key => $value) {
            $values[$key] = $this->formatValue($value);
        }

        return implode(', ', $values);
    }
}<|MERGE_RESOLUTION|>--- conflicted
+++ resolved
@@ -417,33 +417,6 @@
     }
 
     /**
-<<<<<<< HEAD
-=======
-     * Sets the normalizers for an array of options.
-     *
-     * @param array $normalizers An array of closures
-     *
-     * @return $this
-     *
-     * @throws UndefinedOptionsException If the option is undefined
-     * @throws AccessException           If called from a lazy option or normalizer
-     *
-     * @see setNormalizer()
-     * @deprecated since version 2.6, to be removed in 3.0.
-     */
-    public function setNormalizers(array $normalizers)
-    {
-        @trigger_error('The '.__METHOD__.' method is deprecated since version 2.6 and will be removed in 3.0. Use setNormalizer() instead.', E_USER_DEPRECATED);
-
-        foreach ($normalizers as $option => $normalizer) {
-            $this->setNormalizer($option, $normalizer);
-        }
-
-        return $this;
-    }
-
-    /**
->>>>>>> 9a64d834
      * Sets allowed values for an option.
      *
      * Instead of passing values, you may also pass a closures with the
