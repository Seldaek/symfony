<?php

/*
 * This file is part of the Symfony package.
 *
 * (c) Fabien Potencier <fabien@symfony.com>
 *
 * For the full copyright and license information, please view the LICENSE
 * file that was distributed with this source code.
 */

namespace Symfony\Component\OptionsResolver;

use Symfony\Component\OptionsResolver\Exception\AccessException;
use Symfony\Component\OptionsResolver\Exception\InvalidOptionsException;
use Symfony\Component\OptionsResolver\Exception\MissingOptionsException;
use Symfony\Component\OptionsResolver\Exception\NoSuchOptionException;
use Symfony\Component\OptionsResolver\Exception\OptionDefinitionException;
use Symfony\Component\OptionsResolver\Exception\UndefinedOptionsException;

/**
 * Validates options and merges them with default values.
 *
 * @author Bernhard Schussek <bschussek@gmail.com>
 * @author Tobias Schultze <http://tobion.de>
 */
class OptionsResolver implements Options
{
    /**
     * The names of all defined options.
     */
    private $defined = array();

    /**
     * The default option values.
     */
    private $defaults = array();

    /**
     * The names of required options.
     */
    private $required = array();

    /**
     * The resolved option values.
     */
    private $resolved = array();

    /**
     * A list of normalizer closures.
     *
     * @var \Closure[]
     */
    private $normalizers = array();

    /**
     * A list of accepted values for each option.
     */
    private $allowedValues = array();

    /**
     * A list of accepted types for each option.
     */
    private $allowedTypes = array();

    /**
     * A list of closures for evaluating lazy options.
     */
    private $lazy = array();

    /**
     * A list of lazy options whose closure is currently being called.
     *
     * This list helps detecting circular dependencies between lazy options.
     */
    private $calling = array();

    /**
     * Whether the instance is locked for reading.
     *
     * Once locked, the options cannot be changed anymore. This is
     * necessary in order to avoid inconsistencies during the resolving
     * process. If any option is changed after being read, all evaluated
     * lazy options that depend on this option would become invalid.
     */
    private $locked = false;

    private static $typeAliases = array(
        'boolean' => 'bool',
        'integer' => 'int',
        'double' => 'float',
    );

    /**
     * Sets the default value of a given option.
     *
     * If the default value should be set based on other options, you can pass
     * a closure with the following signature:
     *
     *     function (Options $options) {
     *         // ...
     *     }
     *
     * The closure will be evaluated when {@link resolve()} is called. The
     * closure has access to the resolved values of other options through the
     * passed {@link Options} instance:
     *
     *     function (Options $options) {
     *         if (isset($options['port'])) {
     *             // ...
     *         }
     *     }
     *
     * If you want to access the previously set default value, add a second
     * argument to the closure's signature:
     *
     *     $options->setDefault('name', 'Default Name');
     *
     *     $options->setDefault('name', function (Options $options, $previousValue) {
     *         // 'Default Name' === $previousValue
     *     });
     *
     * This is mostly useful if the configuration of the {@link Options} object
     * is spread across different locations of your code, such as base and
     * sub-classes.
     *
     * @param string $option The name of the option
     * @param mixed  $value  The default value of the option
     *
     * @return $this
     *
     * @throws AccessException If called from a lazy option or normalizer
     */
    public function setDefault($option, $value)
    {
        // Setting is not possible once resolving starts, because then lazy
        // options could manipulate the state of the object, leading to
        // inconsistent results.
        if ($this->locked) {
            throw new AccessException('Default values cannot be set from a lazy option or normalizer.');
        }

        // If an option is a closure that should be evaluated lazily, store it
        // in the "lazy" property.
        if ($value instanceof \Closure) {
            $reflClosure = new \ReflectionFunction($value);
            $params = $reflClosure->getParameters();

            if (isset($params[0]) && null !== ($class = $params[0]->getClass()) && Options::class === $class->name) {
                // Initialize the option if no previous value exists
                if (!isset($this->defaults[$option])) {
                    $this->defaults[$option] = null;
                }

                // Ignore previous lazy options if the closure has no second parameter
                if (!isset($this->lazy[$option]) || !isset($params[1])) {
                    $this->lazy[$option] = array();
                }

                // Store closure for later evaluation
                $this->lazy[$option][] = $value;
                $this->defined[$option] = true;

                // Make sure the option is processed
                unset($this->resolved[$option]);

                return $this;
            }
        }

        // This option is not lazy anymore
        unset($this->lazy[$option]);

        // Yet undefined options can be marked as resolved, because we only need
        // to resolve options with lazy closures, normalizers or validation
        // rules, none of which can exist for undefined options
        // If the option was resolved before, update the resolved value
        if (!isset($this->defined[$option]) || array_key_exists($option, $this->resolved)) {
            $this->resolved[$option] = $value;
        }

        $this->defaults[$option] = $value;
        $this->defined[$option] = true;

        return $this;
    }

    /**
     * Sets a list of default values.
     *
     * @param array $defaults The default values to set
     *
     * @return $this
     *
     * @throws AccessException If called from a lazy option or normalizer
     */
    public function setDefaults(array $defaults)
    {
        foreach ($defaults as $option => $value) {
            $this->setDefault($option, $value);
        }

        return $this;
    }

    /**
     * Returns whether a default value is set for an option.
     *
     * Returns true if {@link setDefault()} was called for this option.
     * An option is also considered set if it was set to null.
     *
     * @param string $option The option name
     *
     * @return bool Whether a default value is set
     */
    public function hasDefault($option)
    {
        return array_key_exists($option, $this->defaults);
    }

    /**
     * Marks one or more options as required.
     *
     * @param string|string[] $optionNames One or more option names
     *
     * @return $this
     *
     * @throws AccessException If called from a lazy option or normalizer
     */
    public function setRequired($optionNames)
    {
        if ($this->locked) {
            throw new AccessException('Options cannot be made required from a lazy option or normalizer.');
        }

        foreach ((array) $optionNames as $option) {
            $this->defined[$option] = true;
            $this->required[$option] = true;
        }

        return $this;
    }

    /**
     * Returns whether an option is required.
     *
     * An option is required if it was passed to {@link setRequired()}.
     *
     * @param string $option The name of the option
     *
     * @return bool Whether the option is required
     */
    public function isRequired($option)
    {
        return isset($this->required[$option]);
    }

    /**
     * Returns the names of all required options.
     *
     * @return string[] The names of the required options
     *
     * @see isRequired()
     */
    public function getRequiredOptions()
    {
        return array_keys($this->required);
    }

    /**
     * Returns whether an option is missing a default value.
     *
     * An option is missing if it was passed to {@link setRequired()}, but not
     * to {@link setDefault()}. This option must be passed explicitly to
     * {@link resolve()}, otherwise an exception will be thrown.
     *
     * @param string $option The name of the option
     *
     * @return bool Whether the option is missing
     */
    public function isMissing($option)
    {
        return isset($this->required[$option]) && !array_key_exists($option, $this->defaults);
    }

    /**
     * Returns the names of all options missing a default value.
     *
     * @return string[] The names of the missing options
     *
     * @see isMissing()
     */
    public function getMissingOptions()
    {
        return array_keys(array_diff_key($this->required, $this->defaults));
    }

    /**
     * Defines a valid option name.
     *
     * Defines an option name without setting a default value. The option will
     * be accepted when passed to {@link resolve()}. When not passed, the
     * option will not be included in the resolved options.
     *
     * @param string|string[] $optionNames One or more option names
     *
     * @return $this
     *
     * @throws AccessException If called from a lazy option or normalizer
     */
    public function setDefined($optionNames)
    {
        if ($this->locked) {
            throw new AccessException('Options cannot be defined from a lazy option or normalizer.');
        }

        foreach ((array) $optionNames as $option) {
            $this->defined[$option] = true;
        }

        return $this;
    }

    /**
     * Returns whether an option is defined.
     *
     * Returns true for any option passed to {@link setDefault()},
     * {@link setRequired()} or {@link setDefined()}.
     *
     * @param string $option The option name
     *
     * @return bool Whether the option is defined
     */
    public function isDefined($option)
    {
        return isset($this->defined[$option]);
    }

    /**
     * Returns the names of all defined options.
     *
     * @return string[] The names of the defined options
     *
     * @see isDefined()
     */
    public function getDefinedOptions()
    {
        return array_keys($this->defined);
    }

    /**
     * Sets the normalizer for an option.
     *
     * The normalizer should be a closure with the following signature:
     *
     *     function (Options $options, $value) {
     *         // ...
     *     }
     *
     * The closure is invoked when {@link resolve()} is called. The closure
     * has access to the resolved values of other options through the passed
     * {@link Options} instance.
     *
     * The second parameter passed to the closure is the value of
     * the option.
     *
     * The resolved option value is set to the return value of the closure.
     *
     * @param string   $option     The option name
     * @param \Closure $normalizer The normalizer
     *
     * @return $this
     *
     * @throws UndefinedOptionsException If the option is undefined
     * @throws AccessException           If called from a lazy option or normalizer
     */
    public function setNormalizer($option, \Closure $normalizer)
    {
        if ($this->locked) {
            throw new AccessException('Normalizers cannot be set from a lazy option or normalizer.');
        }

        if (!isset($this->defined[$option])) {
            throw new UndefinedOptionsException(sprintf('The option "%s" does not exist. Defined options are: "%s".', $option, implode('", "', array_keys($this->defined))));
        }

        $this->normalizers[$option] = $normalizer;

        // Make sure the option is processed
        unset($this->resolved[$option]);

        return $this;
    }

    /**
     * Sets allowed values for an option.
     *
     * Instead of passing values, you may also pass a closures with the
     * following signature:
     *
     *     function ($value) {
     *         // return true or false
     *     }
     *
     * The closure receives the value as argument and should return true to
     * accept the value and false to reject the value.
     *
     * @param string $option        The option name
     * @param mixed  $allowedValues One or more acceptable values/closures
     *
     * @return $this
     *
     * @throws UndefinedOptionsException If the option is undefined
     * @throws AccessException           If called from a lazy option or normalizer
     */
    public function setAllowedValues($option, $allowedValues)
    {
        if ($this->locked) {
            throw new AccessException('Allowed values cannot be set from a lazy option or normalizer.');
        }

        if (!isset($this->defined[$option])) {
            throw new UndefinedOptionsException(sprintf('The option "%s" does not exist. Defined options are: "%s".', $option, implode('", "', array_keys($this->defined))));
        }

        $this->allowedValues[$option] = \is_array($allowedValues) ? $allowedValues : array($allowedValues);

        // Make sure the option is processed
        unset($this->resolved[$option]);

        return $this;
    }

    /**
     * Adds allowed values for an option.
     *
     * The values are merged with the allowed values defined previously.
     *
     * Instead of passing values, you may also pass a closures with the
     * following signature:
     *
     *     function ($value) {
     *         // return true or false
     *     }
     *
     * The closure receives the value as argument and should return true to
     * accept the value and false to reject the value.
     *
     * @param string $option        The option name
     * @param mixed  $allowedValues One or more acceptable values/closures
     *
     * @return $this
     *
     * @throws UndefinedOptionsException If the option is undefined
     * @throws AccessException           If called from a lazy option or normalizer
     */
    public function addAllowedValues($option, $allowedValues)
    {
        if ($this->locked) {
            throw new AccessException('Allowed values cannot be added from a lazy option or normalizer.');
        }

        if (!isset($this->defined[$option])) {
            throw new UndefinedOptionsException(sprintf('The option "%s" does not exist. Defined options are: "%s".', $option, implode('", "', array_keys($this->defined))));
        }

        if (!\is_array($allowedValues)) {
            $allowedValues = array($allowedValues);
        }

        if (!isset($this->allowedValues[$option])) {
            $this->allowedValues[$option] = $allowedValues;
        } else {
            $this->allowedValues[$option] = array_merge($this->allowedValues[$option], $allowedValues);
        }

        // Make sure the option is processed
        unset($this->resolved[$option]);

        return $this;
    }

    /**
     * Sets allowed types for an option.
     *
     * Any type for which a corresponding is_<type>() function exists is
     * acceptable. Additionally, fully-qualified class or interface names may
     * be passed.
     *
     * @param string          $option       The option name
     * @param string|string[] $allowedTypes One or more accepted types
     *
     * @return $this
     *
     * @throws UndefinedOptionsException If the option is undefined
     * @throws AccessException           If called from a lazy option or normalizer
     */
    public function setAllowedTypes($option, $allowedTypes)
    {
        if ($this->locked) {
            throw new AccessException('Allowed types cannot be set from a lazy option or normalizer.');
        }

        if (!isset($this->defined[$option])) {
            throw new UndefinedOptionsException(sprintf('The option "%s" does not exist. Defined options are: "%s".', $option, implode('", "', array_keys($this->defined))));
        }

        $this->allowedTypes[$option] = (array) $allowedTypes;

        // Make sure the option is processed
        unset($this->resolved[$option]);

        return $this;
    }

    /**
     * Adds allowed types for an option.
     *
     * The types are merged with the allowed types defined previously.
     *
     * Any type for which a corresponding is_<type>() function exists is
     * acceptable. Additionally, fully-qualified class or interface names may
     * be passed.
     *
     * @param string          $option       The option name
     * @param string|string[] $allowedTypes One or more accepted types
     *
     * @return $this
     *
     * @throws UndefinedOptionsException If the option is undefined
     * @throws AccessException           If called from a lazy option or normalizer
     */
    public function addAllowedTypes($option, $allowedTypes)
    {
        if ($this->locked) {
            throw new AccessException('Allowed types cannot be added from a lazy option or normalizer.');
        }

        if (!isset($this->defined[$option])) {
            throw new UndefinedOptionsException(sprintf('The option "%s" does not exist. Defined options are: "%s".', $option, implode('", "', array_keys($this->defined))));
        }

        if (!isset($this->allowedTypes[$option])) {
            $this->allowedTypes[$option] = (array) $allowedTypes;
        } else {
            $this->allowedTypes[$option] = array_merge($this->allowedTypes[$option], (array) $allowedTypes);
        }

        // Make sure the option is processed
        unset($this->resolved[$option]);

        return $this;
    }

    /**
     * Removes the option with the given name.
     *
     * Undefined options are ignored.
     *
     * @param string|string[] $optionNames One or more option names
     *
     * @return $this
     *
     * @throws AccessException If called from a lazy option or normalizer
     */
    public function remove($optionNames)
    {
        if ($this->locked) {
            throw new AccessException('Options cannot be removed from a lazy option or normalizer.');
        }

        foreach ((array) $optionNames as $option) {
            unset($this->defined[$option], $this->defaults[$option], $this->required[$option], $this->resolved[$option]);
            unset($this->lazy[$option], $this->normalizers[$option], $this->allowedTypes[$option], $this->allowedValues[$option]);
        }

        return $this;
    }

    /**
     * Removes all options.
     *
     * @return $this
     *
     * @throws AccessException If called from a lazy option or normalizer
     */
    public function clear()
    {
        if ($this->locked) {
            throw new AccessException('Options cannot be cleared from a lazy option or normalizer.');
        }

        $this->defined = array();
        $this->defaults = array();
        $this->required = array();
        $this->resolved = array();
        $this->lazy = array();
        $this->normalizers = array();
        $this->allowedTypes = array();
        $this->allowedValues = array();

        return $this;
    }

    /**
     * Merges options with the default values stored in the container and
     * validates them.
     *
     * Exceptions are thrown if:
     *
     *  - Undefined options are passed;
     *  - Required options are missing;
     *  - Options have invalid types;
     *  - Options have invalid values.
     *
     * @param array $options A map of option names to values
     *
     * @return array The merged and validated options
     *
     * @throws UndefinedOptionsException If an option name is undefined
     * @throws InvalidOptionsException   If an option doesn't fulfill the
     *                                   specified validation rules
     * @throws MissingOptionsException   If a required option is missing
     * @throws OptionDefinitionException If there is a cyclic dependency between
     *                                   lazy options and/or normalizers
     * @throws NoSuchOptionException     If a lazy option reads an unavailable option
     * @throws AccessException           If called from a lazy option or normalizer
     */
    public function resolve(array $options = array())
    {
        if ($this->locked) {
            throw new AccessException('Options cannot be resolved from a lazy option or normalizer.');
        }

        // Allow this method to be called multiple times
        $clone = clone $this;

        // Make sure that no unknown options are passed
        $diff = array_diff_key($options, $clone->defined);

        if (\count($diff) > 0) {
            ksort($clone->defined);
            ksort($diff);

            throw new UndefinedOptionsException(sprintf((\count($diff) > 1 ? 'The options "%s" do not exist.' : 'The option "%s" does not exist.').' Defined options are: "%s".', implode('", "', array_keys($diff)), implode('", "', array_keys($clone->defined))));
        }

        // Override options set by the user
        foreach ($options as $option => $value) {
            $clone->defaults[$option] = $value;
            unset($clone->resolved[$option], $clone->lazy[$option]);
        }

        // Check whether any required option is missing
        $diff = array_diff_key($clone->required, $clone->defaults);

        if (\count($diff) > 0) {
            ksort($diff);

            throw new MissingOptionsException(sprintf(\count($diff) > 1 ? 'The required options "%s" are missing.' : 'The required option "%s" is missing.', implode('", "', array_keys($diff))));
        }

        // Lock the container
        $clone->locked = true;

        // Now process the individual options. Use offsetGet(), which resolves
        // the option itself and any options that the option depends on
        foreach ($clone->defaults as $option => $_) {
            $clone->offsetGet($option);
        }

        return $clone->resolved;
    }

    /**
     * Returns the resolved value of an option.
     *
     * @param string $option The option name
     *
     * @return mixed The option value
     *
     * @throws AccessException           If accessing this method outside of
     *                                   {@link resolve()}
     * @throws NoSuchOptionException     If the option is not set
     * @throws InvalidOptionsException   If the option doesn't fulfill the
     *                                   specified validation rules
     * @throws OptionDefinitionException If there is a cyclic dependency between
     *                                   lazy options and/or normalizers
     */
    public function offsetGet($option)
    {
        if (!$this->locked) {
            throw new AccessException('Array access is only supported within closures of lazy options and normalizers.');
        }

        // Shortcut for resolved options
        if (array_key_exists($option, $this->resolved)) {
            return $this->resolved[$option];
        }

        // Check whether the option is set at all
        if (!array_key_exists($option, $this->defaults)) {
            if (!isset($this->defined[$option])) {
                throw new NoSuchOptionException(sprintf('The option "%s" does not exist. Defined options are: "%s".', $option, implode('", "', array_keys($this->defined))));
            }

            throw new NoSuchOptionException(sprintf('The optional option "%s" has no value set. You should make sure it is set with "isset" before reading it.', $option));
        }

        $value = $this->defaults[$option];

        // Resolve the option if the default value is lazily evaluated
        if (isset($this->lazy[$option])) {
            // If the closure is already being called, we have a cyclic
            // dependency
            if (isset($this->calling[$option])) {
                throw new OptionDefinitionException(sprintf('The options "%s" have a cyclic dependency.', implode('", "', array_keys($this->calling))));
            }

            // The following section must be protected from cyclic
            // calls. Set $calling for the current $option to detect a cyclic
            // dependency
            // BEGIN
            $this->calling[$option] = true;
            try {
                foreach ($this->lazy[$option] as $closure) {
                    $value = $closure($this, $value);
                }
            } finally {
                unset($this->calling[$option]);
            }
            // END
        }

        // Validate the type of the resolved option
        if (isset($this->allowedTypes[$option])) {
            $valid = false;
            $invalidTypes = array();

            foreach ($this->allowedTypes[$option] as $type) {
                $type = isset(self::$typeAliases[$type]) ? self::$typeAliases[$type] : $type;

                if ($valid = $this->verifyTypes($type, $value, $invalidTypes)) {
                    break;
                }
            }

            if (!$valid) {
                $keys = array_keys($invalidTypes);

                if (1 === \count($keys) && '[]' === substr($keys[0], -2)) {
                    throw new InvalidOptionsException(sprintf('The option "%s" with value %s is expected to be of type "%s", but one of the elements is of type "%s".', $option, $this->formatValue($value), implode('" or "', $this->allowedTypes[$option]), $keys[0]));
                }

                throw new InvalidOptionsException(sprintf('The option "%s" with value %s is expected to be of type "%s", but is of type "%s".', $option, $this->formatValue($value), implode('" or "', $this->allowedTypes[$option]), implode('|', array_keys($invalidTypes))));
            }
        }

        // Validate the value of the resolved option
        if (isset($this->allowedValues[$option])) {
            $success = false;
            $printableAllowedValues = array();

            foreach ($this->allowedValues[$option] as $allowedValue) {
                if ($allowedValue instanceof \Closure) {
                    if ($allowedValue($value)) {
                        $success = true;
                        break;
                    }

                    // Don't include closures in the exception message
                    continue;
                }

                if ($value === $allowedValue) {
                    $success = true;
                    break;
                }

                $printableAllowedValues[] = $allowedValue;
            }

            if (!$success) {
                $message = sprintf(
                    'The option "%s" with value %s is invalid.',
                    $option,
                    $this->formatValue($value)
                );

                if (\count($printableAllowedValues) > 0) {
                    $message .= sprintf(
                        ' Accepted values are: %s.',
                        $this->formatValues($printableAllowedValues)
                    );
                }

                throw new InvalidOptionsException($message);
            }
        }

        // Normalize the validated option
        if (isset($this->normalizers[$option])) {
            // If the closure is already being called, we have a cyclic
            // dependency
            if (isset($this->calling[$option])) {
                throw new OptionDefinitionException(sprintf('The options "%s" have a cyclic dependency.', implode('", "', array_keys($this->calling))));
            }

            $normalizer = $this->normalizers[$option];

            // The following section must be protected from cyclic
            // calls. Set $calling for the current $option to detect a cyclic
            // dependency
            // BEGIN
            $this->calling[$option] = true;
            try {
                $value = $normalizer($this, $value);
            } finally {
                unset($this->calling[$option]);
            }
            // END
        }

        // Mark as resolved
        $this->resolved[$option] = $value;

        return $value;
    }

    private function verifyTypes(string $type, $value, array &$invalidTypes): bool
    {
        if (\is_array($value) && '[]' === substr($type, -2)) {
            return $this->verifyArrayType($type, $value, $invalidTypes);
        }

        if (self::isValueValidType($type, $value)) {
            return true;
        }

        if (!$invalidTypes) {
            $invalidTypes[$this->formatTypeOf($value, null)] = true;
        }

        return false;
    }

    private function verifyArrayType(string $type, array $value, array &$invalidTypes, int $level = 0): bool
    {
        $type = substr($type, 0, -2);

        $suffix = '[]';
        while (\strlen($suffix) <= $level * 2) {
            $suffix .= '[]';
        }

        if ('[]' === substr($type, -2)) {
            $success = true;
            foreach ($value as $item) {
                if (!\is_array($item)) {
                    $invalidTypes[$this->formatTypeOf($item, null).$suffix] = true;

                    return false;
                }

                if (!$this->verifyArrayType($type, $item, $invalidTypes, $level + 1)) {
                    $success = false;
                }
            }

            return $success;
        }

        foreach ($value as $item) {
            if (!self::isValueValidType($type, $item)) {
                $invalidTypes[$this->formatTypeOf($item, $type).$suffix] = $value;

                return false;
            }
        }

        return true;
    }

    /**
     * Returns whether a resolved option with the given name exists.
     *
     * @param string $option The option name
     *
     * @return bool Whether the option is set
     *
     * @throws AccessException If accessing this method outside of {@link resolve()}
     *
     * @see \ArrayAccess::offsetExists()
     */
    public function offsetExists($option)
    {
        if (!$this->locked) {
            throw new AccessException('Array access is only supported within closures of lazy options and normalizers.');
        }

        return array_key_exists($option, $this->defaults);
    }

    /**
     * Not supported.
     *
     * @throws AccessException
     */
    public function offsetSet($option, $value)
    {
        throw new AccessException('Setting options via array access is not supported. Use setDefault() instead.');
    }

    /**
     * Not supported.
     *
     * @throws AccessException
     */
    public function offsetUnset($option)
    {
        throw new AccessException('Removing options via array access is not supported. Use remove() instead.');
    }

    /**
     * Returns the number of set options.
     *
     * This may be only a subset of the defined options.
     *
     * @return int Number of options
     *
     * @throws AccessException If accessing this method outside of {@link resolve()}
     *
     * @see \Countable::count()
     */
    public function count()
    {
        if (!$this->locked) {
            throw new AccessException('Counting is only supported within closures of lazy options and normalizers.');
        }

        return \count($this->defaults);
    }

    /**
     * Returns a string representation of the type of the value.
     *
     * This method should be used if you pass the type of a value as
     * message parameter to a constraint violation. Note that such
     * parameters should usually not be included in messages aimed at
     * non-technical people.
     *
     * @param mixed $value The value to return the type of
     */
    private function formatTypeOf($value, ?string $type): string
    {
        $suffix = '';

        if (null !== $type && '[]' === substr($type, -2)) {
            $suffix = '[]';
            $type = substr($type, 0, -2);
            while ('[]' === substr($type, -2)) {
                $type = substr($type, 0, -2);
                $value = array_shift($value);
                if (!\is_array($value)) {
                    break;
                }
                $suffix .= '[]';
            }

            if (\is_array($value)) {
                $subTypes = array();
                foreach ($value as $val) {
                    $subTypes[$this->formatTypeOf($val, null)] = true;
                }

                return implode('|', array_keys($subTypes)).$suffix;
            }
        }

        return (\is_object($value) ? \get_class($value) : \gettype($value)).$suffix;
    }

    /**
     * Returns a string representation of the value.
     *
     * This method returns the equivalent PHP tokens for most scalar types
     * (i.e. "false" for false, "1" for 1 etc.). Strings are always wrapped
     * in double quotes (").
     *
     * @param mixed $value The value to format as string
     */
    private function formatValue($value): string
    {
        if (\is_object($value)) {
            return \get_class($value);
        }

        if (\is_array($value)) {
            return 'array';
        }

        if (\is_string($value)) {
            return '"'.$value.'"';
        }

        if (\is_resource($value)) {
            return 'resource';
        }

        if (null === $value) {
            return 'null';
        }

        if (false === $value) {
            return 'false';
        }

        if (true === $value) {
            return 'true';
        }

        return (string) $value;
    }

    /**
     * Returns a string representation of a list of values.
     *
     * Each of the values is converted to a string using
     * {@link formatValue()}. The values are then concatenated with commas.
     *
     * @see formatValue()
     */
    private function formatValues(array $values): string
    {
        foreach ($values as $key => $value) {
            $values[$key] = $this->formatValue($value);
        }

        return implode(', ', $values);
    }

    private static function isValueValidType(string $type, $value): bool
    {
        return (\function_exists($isFunction = 'is_'.$type) && $isFunction($value)) || $value instanceof $type;
    }
<<<<<<< HEAD

    private function getInvalidValues(array $arrayValues, string $type): array
    {
        $invalidValues = array();

        foreach ($arrayValues as $key => $value) {
            if (!self::isValueValidType($type, $value)) {
                $invalidValues[$key] = $value;
            }
        }

        return $invalidValues;
    }
=======
>>>>>>> cdf86bb3
}<|MERGE_RESOLUTION|>--- conflicted
+++ resolved
@@ -1043,20 +1043,4 @@
     {
         return (\function_exists($isFunction = 'is_'.$type) && $isFunction($value)) || $value instanceof $type;
     }
-<<<<<<< HEAD
-
-    private function getInvalidValues(array $arrayValues, string $type): array
-    {
-        $invalidValues = array();
-
-        foreach ($arrayValues as $key => $value) {
-            if (!self::isValueValidType($type, $value)) {
-                $invalidValues[$key] = $value;
-            }
-        }
-
-        return $invalidValues;
-    }
-=======
->>>>>>> cdf86bb3
 }