--- conflicted
+++ resolved
@@ -171,17 +171,9 @@
             }
         } catch (\TypeError $e) {
             self::throwInvalidArgumentException($e->getMessage(), $e->getTrace(), 0);
-<<<<<<< HEAD
-=======
 
             // It wasn't thrown in this class so rethrow it
             throw $e;
-        } finally {
-            if (\PHP_VERSION_ID < 70000 && false !== self::$previousErrorHandler) {
-                restore_error_handler();
-                self::$previousErrorHandler = false;
-            }
->>>>>>> 265fc2a1
         }
     }
 
