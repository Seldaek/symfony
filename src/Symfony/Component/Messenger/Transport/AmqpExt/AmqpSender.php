<?php

/*
 * This file is part of the Symfony package.
 *
 * (c) Fabien Potencier <fabien@symfony.com>
 *
 * For the full copyright and license information, please view the LICENSE
 * file that was distributed with this source code.
 */

namespace Symfony\Component\Messenger\Transport\AmqpExt;

use Symfony\Component\Messenger\Envelope;
use Symfony\Component\Messenger\Exception\TransportException;
use Symfony\Component\Messenger\Transport\Sender\SenderInterface;
use Symfony\Component\Messenger\Transport\Serialization\PhpSerializer;
use Symfony\Component\Messenger\Transport\Serialization\SerializerInterface;

/**
 * Symfony Messenger sender to send messages to AMQP brokers using PHP's AMQP extension.
 *
 * @author Samuel Roze <samuel.roze@gmail.com>
 *
 * @experimental in 4.2
 */
class AmqpSender implements SenderInterface
{
    private $serializer;
    private $connection;

    public function __construct(Connection $connection, SerializerInterface $serializer = null)
    {
        $this->connection = $connection;
        $this->serializer = $serializer ?? new PhpSerializer();
    }

    /**
     * {@inheritdoc}
     */
    public function send(Envelope $envelope): Envelope
    {
        $encodedMessage = $this->serializer->encode($envelope);

<<<<<<< HEAD
        try {
            $this->connection->publish($encodedMessage['body'], $encodedMessage['headers']);
        } catch (\AMQPException $e) {
            throw new TransportException($e->getMessage(), 0, $e);
        }
=======
        $this->connection->publish($encodedMessage['body'], $encodedMessage['headers'] ?? []);
>>>>>>> a5951cef

        return $envelope;
    }
}<|MERGE_RESOLUTION|>--- conflicted
+++ resolved
@@ -42,15 +42,11 @@
     {
         $encodedMessage = $this->serializer->encode($envelope);
 
-<<<<<<< HEAD
         try {
-            $this->connection->publish($encodedMessage['body'], $encodedMessage['headers']);
+            $this->connection->publish($encodedMessage['body'], $encodedMessage['headers'] ?? []);
         } catch (\AMQPException $e) {
             throw new TransportException($e->getMessage(), 0, $e);
         }
-=======
-        $this->connection->publish($encodedMessage['body'], $encodedMessage['headers'] ?? []);
->>>>>>> a5951cef
 
         return $envelope;
     }
