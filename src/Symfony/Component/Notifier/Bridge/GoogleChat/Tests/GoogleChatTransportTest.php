<?php

/*
 * This file is part of the Symfony package.
 *
 * (c) Fabien Potencier <fabien@symfony.com>
 *
 * For the full copyright and license information, please view the LICENSE
 * file that was distributed with this source code.
 */

namespace Symfony\Component\Notifier\Bridge\GoogleChat\Tests;

use Symfony\Component\HttpClient\MockHttpClient;
use Symfony\Component\Notifier\Bridge\GoogleChat\GoogleChatOptions;
use Symfony\Component\Notifier\Bridge\GoogleChat\GoogleChatTransport;
use Symfony\Component\Notifier\Exception\LogicException;
use Symfony\Component\Notifier\Exception\TransportException;
use Symfony\Component\Notifier\Message\ChatMessage;
use Symfony\Component\Notifier\Message\MessageInterface;
use Symfony\Component\Notifier\Message\MessageOptionsInterface;
use Symfony\Component\Notifier\Message\SmsMessage;
use Symfony\Component\Notifier\Notification\Notification;
use Symfony\Component\Notifier\Test\TransportTestCase;
use Symfony\Component\Notifier\Transport\TransportInterface;
use Symfony\Contracts\HttpClient\HttpClientInterface;
use Symfony\Contracts\HttpClient\ResponseInterface;

final class GoogleChatTransportTest extends TransportTestCase
{
    /**
     * @return GoogleChatTransport
     */
<<<<<<< HEAD
    public function createTransport(?HttpClientInterface $client = null, string $threadKey = null): TransportInterface
=======
    public function createTransport(HttpClientInterface $client = null): TransportInterface
>>>>>>> f52c2ffc
    {
        return new GoogleChatTransport('My-Space', 'theAccessKey', 'theAccessToken=', $threadKey, $client ?? $this->createMock(HttpClientInterface::class));
    }

    public function toStringProvider(): iterable
    {
        yield ['googlechat://chat.googleapis.com/My-Space', $this->createTransport()];
        yield ['googlechat://chat.googleapis.com/My-Space?thread_key=abcdefg', $this->createTransport(null, 'abcdefg')];
    }

    public function supportedMessagesProvider(): iterable
    {
        yield [new ChatMessage('Hello!')];
    }

    public function unsupportedMessagesProvider(): iterable
    {
        yield [new SmsMessage('0611223344', 'Hello!')];
        yield [$this->createMock(MessageInterface::class)];
    }

    public function testSendWithEmptyArrayResponseThrowsTransportException()
    {
        $this->expectException(TransportException::class);
        $this->expectExceptionMessage('Unable to post the Google Chat message: "[]"');
        $this->expectExceptionCode(500);

        $response = $this->createMock(ResponseInterface::class);
        $response->expects($this->exactly(2))
            ->method('getStatusCode')
            ->willReturn(500);
        $response->expects($this->once())
            ->method('getContent')
            ->willReturn('[]');

        $client = new MockHttpClient(function () use ($response): ResponseInterface {
            return $response;
        });

        $transport = $this->createTransport($client);

        $sentMessage = $transport->send(new ChatMessage('testMessage'));

        $this->assertSame('spaces/My-Space/messages/abcdefg.hijklmno', $sentMessage->getMessageId());
    }

    public function testSendWithErrorResponseThrowsTransportException()
    {
        $this->expectException(TransportException::class);
        $this->expectExceptionMessage('API key not valid. Please pass a valid API key.');

        $response = $this->createMock(ResponseInterface::class);
        $response->expects($this->exactly(2))
            ->method('getStatusCode')
            ->willReturn(400);
        $response->expects($this->once())
            ->method('getContent')
            ->willReturn('{"error":{"code":400,"message":"API key not valid. Please pass a valid API key.","status":"INVALID_ARGUMENT"}}');

        $client = new MockHttpClient(function () use ($response): ResponseInterface {
            return $response;
        });

        $transport = $this->createTransport($client);

        $sentMessage = $transport->send(new ChatMessage('testMessage'));

        $this->assertSame('spaces/My-Space/messages/abcdefg.hijklmno', $sentMessage->getMessageId());
    }

    public function testSendWithOptions()
    {
        $message = 'testMessage';

        $response = $this->createMock(ResponseInterface::class);

        $response->expects($this->exactly(2))
            ->method('getStatusCode')
            ->willReturn(200);

        $response->expects($this->once())
            ->method('getContent')
            ->willReturn('{"name":"spaces/My-Space/messages/abcdefg.hijklmno"}');

        $expectedBody = json_encode(['text' => $message]);

        $client = new MockHttpClient(function (string $method, string $url, array $options = []) use ($response, $expectedBody): ResponseInterface {
            $this->assertSame('POST', $method);
            $this->assertSame('https://chat.googleapis.com/v1/spaces/My-Space/messages?key=theAccessKey&token=theAccessToken%3D&threadKey=My-Thread', $url);
            $this->assertSame($expectedBody, $options['body']);

            return $response;
        });

        $transport = $this->createTransport($client, 'My-Thread');

        $sentMessage = $transport->send(new ChatMessage('testMessage'));

        $this->assertSame('spaces/My-Space/messages/abcdefg.hijklmno', $sentMessage->getMessageId());
    }

    public function testSendWithNotification()
    {
        $response = $this->createMock(ResponseInterface::class);

        $response->expects($this->exactly(2))
            ->method('getStatusCode')
            ->willReturn(200);

        $response->expects($this->once())
            ->method('getContent')
            ->willReturn('{"name":"spaces/My-Space/messages/abcdefg.hijklmno","thread":{"name":"spaces/My-Space/threads/abcdefg.hijklmno"}}');

        $notification = new Notification('testMessage');
        $chatMessage = ChatMessage::fromNotification($notification);

        $expectedBody = json_encode([
            'text' => ' *testMessage* ',
        ]);

        $client = new MockHttpClient(function (string $method, string $url, array $options = []) use ($response, $expectedBody): ResponseInterface {
            $this->assertSame($expectedBody, $options['body']);

            return $response;
        });

        $transport = $this->createTransport($client);

        $sentMessage = $transport->send($chatMessage);

        $this->assertSame('spaces/My-Space/messages/abcdefg.hijklmno', $sentMessage->getMessageId());
    }

    public function testSendWithInvalidOptions()
    {
        $this->expectException(LogicException::class);
        $this->expectExceptionMessage('The "'.GoogleChatTransport::class.'" transport only supports instances of "'.GoogleChatOptions::class.'" for options.');

        $client = new MockHttpClient(function (string $method, string $url, array $options = []): ResponseInterface {
            return $this->createMock(ResponseInterface::class);
        });

        $transport = $this->createTransport($client);

        $transport->send(new ChatMessage('testMessage', $this->createMock(MessageOptionsInterface::class)));
    }

    public function testSendWith200ResponseButNotOk()
    {
        $message = 'testMessage';

        $this->expectException(TransportException::class);

        $response = $this->createMock(ResponseInterface::class);

        $response->expects($this->exactly(2))
            ->method('getStatusCode')
            ->willReturn(200);

        $response->expects($this->once())
            ->method('getContent')
            ->willReturn('testErrorCode');

        $expectedBody = json_encode(['text' => $message]);

        $client = new MockHttpClient(function (string $method, string $url, array $options = []) use ($response, $expectedBody): ResponseInterface {
            $this->assertSame($expectedBody, $options['body']);

            return $response;
        });

        $transport = $this->createTransport($client);

        $sentMessage = $transport->send(new ChatMessage('testMessage'));

        $this->assertSame('spaces/My-Space/messages/abcdefg.hijklmno', $sentMessage->getMessageId());
    }
}<|MERGE_RESOLUTION|>--- conflicted
+++ resolved
@@ -31,11 +31,7 @@
     /**
      * @return GoogleChatTransport
      */
-<<<<<<< HEAD
-    public function createTransport(?HttpClientInterface $client = null, string $threadKey = null): TransportInterface
-=======
-    public function createTransport(HttpClientInterface $client = null): TransportInterface
->>>>>>> f52c2ffc
+    public function createTransport(HttpClientInterface $client = null, string $threadKey = null): TransportInterface
     {
         return new GoogleChatTransport('My-Space', 'theAccessKey', 'theAccessToken=', $threadKey, $client ?? $this->createMock(HttpClientInterface::class));
     }
