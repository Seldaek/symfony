<?php

/*
 * This file is part of the Symfony package.
 *
 * (c) Fabien Potencier <fabien@symfony.com>
 *
 * For the full copyright and license information, please view the LICENSE
 * file that was distributed with this source code.
 */

namespace Symfony\Component\Templating;

use Symfony\Component\Templating\Storage\Storage;
use Symfony\Component\Templating\Storage\FileStorage;
use Symfony\Component\Templating\Storage\StringStorage;
use Symfony\Component\Templating\Helper\HelperInterface;
use Symfony\Component\Templating\Loader\LoaderInterface;

/**
 * PhpEngine is an engine able to render PHP templates.
 *
 * @author Fabien Potencier <fabien@symfony.com>
 */
class PhpEngine implements EngineInterface, \ArrayAccess
{
    protected $loader;
    protected $current;
    /**
     * @var HelperInterface[]
     */
    protected $helpers = array();
    protected $parents = array();
    protected $stack = array();
    protected $charset = 'UTF-8';
    protected $cache = array();
    protected $escapers = array();
    protected static $escaperCache = array();
    protected $globals = array();
    protected $parser;

    private $evalTemplate;
    private $evalParameters;

    /**
     * Constructor.
     *
     * @param TemplateNameParserInterface $parser  A TemplateNameParserInterface instance
     * @param LoaderInterface             $loader  A loader instance
     * @param HelperInterface[]           $helpers An array of helper instances
     */
    public function __construct(TemplateNameParserInterface $parser, LoaderInterface $loader, array $helpers = array())
    {
        $this->parser = $parser;
        $this->loader = $loader;

        $this->addHelpers($helpers);

        $this->initializeEscapers();
        foreach ($this->escapers as $context => $escaper) {
            $this->setEscaper($context, $escaper);
        }
    }

    /**
     * {@inheritdoc}
     *
     * @throws \InvalidArgumentException if the template does not exist
     */
    public function render($name, array $parameters = array())
    {
        $storage = $this->load($name);
        $key = hash('sha256', serialize($storage));
        $this->current = $key;
        $this->parents[$key] = null;

        // attach the global variables
        $parameters = array_replace($this->getGlobals(), $parameters);
        // render
        if (false === $content = $this->evaluate($storage, $parameters)) {
            throw new \RuntimeException(sprintf('The template "%s" cannot be rendered.', $this->parser->parse($name)));
        }

        // decorator
        if ($this->parents[$key]) {
            $slots = $this->get('slots');
            $this->stack[] = $slots->get('_content');
            $slots->set('_content', $content);

            $content = $this->render($this->parents[$key], $parameters);

            $slots->set('_content', array_pop($this->stack));
        }

        return $content;
    }

    /**
     * {@inheritdoc}
     */
    public function exists($name)
    {
        try {
            $this->load($name);
        } catch (\InvalidArgumentException $e) {
            return false;
        }

        return true;
    }

    /**
     * {@inheritdoc}
     */
    public function supports($name)
    {
        $template = $this->parser->parse($name);

        return 'php' === $template->get('engine');
    }

    /**
     * Evaluates a template.
     *
     * @param Storage $template   The template to render
     * @param array   $parameters An array of parameters to pass to the template
     *
     * @return string|false The evaluated template, or false if the engine is unable to render the template
     *
     * @throws \InvalidArgumentException
     */
    protected function evaluate(Storage $template, array $parameters = array())
    {
        $this->evalTemplate = $template;
        $this->evalParameters = $parameters;
        unset($template, $parameters);

        if (isset($this->evalParameters['this'])) {
            throw new \InvalidArgumentException('Invalid parameter (this)');
        }
        if (isset($this->evalParameters['view'])) {
            throw new \InvalidArgumentException('Invalid parameter (view)');
        }

        $view = $this;
        if ($this->evalTemplate instanceof FileStorage) {
            extract($this->evalParameters, EXTR_SKIP);
            $this->evalParameters = null;

            ob_start();
            require $this->evalTemplate;

            $this->evalTemplate = null;

            return ob_get_clean();
        } elseif ($this->evalTemplate instanceof StringStorage) {
            extract($this->evalParameters, EXTR_SKIP);
            $this->evalParameters = null;

            ob_start();
            eval('; ?>'.$this->evalTemplate.'<?php ;');

            $this->evalTemplate = null;

            return ob_get_clean();
        }

        return false;
    }

    /**
     * Gets a helper value.
     *
     * @param string $name The helper name
     *
     * @return HelperInterface The helper value
     *
     * @throws \InvalidArgumentException if the helper is not defined
     */
    public function offsetGet($name)
    {
        return $this->get($name);
    }

    /**
     * Returns true if the helper is defined.
     *
     * @param string $name The helper name
     *
     * @return bool true if the helper is defined, false otherwise
     */
    public function offsetExists($name)
    {
        return isset($this->helpers[$name]);
    }

    /**
     * Sets a helper.
     *
     * @param HelperInterface $name  The helper instance
     * @param string          $value An alias
     */
    public function offsetSet($name, $value)
    {
        $this->set($name, $value);
    }

    /**
     * Removes a helper.
     *
     * @param string $name The helper name
     *
     * @throws \LogicException
     */
    public function offsetUnset($name)
    {
        throw new \LogicException(sprintf('You can\'t unset a helper (%s).', $name));
    }

    /**
     * Adds some helpers.
     *
     * @param HelperInterface[] $helpers An array of helper
     */
    public function addHelpers(array $helpers)
    {
        foreach ($helpers as $alias => $helper) {
            $this->set($helper, is_int($alias) ? null : $alias);
        }
    }

    /**
     * Sets the helpers.
     *
     * @param HelperInterface[] $helpers An array of helper
     */
    public function setHelpers(array $helpers)
    {
        $this->helpers = array();
        $this->addHelpers($helpers);
    }

    /**
     * Sets a helper.
     *
     * @param HelperInterface $helper The helper instance
     * @param string          $alias  An alias
     */
    public function set(HelperInterface $helper, $alias = null)
    {
        $this->helpers[$helper->getName()] = $helper;
        if (null !== $alias) {
            $this->helpers[$alias] = $helper;
        }

        $helper->setCharset($this->charset);
    }

    /**
     * Returns true if the helper if defined.
     *
     * @param string $name The helper name
     *
     * @return bool true if the helper is defined, false otherwise
     */
    public function has($name)
    {
        return isset($this->helpers[$name]);
    }

    /**
     * Gets a helper value.
     *
     * @param string $name The helper name
     *
     * @return HelperInterface The helper instance
     *
     * @throws \InvalidArgumentException if the helper is not defined
     */
    public function get($name)
    {
        if (!isset($this->helpers[$name])) {
            throw new \InvalidArgumentException(sprintf('The helper "%s" is not defined.', $name));
        }

        return $this->helpers[$name];
    }

    /**
     * Decorates the current template with another one.
     *
     * @param string $template The decorator logical name
     */
    public function extend($template)
    {
        $this->parents[$this->current] = $template;
    }

    /**
     * Escapes a string by using the current charset.
     *
     * @param mixed  $value   A variable to escape
     * @param string $context The context name
     *
     * @return string The escaped value
     */
    public function escape($value, $context = 'html')
    {
        if (is_numeric($value)) {
            return $value;
        }

        // If we deal with a scalar value, we can cache the result to increase
        // the performance when the same value is escaped multiple times (e.g. loops)
        if (is_scalar($value)) {
            if (!isset(self::$escaperCache[$context][$value])) {
                self::$escaperCache[$context][$value] = call_user_func($this->getEscaper($context), $value);
            }

            return self::$escaperCache[$context][$value];
        }

        return call_user_func($this->getEscaper($context), $value);
    }

    /**
     * Sets the charset to use.
     *
     * @param string $charset The charset
     */
    public function setCharset($charset)
    {
        if ('UTF8' === $charset = strtoupper($charset)) {
            $charset = 'UTF-8'; // iconv on Windows requires "UTF-8" instead of "UTF8"
        }
        $this->charset = $charset;

        foreach ($this->helpers as $helper) {
            $helper->setCharset($this->charset);
        }
    }

    /**
     * Gets the current charset.
     *
     * @return string The current charset
     */
    public function getCharset()
    {
        return $this->charset;
    }

    /**
     * Adds an escaper for the given context.
     *
     * @param string   $context The escaper context (html, js, ...)
     * @param callable $escaper A PHP callable
     */
    public function setEscaper($context, callable $escaper)
    {
        $this->escapers[$context] = $escaper;
        self::$escaperCache[$context] = array();
    }

    /**
     * Gets an escaper for a given context.
     *
     * @param string $context The context name
     *
     * @return callable $escaper A PHP callable
     *
     * @throws \InvalidArgumentException
     */
    public function getEscaper($context)
    {
        if (!isset($this->escapers[$context])) {
            throw new \InvalidArgumentException(sprintf('No registered escaper for context "%s".', $context));
        }

        return $this->escapers[$context];
    }

    /**
     * @param string $name
     * @param mixed  $value
     */
    public function addGlobal($name, $value)
    {
        $this->globals[$name] = $value;
    }

    /**
     * Returns the assigned globals.
     *
     * @return array
     */
    public function getGlobals()
    {
        return $this->globals;
    }

    /**
     * Initializes the built-in escapers.
     *
     * Each function specifies a way for applying a transformation to a string
     * passed to it. The purpose is for the string to be "escaped" so it is
     * suitable for the format it is being displayed in.
     *
     * For example, the string: "It's required that you enter a username & password.\n"
     * If this were to be displayed as HTML it would be sensible to turn the
     * ampersand into '&amp;' and the apostrophe into '&aps;'. However if it were
     * going to be used as a string in JavaScript to be displayed in an alert box
     * it would be right to leave the string as-is, but c-escape the apostrophe and
     * the new line.
     *
     * For each function there is a define to avoid problems with strings being
     * incorrectly specified.
     */
    protected function initializeEscapers()
    {
        $flags = ENT_QUOTES | ENT_SUBSTITUTE;

        $this->escapers = array(
            'html' =>
                /**
                 * Runs the PHP function htmlspecialchars on the value passed.
                 *
                 * @param string $value the value to escape
                 *
                 * @return string the escaped value
                 */
                function ($value) use ($flags) {
                    // Numbers and Boolean values get turned into strings which can cause problems
                    // with type comparisons (e.g. === or is_int() etc).
                    return is_string($value) ? htmlspecialchars($value, $flags, $this->getCharset(), false) : $value;
                },

            'js' =>
                /**
                 * A function that escape all non-alphanumeric characters
                 * into their \xHH or \uHHHH representations.
                 *
                 * @param string $value the value to escape
                 *
                 * @return string the escaped value
                 */
<<<<<<< HEAD
                function ($value) {
                    if ('UTF-8' != $this->getCharset()) {
                        $value = $this->convertEncoding($value, 'UTF-8', $this->getCharset());
=======
                function ($value) use ($that) {
                    if ('UTF-8' != $that->getCharset()) {
                        $value = iconv($that->getCharset(), 'UTF-8', $value);
>>>>>>> de71e264
                    }

                    $callback = function ($matches) {
                        $char = $matches[0];

                        // \xHH
                        if (!isset($char[1])) {
                            return '\\x'.substr('00'.bin2hex($char), -2);
                        }

                        // \uHHHH
<<<<<<< HEAD
                        $char = $this->convertEncoding($char, 'UTF-16BE', 'UTF-8');
=======
                        $char = iconv('UTF-8', 'UTF-16BE', $char);
>>>>>>> de71e264

                        return '\\u'.substr('0000'.bin2hex($char), -4);
                    };

                    if (null === $value = preg_replace_callback('#[^\p{L}\p{N} ]#u', $callback, $value)) {
                        throw new \InvalidArgumentException('The string to escape is not a valid UTF-8 string.');
                    }

<<<<<<< HEAD
                    if ('UTF-8' != $this->getCharset()) {
                        $value = $this->convertEncoding($value, $this->getCharset(), 'UTF-8');
=======
                    if ('UTF-8' != $that->getCharset()) {
                        $value = iconv('UTF-8', $that->getCharset(), $value);
>>>>>>> de71e264
                    }

                    return $value;
                },
        );

        self::$escaperCache = array();
    }

    /**
     * Convert a string from one encoding to another.
     *
     * @param string $string The string to convert
     * @param string $to     The input encoding
     * @param string $from   The output encoding
     *
     * @return string The string with the new encoding
     *
     * @deprecated since 2.8, to be removed in 3.0. Use iconv() instead.
     */
    public function convertEncoding($string, $to, $from)
    {
        @trigger_error('The '.__METHOD__.' method is deprecated since version 2.8 and will be removed in 3.0. Use iconv() instead.', E_USER_DEPRECATED);

        return iconv($from, $to, $string);
    }

    /**
     * Gets the loader associated with this engine.
     *
     * @return LoaderInterface A LoaderInterface instance
     */
    public function getLoader()
    {
        return $this->loader;
    }

    /**
     * Loads the given template.
     *
     * @param string|TemplateReferenceInterface $name A template name or a TemplateReferenceInterface instance
     *
     * @return Storage A Storage instance
     *
     * @throws \InvalidArgumentException if the template cannot be found
     */
    protected function load($name)
    {
        $template = $this->parser->parse($name);

        $key = $template->getLogicalName();
        if (isset($this->cache[$key])) {
            return $this->cache[$key];
        }

        $storage = $this->loader->load($template);

        if (false === $storage) {
            throw new \InvalidArgumentException(sprintf('The template "%s" does not exist.', $template));
        }

        return $this->cache[$key] = $storage;
    }
}<|MERGE_RESOLUTION|>--- conflicted
+++ resolved
@@ -444,15 +444,9 @@
                  *
                  * @return string the escaped value
                  */
-<<<<<<< HEAD
                 function ($value) {
                     if ('UTF-8' != $this->getCharset()) {
-                        $value = $this->convertEncoding($value, 'UTF-8', $this->getCharset());
-=======
-                function ($value) use ($that) {
-                    if ('UTF-8' != $that->getCharset()) {
-                        $value = iconv($that->getCharset(), 'UTF-8', $value);
->>>>>>> de71e264
+                        $value = iconv($this->getCharset(), 'UTF-8', $value);
                     }
 
                     $callback = function ($matches) {
@@ -464,11 +458,7 @@
                         }
 
                         // \uHHHH
-<<<<<<< HEAD
-                        $char = $this->convertEncoding($char, 'UTF-16BE', 'UTF-8');
-=======
                         $char = iconv('UTF-8', 'UTF-16BE', $char);
->>>>>>> de71e264
 
                         return '\\u'.substr('0000'.bin2hex($char), -4);
                     };
@@ -477,13 +467,8 @@
                         throw new \InvalidArgumentException('The string to escape is not a valid UTF-8 string.');
                     }
 
-<<<<<<< HEAD
                     if ('UTF-8' != $this->getCharset()) {
-                        $value = $this->convertEncoding($value, $this->getCharset(), 'UTF-8');
-=======
-                    if ('UTF-8' != $that->getCharset()) {
-                        $value = iconv('UTF-8', $that->getCharset(), $value);
->>>>>>> de71e264
+                        $value = iconv('UTF-8', $this->getCharset(), $value);
                     }
 
                     return $value;
