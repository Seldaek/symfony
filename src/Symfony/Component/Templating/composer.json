--- conflicted
+++ resolved
@@ -16,12 +16,8 @@
         }
     ],
     "require": {
-<<<<<<< HEAD
-        "php": "^5.5.9|>=7.0.8"
-=======
-        "php": ">=5.3.9",
+        "php": "^5.5.9|>=7.0.8",
         "symfony/polyfill-ctype": "~1.8"
->>>>>>> 087c667b
     },
     "require-dev": {
         "psr/log": "~1.0"
