--- conflicted
+++ resolved
@@ -540,13 +540,8 @@
      * We must not mix up the attribute cache between parent and children.
      *
      * {@inheritdoc}
-<<<<<<< HEAD
-=======
-     *
-     * @param string|null $format
      *
      * @internal
->>>>>>> e8975e2d
      */
     protected function createChildContext(array $parentContext, string $attribute, ?string $format): array
     {
