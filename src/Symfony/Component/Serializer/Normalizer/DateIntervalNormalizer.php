<?php

/*
 * This file is part of the Symfony package.
 *
 * (c) Fabien Potencier <fabien@symfony.com>
 *
 * For the full copyright and license information, please view the LICENSE
 * file that was distributed with this source code.
 */

namespace Symfony\Component\Serializer\Normalizer;

use Symfony\Component\Serializer\Exception\InvalidArgumentException;
use Symfony\Component\Serializer\Exception\UnexpectedValueException;

/**
 * Normalizes an instance of {@see \DateInterval} to an interval string.
 * Denormalizes an interval string to an instance of {@see \DateInterval}.
 *
 * @author Jérôme Parmentier <jerome@prmntr.me>
 */
class DateIntervalNormalizer implements NormalizerInterface, DenormalizerInterface, CacheableSupportsMethodInterface
{
    const FORMAT_KEY = 'dateinterval_format';

    private $defaultContext = [
        self::FORMAT_KEY => '%rP%yY%mM%dDT%hH%iM%sS',
    ];

    public function __construct(array $defaultContext = [])
    {
        $this->defaultContext = array_merge($this->defaultContext, $defaultContext);
    }

    /**
     * {@inheritdoc}
     *
     * @throws InvalidArgumentException
     */
    public function normalize($object, string $format = null, array $context = [])
    {
        if (!$object instanceof \DateInterval) {
            throw new InvalidArgumentException('The object must be an instance of "\DateInterval".');
        }

        return $object->format($context[self::FORMAT_KEY] ?? $this->defaultContext[self::FORMAT_KEY]);
    }

    /**
     * {@inheritdoc}
     */
    public function supportsNormalization($data, string $format = null)
    {
        return $data instanceof \DateInterval;
    }

    /**
     * {@inheritdoc}
     */
    public function hasCacheableSupportsMethod(): bool
    {
        return __CLASS__ === \get_class($this);
    }

    /**
     * {@inheritdoc}
     *
     * @throws InvalidArgumentException
     * @throws UnexpectedValueException
     */
<<<<<<< HEAD
    public function denormalize($data, $class, string $format = null, array $context = [])
=======
    public function denormalize($data, $type, $format = null, array $context = [])
>>>>>>> 940eabb1
    {
        if (!\is_string($data)) {
            throw new InvalidArgumentException(sprintf('Data expected to be a string, %s given.', \gettype($data)));
        }

        if (!$this->isISO8601($data)) {
            throw new UnexpectedValueException('Expected a valid ISO 8601 interval string.');
        }

        $dateIntervalFormat = $context[self::FORMAT_KEY] ?? $this->defaultContext[self::FORMAT_KEY];

        $signPattern = '';
        switch (substr($dateIntervalFormat, 0, 2)) {
            case '%R':
                $signPattern = '[-+]';
                $dateIntervalFormat = substr($dateIntervalFormat, 2);
                break;
            case '%r':
                $signPattern = '-?';
                $dateIntervalFormat = substr($dateIntervalFormat, 2);
                break;
        }
        $valuePattern = '/^'.$signPattern.preg_replace('/%([yYmMdDhHiIsSwW])(\w)/', '(?P<$1>\d+)$2', $dateIntervalFormat).'$/';
        if (!preg_match($valuePattern, $data)) {
            throw new UnexpectedValueException(sprintf('Value "%s" contains intervals not accepted by format "%s".', $data, $dateIntervalFormat));
        }

        try {
            if ('-' === $data[0]) {
                $interval = new \DateInterval(substr($data, 1));
                $interval->invert = 1;

                return $interval;
            }

            if ('+' === $data[0]) {
                return new \DateInterval(substr($data, 1));
            }

            return new \DateInterval($data);
        } catch (\Exception $e) {
            throw new UnexpectedValueException($e->getMessage(), $e->getCode(), $e);
        }
    }

    /**
     * {@inheritdoc}
     */
    public function supportsDenormalization($data, $type, string $format = null)
    {
        return \DateInterval::class === $type;
    }

    private function isISO8601(string $string)
    {
        return preg_match('/^[\-+]?P(?=\w*(?:\d|%\w))(?:\d+Y|%[yY]Y)?(?:\d+M|%[mM]M)?(?:(?:\d+D|%[dD]D)|(?:\d+W|%[wW]W))?(?:T(?:\d+H|[hH]H)?(?:\d+M|[iI]M)?(?:\d+S|[sS]S)?)?$/', $string);
    }
}<|MERGE_RESOLUTION|>--- conflicted
+++ resolved
@@ -69,11 +69,7 @@
      * @throws InvalidArgumentException
      * @throws UnexpectedValueException
      */
-<<<<<<< HEAD
-    public function denormalize($data, $class, string $format = null, array $context = [])
-=======
-    public function denormalize($data, $type, $format = null, array $context = [])
->>>>>>> 940eabb1
+    public function denormalize($data, $type, string $format = null, array $context = [])
     {
         if (!\is_string($data)) {
             throw new InvalidArgumentException(sprintf('Data expected to be a string, %s given.', \gettype($data)));
