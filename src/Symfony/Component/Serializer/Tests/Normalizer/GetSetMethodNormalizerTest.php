--- conflicted
+++ resolved
@@ -207,7 +207,6 @@
         $this->assertEquals(array(1, 2, 3), $obj->getBaz());
     }
 
-<<<<<<< HEAD
     public function testConstructorDenormalizeWithOptionalDefaultArgument()
     {
         $obj = $this->normalizer->denormalize(
@@ -215,7 +214,8 @@
             __NAMESPACE__.'\GetConstructorArgsWithDefaultValueDummy', 'any');
         $this->assertEquals(array(), $obj->getFoo());
         $this->assertEquals('test', $obj->getBar());
-=======
+    }
+
     /**
      * @requires PHP 5.6
      */
@@ -236,7 +236,6 @@
             array(),
             'Symfony\Component\Serializer\Tests\Fixtures\VariadicConstructorArgsDummy', 'any');
         $this->assertEquals(array(), $obj->getFoo());
->>>>>>> d82cd8f8
     }
 
     public function testConstructorWithObjectDenormalize()
