--- conflicted
+++ resolved
@@ -80,13 +80,8 @@
 
     private function createNormalizer(array $defaultContext = [], ClassMetadataFactoryInterface $classMetadataFactory = null)
     {
-<<<<<<< HEAD
-        $this->serializer = $this->getMockBuilder(__NAMESPACE__.'\ObjectSerializerNormalizer')->getMock();
+        $this->serializer = $this->getMockBuilder(ObjectSerializerNormalizer::class)->getMock();
         $this->normalizer = new ObjectNormalizer($classMetadataFactory, null, null, null, null, null, $defaultContext);
-=======
-        $this->serializer = $this->getMockBuilder(ObjectSerializerNormalizer::class)->getMock();
-        $this->normalizer = new ObjectNormalizer();
->>>>>>> cfd4194e
         $this->normalizer->setSerializer($this->serializer);
     }
 
