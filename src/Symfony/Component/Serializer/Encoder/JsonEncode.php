--- conflicted
+++ resolved
@@ -50,15 +50,11 @@
         $jsonEncodeOptions = $context[self::OPTIONS] ?? $this->defaultContext[self::OPTIONS];
         $encodedJson = json_encode($data, $jsonEncodeOptions);
 
-<<<<<<< HEAD
-        if (JSON_ERROR_NONE !== json_last_error() && (false === $encodedJson || !($jsonEncodeOptions & JSON_PARTIAL_OUTPUT_ON_ERROR))) {
-=======
-        if (\PHP_VERSION_ID >= 70300 && (JSON_THROW_ON_ERROR & $context['json_encode_options'])) {
+        if (\PHP_VERSION_ID >= 70300 && (JSON_THROW_ON_ERROR & $jsonEncodeOptions)) {
             return $encodedJson;
         }
 
-        if (JSON_ERROR_NONE !== json_last_error() && (false === $encodedJson || !($context['json_encode_options'] & JSON_PARTIAL_OUTPUT_ON_ERROR))) {
->>>>>>> 92e8514d
+        if (JSON_ERROR_NONE !== json_last_error() && (false === $encodedJson || !($jsonEncodeOptions & JSON_PARTIAL_OUTPUT_ON_ERROR))) {
             throw new NotEncodableValueException(json_last_error_msg());
         }
 
