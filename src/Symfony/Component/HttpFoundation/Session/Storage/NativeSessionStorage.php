--- conflicted
+++ resolved
@@ -66,12 +66,7 @@
      * gc_divisor, "100"
      * gc_maxlifetime, "1440"
      * gc_probability, "1"
-     * hash_bits_per_character, "4"
-<<<<<<< HEAD
-=======
-     * hash_function, "0"
      * lazy_write, "1"
->>>>>>> d3bc436c
      * name, "PHPSESSID"
      * referer_check, ""
      * serialize_handler, "php"
@@ -344,15 +339,8 @@
         $validOptions = array_flip(array(
             'cache_limiter', 'cookie_domain', 'cookie_httponly',
             'cookie_lifetime', 'cookie_path', 'cookie_secure',
-<<<<<<< HEAD
-            'gc_divisor',
-            'gc_maxlifetime', 'gc_probability',
-            'name', 'referer_check',
-=======
-            'entropy_file', 'entropy_length', 'gc_divisor',
-            'gc_maxlifetime', 'gc_probability', 'hash_bits_per_character',
-            'hash_function', 'lazy_write', 'name', 'referer_check',
->>>>>>> d3bc436c
+            'gc_divisor', 'gc_maxlifetime', 'gc_probability',
+            'lazy_write', 'name', 'referer_check',
             'serialize_handler', 'use_strict_mode', 'use_cookies',
             'use_only_cookies', 'use_trans_sid', 'upload_progress.enabled',
             'upload_progress.cleanup', 'upload_progress.prefix', 'upload_progress.name',
@@ -389,32 +377,11 @@
     {
         $this->saveHandler = $saveHandler ?: new \SessionHandler();
 
-<<<<<<< HEAD
-        session_set_save_handler($this->saveHandler, false);
-=======
-        if ($saveHandler instanceof AbstractProxy) {
-            @trigger_error(
-                'Using session save handlers that are instances of AbstractProxy is deprecated since version 3.4 and will be removed in 4.0.',
-                E_USER_DEPRECATED
-            );
-        }
-
         if (headers_sent($file, $line)) {
             throw new \RuntimeException(sprintf('Failed to set the session handler because headers have already been sent by "%s" at line %d.', $file, $line));
         }
 
-        // Wrap $saveHandler in proxy and prevent double wrapping of proxy
-        if (!$saveHandler instanceof AbstractProxy && $saveHandler instanceof \SessionHandlerInterface) {
-            $saveHandler = new SessionHandlerProxy($saveHandler);
-        } elseif (!$saveHandler instanceof AbstractProxy) {
-            $saveHandler = new SessionHandlerProxy(new \SessionHandler());
-        }
-        $this->saveHandler = $saveHandler;
-
-        if ($this->saveHandler instanceof \SessionHandlerInterface) {
-            session_set_save_handler($this->saveHandler, false);
-        }
->>>>>>> d3bc436c
+        session_set_save_handler($this->saveHandler, false);
     }
 
     /**
