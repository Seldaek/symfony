<?php

/*
 * This file is part of the Symfony package.
 *
 * (c) Fabien Potencier <fabien@symfony.com>
 *
 * For the full copyright and license information, please view the LICENSE
 * file that was distributed with this source code.
 */

namespace Symfony\Component\HttpFoundation\Tests\Session\Storage\Handler;

use PHPUnit\Framework\TestCase;
use Symfony\Component\HttpFoundation\Session\Storage\Handler\MongoDbSessionHandler;

/**
 * @author Markus Bachmann <markus.bachmann@bachi.biz>
 * @group time-sensitive
 * @requires extension mongodb
 */
class MongoDbSessionHandlerTest extends TestCase
{
    /**
     * @var \PHPUnit_Framework_MockObject_MockObject
     */
    private $mongo;
    private $storage;
    public $options;

    protected function setUp()
    {
        parent::setUp();

        if (!class_exists(\MongoDB\Client::class)) {
            $this->markTestSkipped('The mongodb/mongodb package is required.');
        }

        $this->mongo = $this->getMockBuilder(\MongoDB\Client::class)
            ->disableOriginalConstructor()
            ->getMock();

        $this->options = [
            'id_field' => '_id',
            'data_field' => 'data',
            'time_field' => 'time',
            'expiry_field' => 'expires_at',
            'database' => 'sf-test',
            'collection' => 'session-test',
        ];

        $this->storage = new MongoDbSessionHandler($this->mongo, $this->options);
    }

    /**
     * @expectedException \InvalidArgumentException
     */
    public function testConstructorShouldThrowExceptionForMissingOptions()
    {
        new MongoDbSessionHandler($this->mongo, []);
    }

    public function testOpenMethodAlwaysReturnTrue()
    {
        $this->assertTrue($this->storage->open('test', 'test'), 'The "open" method should always return true');
    }

    public function testCloseMethodAlwaysReturnTrue()
    {
        $this->assertTrue($this->storage->close(), 'The "close" method should always return true');
    }

    public function testRead()
    {
        $collection = $this->createMongoCollectionMock();

        $this->mongo->expects($this->once())
            ->method('selectCollection')
            ->with($this->options['database'], $this->options['collection'])
            ->willReturn($collection);

        // defining the timeout before the actual method call
        // allows to test for "greater than" values in the $criteria
        $testTimeout = time() + 1;

        $collection->expects($this->once())
            ->method('findOne')
            ->willReturnCallback(function ($criteria) use ($testTimeout) {
                $this->assertArrayHasKey($this->options['id_field'], $criteria);
                $this->assertEquals($criteria[$this->options['id_field']], 'foo');

                $this->assertArrayHasKey($this->options['expiry_field'], $criteria);
                $this->assertArrayHasKey('$gte', $criteria[$this->options['expiry_field']]);

                $this->assertInstanceOf(\MongoDB\BSON\UTCDateTime::class, $criteria[$this->options['expiry_field']]['$gte']);
                $this->assertGreaterThanOrEqual(round((string) $criteria[$this->options['expiry_field']]['$gte'] / 1000), $testTimeout);

                return [
                    $this->options['id_field'] => 'foo',
                    $this->options['expiry_field'] => new \MongoDB\BSON\UTCDateTime(),
                    $this->options['data_field'] => new \MongoDB\BSON\Binary('bar', \MongoDB\BSON\Binary::TYPE_OLD_BINARY),
                ];
<<<<<<< HEAD
            }));
=======

                if (phpversion('mongodb')) {
                    $fields[$this->options['data_field']] = new \MongoDB\BSON\Binary('bar', \MongoDB\BSON\Binary::TYPE_OLD_BINARY);
                    $fields[$this->options['id_field']] = new \MongoDB\BSON\UTCDateTime(time() * 1000);
                } else {
                    $fields[$this->options['data_field']] = new \MongoBinData('bar', \MongoBinData::BYTE_ARRAY);
                    $fields[$this->options['id_field']] = new \MongoDate();
                }

                return $fields;
            });
>>>>>>> 3cd35227

        $this->assertEquals('bar', $this->storage->read('foo'));
    }

    public function testWrite()
    {
        $collection = $this->createMongoCollectionMock();

        $this->mongo->expects($this->once())
            ->method('selectCollection')
            ->with($this->options['database'], $this->options['collection'])
            ->willReturn($collection);

<<<<<<< HEAD
        $collection->expects($this->once())
            ->method('updateOne')
            ->will($this->returnCallback(function ($criteria, $updateData, $options) {
=======
        $data = [];

        $methodName = phpversion('mongodb') ? 'updateOne' : 'update';

        $collection->expects($this->once())
            ->method($methodName)
            ->willReturnCallback(function ($criteria, $updateData, $options) use (&$data) {
                $this->assertEquals([$this->options['id_field'] => 'foo'], $criteria);

                if (phpversion('mongodb')) {
                    $this->assertEquals(['upsert' => true], $options);
                } else {
                    $this->assertEquals(['upsert' => true, 'multiple' => false], $options);
                }

                $data = $updateData['$set'];
            });

        $expectedExpiry = time() + (int) ini_get('session.gc_maxlifetime');
        $this->assertTrue($this->storage->write('foo', 'bar'));

        if (phpversion('mongodb')) {
            $this->assertEquals('bar', $data[$this->options['data_field']]->getData());
            $this->assertInstanceOf('MongoDB\BSON\UTCDateTime', $data[$this->options['time_field']]);
            $this->assertInstanceOf('MongoDB\BSON\UTCDateTime', $data[$this->options['expiry_field']]);
            $this->assertGreaterThanOrEqual($expectedExpiry, round((string) $data[$this->options['expiry_field']] / 1000));
        } else {
            $this->assertEquals('bar', $data[$this->options['data_field']]->bin);
            $this->assertInstanceOf('MongoDate', $data[$this->options['time_field']]);
            $this->assertInstanceOf('MongoDate', $data[$this->options['expiry_field']]);
            $this->assertGreaterThanOrEqual($expectedExpiry, $data[$this->options['expiry_field']]->sec);
        }
    }

    public function testWriteWhenUsingExpiresField()
    {
        $this->options = [
            'id_field' => '_id',
            'data_field' => 'data',
            'time_field' => 'time',
            'database' => 'sf2-test',
            'collection' => 'session-test',
            'expiry_field' => 'expiresAt',
        ];

        $this->storage = new MongoDbSessionHandler($this->mongo, $this->options);

        $collection = $this->createMongoCollectionMock();

        $this->mongo->expects($this->once())
            ->method('selectCollection')
            ->with($this->options['database'], $this->options['collection'])
            ->willReturn($collection);

        $data = [];

        $methodName = phpversion('mongodb') ? 'updateOne' : 'update';

        $collection->expects($this->once())
            ->method($methodName)
            ->willReturnCallback(function ($criteria, $updateData, $options) use (&$data) {
>>>>>>> 3cd35227
                $this->assertEquals([$this->options['id_field'] => 'foo'], $criteria);
                $this->assertEquals(['upsert' => true], $options);

                $data = $updateData['$set'];
<<<<<<< HEAD
                $expectedExpiry = time() + (int) ini_get('session.gc_maxlifetime');
                $this->assertInstanceOf(\MongoDB\BSON\Binary::class, $data[$this->options['data_field']]);
                $this->assertEquals('bar', $data[$this->options['data_field']]->getData());
                $this->assertInstanceOf(\MongoDB\BSON\UTCDateTime::class, $data[$this->options['time_field']]);
                $this->assertInstanceOf(\MongoDB\BSON\UTCDateTime::class, $data[$this->options['expiry_field']]);
                $this->assertGreaterThanOrEqual($expectedExpiry, round((string) $data[$this->options['expiry_field']] / 1000));
            }));
=======
            });
>>>>>>> 3cd35227

        $this->assertTrue($this->storage->write('foo', 'bar'));
    }

    public function testReplaceSessionData()
    {
        $collection = $this->createMongoCollectionMock();

        $this->mongo->expects($this->once())
            ->method('selectCollection')
            ->with($this->options['database'], $this->options['collection'])
            ->willReturn($collection);

        $data = [];

        $collection->expects($this->exactly(2))
<<<<<<< HEAD
            ->method('updateOne')
            ->will($this->returnCallback(function ($criteria, $updateData, $options) use (&$data) {
=======
            ->method($methodName)
            ->willReturnCallback(function ($criteria, $updateData, $options) use (&$data) {
>>>>>>> 3cd35227
                $data = $updateData;
            });

        $this->storage->write('foo', 'bar');
        $this->storage->write('foo', 'foobar');

        $this->assertEquals('foobar', $data['$set'][$this->options['data_field']]->getData());
    }

    public function testDestroy()
    {
        $collection = $this->createMongoCollectionMock();

        $this->mongo->expects($this->once())
            ->method('selectCollection')
            ->with($this->options['database'], $this->options['collection'])
            ->willReturn($collection);

        $collection->expects($this->once())
            ->method('deleteOne')
            ->with([$this->options['id_field'] => 'foo']);

        $this->assertTrue($this->storage->destroy('foo'));
    }

    public function testGc()
    {
        $collection = $this->createMongoCollectionMock();

        $this->mongo->expects($this->once())
            ->method('selectCollection')
            ->with($this->options['database'], $this->options['collection'])
            ->willReturn($collection);

        $collection->expects($this->once())
<<<<<<< HEAD
            ->method('deleteMany')
            ->will($this->returnCallback(function ($criteria) {
                $this->assertInstanceOf(\MongoDB\BSON\UTCDateTime::class, $criteria[$this->options['expiry_field']]['$lt']);
                $this->assertGreaterThanOrEqual(time() - 1, round((string) $criteria[$this->options['expiry_field']]['$lt'] / 1000));
            }));
=======
            ->method($methodName)
            ->willReturnCallback(function ($criteria) {
                if (phpversion('mongodb')) {
                    $this->assertInstanceOf('MongoDB\BSON\UTCDateTime', $criteria[$this->options['expiry_field']]['$lt']);
                    $this->assertGreaterThanOrEqual(time() - 1, round((string) $criteria[$this->options['expiry_field']]['$lt'] / 1000));
                } else {
                    $this->assertInstanceOf('MongoDate', $criteria[$this->options['expiry_field']]['$lt']);
                    $this->assertGreaterThanOrEqual(time() - 1, $criteria[$this->options['expiry_field']]['$lt']->sec);
                }
            });
>>>>>>> 3cd35227

        $this->assertTrue($this->storage->gc(1));
    }

    public function testGetConnection()
    {
        $method = new \ReflectionMethod($this->storage, 'getMongo');
        $method->setAccessible(true);

        $this->assertInstanceOf(\MongoDB\Client::class, $method->invoke($this->storage));
    }

    private function createMongoCollectionMock()
    {
        $collection = $this->getMockBuilder(\MongoDB\Collection::class)
            ->disableOriginalConstructor()
            ->getMock();

        return $collection;
    }
}<|MERGE_RESOLUTION|>--- conflicted
+++ resolved
@@ -100,21 +100,7 @@
                     $this->options['expiry_field'] => new \MongoDB\BSON\UTCDateTime(),
                     $this->options['data_field'] => new \MongoDB\BSON\Binary('bar', \MongoDB\BSON\Binary::TYPE_OLD_BINARY),
                 ];
-<<<<<<< HEAD
-            }));
-=======
-
-                if (phpversion('mongodb')) {
-                    $fields[$this->options['data_field']] = new \MongoDB\BSON\Binary('bar', \MongoDB\BSON\Binary::TYPE_OLD_BINARY);
-                    $fields[$this->options['id_field']] = new \MongoDB\BSON\UTCDateTime(time() * 1000);
-                } else {
-                    $fields[$this->options['data_field']] = new \MongoBinData('bar', \MongoBinData::BYTE_ARRAY);
-                    $fields[$this->options['id_field']] = new \MongoDate();
-                }
-
-                return $fields;
-            });
->>>>>>> 3cd35227
+            });
 
         $this->assertEquals('bar', $this->storage->read('foo'));
     }
@@ -128,88 +114,20 @@
             ->with($this->options['database'], $this->options['collection'])
             ->willReturn($collection);
 
-<<<<<<< HEAD
         $collection->expects($this->once())
             ->method('updateOne')
-            ->will($this->returnCallback(function ($criteria, $updateData, $options) {
-=======
-        $data = [];
-
-        $methodName = phpversion('mongodb') ? 'updateOne' : 'update';
-
-        $collection->expects($this->once())
-            ->method($methodName)
-            ->willReturnCallback(function ($criteria, $updateData, $options) use (&$data) {
-                $this->assertEquals([$this->options['id_field'] => 'foo'], $criteria);
-
-                if (phpversion('mongodb')) {
-                    $this->assertEquals(['upsert' => true], $options);
-                } else {
-                    $this->assertEquals(['upsert' => true, 'multiple' => false], $options);
-                }
-
-                $data = $updateData['$set'];
-            });
-
-        $expectedExpiry = time() + (int) ini_get('session.gc_maxlifetime');
-        $this->assertTrue($this->storage->write('foo', 'bar'));
-
-        if (phpversion('mongodb')) {
-            $this->assertEquals('bar', $data[$this->options['data_field']]->getData());
-            $this->assertInstanceOf('MongoDB\BSON\UTCDateTime', $data[$this->options['time_field']]);
-            $this->assertInstanceOf('MongoDB\BSON\UTCDateTime', $data[$this->options['expiry_field']]);
-            $this->assertGreaterThanOrEqual($expectedExpiry, round((string) $data[$this->options['expiry_field']] / 1000));
-        } else {
-            $this->assertEquals('bar', $data[$this->options['data_field']]->bin);
-            $this->assertInstanceOf('MongoDate', $data[$this->options['time_field']]);
-            $this->assertInstanceOf('MongoDate', $data[$this->options['expiry_field']]);
-            $this->assertGreaterThanOrEqual($expectedExpiry, $data[$this->options['expiry_field']]->sec);
-        }
-    }
-
-    public function testWriteWhenUsingExpiresField()
-    {
-        $this->options = [
-            'id_field' => '_id',
-            'data_field' => 'data',
-            'time_field' => 'time',
-            'database' => 'sf2-test',
-            'collection' => 'session-test',
-            'expiry_field' => 'expiresAt',
-        ];
-
-        $this->storage = new MongoDbSessionHandler($this->mongo, $this->options);
-
-        $collection = $this->createMongoCollectionMock();
-
-        $this->mongo->expects($this->once())
-            ->method('selectCollection')
-            ->with($this->options['database'], $this->options['collection'])
-            ->willReturn($collection);
-
-        $data = [];
-
-        $methodName = phpversion('mongodb') ? 'updateOne' : 'update';
-
-        $collection->expects($this->once())
-            ->method($methodName)
-            ->willReturnCallback(function ($criteria, $updateData, $options) use (&$data) {
->>>>>>> 3cd35227
+            ->willReturnCallback(function ($criteria, $updateData, $options) {
                 $this->assertEquals([$this->options['id_field'] => 'foo'], $criteria);
                 $this->assertEquals(['upsert' => true], $options);
 
                 $data = $updateData['$set'];
-<<<<<<< HEAD
                 $expectedExpiry = time() + (int) ini_get('session.gc_maxlifetime');
                 $this->assertInstanceOf(\MongoDB\BSON\Binary::class, $data[$this->options['data_field']]);
                 $this->assertEquals('bar', $data[$this->options['data_field']]->getData());
                 $this->assertInstanceOf(\MongoDB\BSON\UTCDateTime::class, $data[$this->options['time_field']]);
                 $this->assertInstanceOf(\MongoDB\BSON\UTCDateTime::class, $data[$this->options['expiry_field']]);
                 $this->assertGreaterThanOrEqual($expectedExpiry, round((string) $data[$this->options['expiry_field']] / 1000));
-            }));
-=======
-            });
->>>>>>> 3cd35227
+            });
 
         $this->assertTrue($this->storage->write('foo', 'bar'));
     }
@@ -226,13 +144,8 @@
         $data = [];
 
         $collection->expects($this->exactly(2))
-<<<<<<< HEAD
             ->method('updateOne')
-            ->will($this->returnCallback(function ($criteria, $updateData, $options) use (&$data) {
-=======
-            ->method($methodName)
             ->willReturnCallback(function ($criteria, $updateData, $options) use (&$data) {
->>>>>>> 3cd35227
                 $data = $updateData;
             });
 
@@ -268,24 +181,11 @@
             ->willReturn($collection);
 
         $collection->expects($this->once())
-<<<<<<< HEAD
             ->method('deleteMany')
-            ->will($this->returnCallback(function ($criteria) {
+            ->willReturnCallback(function ($criteria) {
                 $this->assertInstanceOf(\MongoDB\BSON\UTCDateTime::class, $criteria[$this->options['expiry_field']]['$lt']);
                 $this->assertGreaterThanOrEqual(time() - 1, round((string) $criteria[$this->options['expiry_field']]['$lt'] / 1000));
-            }));
-=======
-            ->method($methodName)
-            ->willReturnCallback(function ($criteria) {
-                if (phpversion('mongodb')) {
-                    $this->assertInstanceOf('MongoDB\BSON\UTCDateTime', $criteria[$this->options['expiry_field']]['$lt']);
-                    $this->assertGreaterThanOrEqual(time() - 1, round((string) $criteria[$this->options['expiry_field']]['$lt'] / 1000));
-                } else {
-                    $this->assertInstanceOf('MongoDate', $criteria[$this->options['expiry_field']]['$lt']);
-                    $this->assertGreaterThanOrEqual(time() - 1, $criteria[$this->options['expiry_field']]['$lt']->sec);
-                }
-            });
->>>>>>> 3cd35227
+            });
 
         $this->assertTrue($this->storage->gc(1));
     }
