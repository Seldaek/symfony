<?php

/*
 * This file is part of the Symfony package.
 *
 * (c) Fabien Potencier <fabien@symfony.com>
 *
 * For the full copyright and license information, please view the LICENSE
 * file that was distributed with this source code.
 */

namespace Symfony\Component\HttpFoundation\Tests\Session\Storage\Handler;

use Symfony\Component\HttpFoundation\Session\Storage\Handler\PdoSessionHandler;
use Symfony\Component\HttpFoundation\Tests\ClockMockTestCase;

/**
 * @requires extension pdo_sqlite
 */
class PdoSessionHandlerTest extends ClockMockTestCase
{
    private $dbFile;

    protected function tearDown()
    {
<<<<<<< HEAD
        // make sure the temporary database file is deleted when it has been created (even when a test fails)
        if ($this->dbFile) {
            @unlink($this->dbFile);
        }
=======
        parent::setUp();
        $this->pdo = new \PDO('sqlite::memory:');
        $this->pdo->setAttribute(\PDO::ATTR_ERRMODE, \PDO::ERRMODE_EXCEPTION);
        $sql = 'CREATE TABLE sessions (sess_id VARCHAR(128) PRIMARY KEY, sess_data TEXT, sess_time INTEGER)';
        $this->pdo->exec($sql);
>>>>>>> 1ee8d2b8
    }

    protected function getPersistentSqliteDsn()
    {
        $this->dbFile = tempnam(sys_get_temp_dir(), 'sf2_sqlite_sessions');

        return 'sqlite:'.$this->dbFile;
    }

    protected function getMemorySqlitePdo()
    {
        $pdo = new \PDO('sqlite::memory:');
        $pdo->setAttribute(\PDO::ATTR_ERRMODE, \PDO::ERRMODE_EXCEPTION);
        $storage = new PdoSessionHandler($pdo);
        $storage->createTable();

        return $pdo;
    }

    /**
     * @expectedException \InvalidArgumentException
     */
    public function testWrongPdoErrMode()
    {
        $pdo = $this->getMemorySqlitePdo();
        $pdo->setAttribute(\PDO::ATTR_ERRMODE, \PDO::ERRMODE_SILENT);

        $storage = new PdoSessionHandler($pdo);
    }

    /**
     * @expectedException \RuntimeException
     */
    public function testInexistentTable()
    {
        $storage = new PdoSessionHandler($this->getMemorySqlitePdo(), array('db_table' => 'inexistent_table'));
        $storage->open('', 'sid');
        $storage->read('id');
        $storage->write('id', 'data');
        $storage->close();
    }

    /**
     * @expectedException \RuntimeException
     */
    public function testCreateTableTwice()
    {
        $storage = new PdoSessionHandler($this->getMemorySqlitePdo());
        $storage->createTable();
    }

    public function testWithLazyDsnConnection()
    {
        $dsn = $this->getPersistentSqliteDsn();

        $storage = new PdoSessionHandler($dsn);
        $storage->createTable();
        $storage->open('', 'sid');
        $data = $storage->read('id');
        $storage->write('id', 'data');
        $storage->close();
        $this->assertSame('', $data, 'New session returns empty string data');

        $storage->open('', 'sid');
        $data = $storage->read('id');
        $storage->close();
        $this->assertSame('data', $data, 'Written value can be read back correctly');
    }

    public function testWithLazySavePathConnection()
    {
        $dsn = $this->getPersistentSqliteDsn();

        // Open is called with what ini_set('session.save_path', $dsn) would mean
        $storage = new PdoSessionHandler(null);
        $storage->open($dsn, 'sid');
        $storage->createTable();
        $data = $storage->read('id');
        $storage->write('id', 'data');
        $storage->close();
        $this->assertSame('', $data, 'New session returns empty string data');

        $storage->open($dsn, 'sid');
        $data = $storage->read('id');
        $storage->close();
        $this->assertSame('data', $data, 'Written value can be read back correctly');
    }

    public function testReadWriteReadWithNullByte()
    {
        $sessionData = 'da'."\0".'ta';

        $storage = new PdoSessionHandler($this->getMemorySqlitePdo());
        $storage->open('', 'sid');
        $readData = $storage->read('id');
        $storage->write('id', $sessionData);
        $storage->close();
        $this->assertSame('', $readData, 'New session returns empty string data');

        $storage->open('', 'sid');
        $readData = $storage->read('id');
        $storage->close();
        $this->assertSame($sessionData, $readData, 'Written value can be read back correctly');
    }

    public function testReadConvertsStreamToString()
    {
        $pdo = new MockPdo('pgsql');
        $pdo->prepareResult = $this->getMock('PDOStatement');

        $content = 'foobar';
        $stream = $this->createStream($content);

        $pdo->prepareResult->expects($this->once())->method('fetchAll')
            ->will($this->returnValue(array(array($stream, 42, time()))));

        $storage = new PdoSessionHandler($pdo);
        $result = $storage->read('foo');

        $this->assertSame($content, $result);
    }

    public function testReadLockedConvertsStreamToString()
    {
        $pdo = new MockPdo('pgsql');
        $selectStmt = $this->getMock('PDOStatement');
        $insertStmt = $this->getMock('PDOStatement');

        $pdo->prepareResult = function ($statement) use ($selectStmt, $insertStmt) {
            return 0 === strpos($statement, 'INSERT') ? $insertStmt : $selectStmt;
        };

        $content = 'foobar';
        $stream = $this->createStream($content);
        $exception = null;

        $selectStmt->expects($this->atLeast(2))->method('fetchAll')
            ->will($this->returnCallback(function () use (&$exception, $stream) {
                return $exception ? array(array($stream, 42, time())) : array();
            }));

        $insertStmt->expects($this->once())->method('execute')
            ->will($this->returnCallback(function () use (&$exception) {
                throw $exception = new \PDOException('', '23');
            }));

        $storage = new PdoSessionHandler($pdo);
        $result = $storage->read('foo');

        $this->assertSame($content, $result);
    }

    public function testReadingRequiresExactlySameId()
    {
        $storage = new PdoSessionHandler($this->getMemorySqlitePdo());
        $storage->open('', 'sid');
        $storage->write('id', 'data');
        $storage->write('test', 'data');
        $storage->write('space ', 'data');
        $storage->close();

        $storage->open('', 'sid');
        $readDataCaseSensitive = $storage->read('ID');
        $readDataNoCharFolding = $storage->read('tést');
        $readDataKeepSpace = $storage->read('space ');
        $readDataExtraSpace = $storage->read('space  ');
        $storage->close();

        $this->assertSame('', $readDataCaseSensitive, 'Retrieval by ID should be case-sensitive (collation setting)');
        $this->assertSame('', $readDataNoCharFolding, 'Retrieval by ID should not do character folding (collation setting)');
        $this->assertSame('data', $readDataKeepSpace, 'Retrieval by ID requires spaces as-is');
        $this->assertSame('', $readDataExtraSpace, 'Retrieval by ID requires spaces as-is');
    }

    /**
     * Simulates session_regenerate_id(true) which will require an INSERT or UPDATE (replace).
     */
    public function testWriteDifferentSessionIdThanRead()
    {
        $storage = new PdoSessionHandler($this->getMemorySqlitePdo());
        $storage->open('', 'sid');
        $storage->read('id');
        $storage->destroy('id');
        $storage->write('new_id', 'data_of_new_session_id');
        $storage->close();

        $storage->open('', 'sid');
        $data = $storage->read('new_id');
        $storage->close();

        $this->assertSame('data_of_new_session_id', $data, 'Data of regenerated session id is available');
    }

    public function testWrongUsageStillWorks()
    {
        // wrong method sequence that should no happen, but still works
        $storage = new PdoSessionHandler($this->getMemorySqlitePdo());
        $storage->write('id', 'data');
        $storage->write('other_id', 'other_data');
        $storage->destroy('inexistent');
        $storage->open('', 'sid');
        $data = $storage->read('id');
        $otherData = $storage->read('other_id');
        $storage->close();

        $this->assertSame('data', $data);
        $this->assertSame('other_data', $otherData);
    }

    public function testSessionDestroy()
    {
        $pdo = $this->getMemorySqlitePdo();
        $storage = new PdoSessionHandler($pdo);

        $storage->open('', 'sid');
        $storage->read('id');
        $storage->write('id', 'data');
        $storage->close();
        $this->assertEquals(1, $pdo->query('SELECT COUNT(*) FROM sessions')->fetchColumn());

        $storage->open('', 'sid');
        $storage->read('id');
        $storage->destroy('id');
        $storage->close();
        $this->assertEquals(0, $pdo->query('SELECT COUNT(*) FROM sessions')->fetchColumn());

        $storage->open('', 'sid');
        $data = $storage->read('id');
        $storage->close();
        $this->assertSame('', $data, 'Destroyed session returns empty string');
    }

    public function testSessionGC()
    {
        $previousLifeTime = ini_set('session.gc_maxlifetime', 1000);
        $pdo = $this->getMemorySqlitePdo();
        $storage = new PdoSessionHandler($pdo);

        $storage->open('', 'sid');
        $storage->read('id');
        $storage->write('id', 'data');
        $storage->close();

        $storage->open('', 'sid');
        $storage->read('gc_id');
        ini_set('session.gc_maxlifetime', -1); // test that you can set lifetime of a session after it has been read
        $storage->write('gc_id', 'data');
        $storage->close();
        $this->assertEquals(2, $pdo->query('SELECT COUNT(*) FROM sessions')->fetchColumn(), 'No session pruned because gc not called');

        $storage->open('', 'sid');
        $data = $storage->read('gc_id');
        $storage->gc(-1);
        $storage->close();

        ini_set('session.gc_maxlifetime', $previousLifeTime);

        $this->assertSame('', $data, 'Session already considered garbage, so not returning data even if it is not pruned yet');
        $this->assertEquals(1, $pdo->query('SELECT COUNT(*) FROM sessions')->fetchColumn(), 'Expired session is pruned');
    }

    public function testGetConnection()
    {
        $storage = new PdoSessionHandler($this->getMemorySqlitePdo());

        $method = new \ReflectionMethod($storage, 'getConnection');
        $method->setAccessible(true);

        $this->assertInstanceOf('\PDO', $method->invoke($storage));
    }

    public function testGetConnectionConnectsIfNeeded()
    {
        $storage = new PdoSessionHandler('sqlite::memory:');

        $method = new \ReflectionMethod($storage, 'getConnection');
        $method->setAccessible(true);

        $this->assertInstanceOf('\PDO', $method->invoke($storage));
    }

    private function createStream($content)
    {
        $stream = tmpfile();
        fwrite($stream, $content);
        fseek($stream, 0);

        return $stream;
    }
}

class MockPdo extends \PDO
{
    public $prepareResult;
    private $driverName;
    private $errorMode;

    public function __construct($driverName = null, $errorMode = null)
    {
        $this->driverName = $driverName;
        $this->errorMode = null !== $errorMode ?: \PDO::ERRMODE_EXCEPTION;
    }

    public function getAttribute($attribute)
    {
        if (\PDO::ATTR_ERRMODE === $attribute) {
            return $this->errorMode;
        }

        if (\PDO::ATTR_DRIVER_NAME === $attribute) {
            return $this->driverName;
        }

        return parent::getAttribute($attribute);
    }

    public function prepare($statement, $driverOptions = array())
    {
        return is_callable($this->prepareResult)
            ? call_user_func($this->prepareResult, $statement, $driverOptions)
            : $this->prepareResult;
    }

    public function beginTransaction()
    {
    }
}<|MERGE_RESOLUTION|>--- conflicted
+++ resolved
@@ -23,18 +23,11 @@
 
     protected function tearDown()
     {
-<<<<<<< HEAD
         // make sure the temporary database file is deleted when it has been created (even when a test fails)
         if ($this->dbFile) {
             @unlink($this->dbFile);
         }
-=======
-        parent::setUp();
-        $this->pdo = new \PDO('sqlite::memory:');
-        $this->pdo->setAttribute(\PDO::ATTR_ERRMODE, \PDO::ERRMODE_EXCEPTION);
-        $sql = 'CREATE TABLE sessions (sess_id VARCHAR(128) PRIMARY KEY, sess_data TEXT, sess_time INTEGER)';
-        $this->pdo->exec($sql);
->>>>>>> 1ee8d2b8
+        parent::tearDown();
     }
 
     protected function getPersistentSqliteDsn()
