<?php

/*
 * This file is part of the Symfony package.
 *
 * (c) Fabien Potencier <fabien@symfony.com>
 *
 * For the full copyright and license information, please view the LICENSE
 * file that was distributed with this source code.
 */

namespace Symfony\Component\HttpFoundation;

/**
 * HeaderBag is a container for HTTP headers.
 *
 * @author Fabien Potencier <fabien@symfony.com>
 */
class HeaderBag implements \IteratorAggregate, \Countable
{
    protected const UPPER = '_ABCDEFGHIJKLMNOPQRSTUVWXYZ';
    protected const LOWER = '-abcdefghijklmnopqrstuvwxyz';

    protected $headers = [];
    protected $cacheControl = [];

    public function __construct(array $headers = [])
    {
        foreach ($headers as $key => $values) {
            $this->set($key, $values);
        }
    }

    /**
     * Returns the headers as a string.
     *
     * @return string The headers
     */
    public function __toString()
    {
        if (!$headers = $this->all()) {
            return '';
        }

        ksort($headers);
        $max = max(array_map('strlen', array_keys($headers))) + 1;
        $content = '';
        foreach ($headers as $name => $values) {
            $name = ucwords($name, '-');
            foreach ($values as $value) {
                $content .= sprintf("%-{$max}s %s\r\n", $name.':', $value);
            }
        }

        return $content;
    }

    /**
     * Returns the headers.
     *
     * @param string|null $key The name of the headers to return or null to get them all
     *
     * @return array An array of headers
     */
    public function all(string $key = null)
    {
        if (null !== $key) {
            return $this->headers[strtr($key, self::UPPER, self::LOWER)] ?? [];
        }

        return $this->headers;
    }

    /**
     * Returns the parameter keys.
     *
     * @return array An array of parameter keys
     */
    public function keys()
    {
        return array_keys($this->all());
    }

    /**
     * Replaces the current HTTP headers by a new set.
     */
    public function replace(array $headers = [])
    {
        $this->headers = [];
        $this->add($headers);
    }

    /**
     * Adds new headers the current HTTP headers set.
     */
    public function add(array $headers)
    {
        foreach ($headers as $key => $values) {
            $this->set($key, $values);
        }
    }

    /**
     * Returns a header value by name.
     *
     * @return string|null The first header value or default value
     */
    public function get(string $key, string $default = null)
    {
        $headers = $this->all($key);

        if (!$headers) {
            return $default;
        }

        if (null === $headers[0]) {
            return null;
        }

        return (string) $headers[0];
    }

    /**
     * Sets a header by name.
     *
     * @param string|string[] $values  The value or an array of values
     * @param bool            $replace Whether to replace the actual value or not (true by default)
     */
    public function set(string $key, $values, bool $replace = true)
    {
        $key = strtr($key, self::UPPER, self::LOWER);

        if (\is_array($values)) {
            $values = array_values($values);

            if (true === $replace || !isset($this->headers[$key])) {
                $this->headers[$key] = $values;
            } else {
                $this->headers[$key] = array_merge($this->headers[$key], $values);
            }
        } else {
            if (true === $replace || !isset($this->headers[$key])) {
                $this->headers[$key] = [$values];
            } else {
                $this->headers[$key][] = $values;
            }
        }

        if ('cache-control' === $key) {
            $this->cacheControl = $this->parseCacheControl(implode(', ', $this->headers[$key]));
        }
    }

    /**
     * Returns true if the HTTP header is defined.
     *
     * @return bool true if the parameter exists, false otherwise
     */
    public function has(string $key)
    {
        return \array_key_exists(strtr($key, self::UPPER, self::LOWER), $this->all());
    }

    /**
     * Returns true if the given HTTP header contains the given value.
     *
     * @return bool true if the value is contained in the header, false otherwise
     */
    public function contains(string $key, string $value)
    {
        return \in_array($value, $this->all($key));
    }

    /**
     * Removes a header.
     */
    public function remove(string $key)
    {
        $key = strtr($key, self::UPPER, self::LOWER);

        unset($this->headers[$key]);

        if ('cache-control' === $key) {
            $this->cacheControl = [];
        }
    }

    /**
     * Returns the HTTP header value converted to a date.
     *
     * @return \DateTimeInterface|null The parsed DateTime or the default value if the header does not exist
     *
     * @throws \RuntimeException When the HTTP header is not parseable
     */
    public function getDate(string $key, \DateTime $default = null)
    {
        if (null === $value = $this->get($key)) {
            return $default;
        }

        if (false === $date = \DateTime::createFromFormat(\DATE_RFC2822, $value)) {
            throw new \RuntimeException(sprintf('The "%s" HTTP header is not parseable (%s).', $key, $value));
        }

        return $date;
    }

    /**
     * Adds a custom Cache-Control directive.
     *
     * @param mixed $value The Cache-Control directive value
     */
    public function addCacheControlDirective(string $key, $value = true)
    {
        $this->cacheControl[$key] = $value;

        $this->set('Cache-Control', $this->getCacheControlHeader());
    }

    /**
     * Returns true if the Cache-Control directive is defined.
     *
     * @return bool true if the directive exists, false otherwise
     */
    public function hasCacheControlDirective(string $key)
    {
        return \array_key_exists($key, $this->cacheControl);
    }

    /**
     * Returns a Cache-Control directive value by name.
     *
<<<<<<< HEAD
     * @return mixed|null The directive value if defined, null otherwise
=======
     * @param string $key The directive name
     *
     * @return mixed The directive value if defined, null otherwise
>>>>>>> e2f430df
     */
    public function getCacheControlDirective(string $key)
    {
        return \array_key_exists($key, $this->cacheControl) ? $this->cacheControl[$key] : null;
    }

    /**
     * Removes a Cache-Control directive.
     */
    public function removeCacheControlDirective(string $key)
    {
        unset($this->cacheControl[$key]);

        $this->set('Cache-Control', $this->getCacheControlHeader());
    }

    /**
     * Returns an iterator for headers.
     *
     * @return \ArrayIterator An \ArrayIterator instance
     */
    public function getIterator()
    {
        return new \ArrayIterator($this->headers);
    }

    /**
     * Returns the number of headers.
     *
     * @return int The number of headers
     */
    public function count()
    {
        return \count($this->headers);
    }

    protected function getCacheControlHeader()
    {
        ksort($this->cacheControl);

        return HeaderUtils::toString($this->cacheControl, ',');
    }

    /**
     * Parses a Cache-Control HTTP header.
     *
     * @return array An array representing the attribute values
     */
    protected function parseCacheControl(string $header)
    {
        $parts = HeaderUtils::split($header, ',=');

        return HeaderUtils::combine($parts);
    }
}<|MERGE_RESOLUTION|>--- conflicted
+++ resolved
@@ -230,13 +230,7 @@
     /**
      * Returns a Cache-Control directive value by name.
      *
-<<<<<<< HEAD
-     * @return mixed|null The directive value if defined, null otherwise
-=======
-     * @param string $key The directive name
-     *
      * @return mixed The directive value if defined, null otherwise
->>>>>>> e2f430df
      */
     public function getCacheControlDirective(string $key)
     {
