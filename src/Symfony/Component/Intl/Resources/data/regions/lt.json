{
    "Names": {
        "AD": "Andora",
        "AE": "Jungtiniai Arabų Emyratai",
        "AF": "Afganistanas",
        "AG": "Antigva ir Barbuda",
        "AI": "Angilija",
        "AL": "Albanija",
        "AM": "Armėnija",
        "AO": "Angola",
        "AQ": "Antarktida",
        "AR": "Argentina",
        "AS": "Amerikos Samoa",
        "AT": "Austrija",
        "AU": "Australija",
        "AW": "Aruba",
        "AX": "Alandų Salos",
        "AZ": "Azerbaidžanas",
        "BA": "Bosnija ir Hercegovina",
        "BB": "Barbadosas",
        "BD": "Bangladešas",
        "BE": "Belgija",
        "BF": "Burkina Fasas",
        "BG": "Bulgarija",
        "BH": "Bahreinas",
        "BI": "Burundis",
        "BJ": "Beninas",
        "BL": "Sen Bartelemi",
        "BM": "Bermuda",
        "BN": "Brunėjus",
        "BO": "Bolivija",
        "BQ": "Karibų Nyderlandai",
        "BR": "Brazilija",
        "BS": "Bahamos",
        "BT": "Butanas",
        "BV": "Buvė Sala",
        "BW": "Botsvana",
        "BY": "Baltarusija",
        "BZ": "Belizas",
        "CA": "Kanada",
        "CC": "Kokosų (Kilingo) Salos",
        "CD": "Kongas-Kinšasa",
        "CF": "Centrinės Afrikos Respublika",
        "CG": "Kongas-Brazavilis",
        "CH": "Šveicarija",
        "CI": "Dramblio Kaulo Krantas",
        "CK": "Kuko Salos",
        "CL": "Čilė",
        "CM": "Kamerūnas",
        "CN": "Kinija",
        "CO": "Kolumbija",
        "CR": "Kosta Rika",
        "CU": "Kuba",
        "CV": "Žaliasis Kyšulys",
        "CW": "Kiurasao",
        "CX": "Kalėdų Sala",
        "CY": "Kipras",
        "CZ": "Čekija",
        "DE": "Vokietija",
        "DJ": "Džibutis",
        "DK": "Danija",
        "DM": "Dominika",
        "DO": "Dominikos Respublika",
        "DZ": "Alžyras",
        "EC": "Ekvadoras",
        "EE": "Estija",
        "EG": "Egiptas",
        "EH": "Vakarų Sachara",
        "ER": "Eritrėja",
        "ES": "Ispanija",
        "ET": "Etiopija",
        "FI": "Suomija",
        "FJ": "Fidžis",
        "FK": "Folklando Salos",
        "FM": "Mikronezija",
        "FO": "Farerų Salos",
        "FR": "Prancūzija",
        "GA": "Gabonas",
        "GB": "Jungtinė Karalystė",
        "GD": "Grenada",
        "GE": "Gruzija",
        "GF": "Prancūzijos Gviana",
        "GG": "Gernsis",
        "GH": "Gana",
        "GI": "Gibraltaras",
        "GL": "Grenlandija",
        "GM": "Gambija",
        "GN": "Gvinėja",
        "GP": "Gvadelupa",
        "GQ": "Pusiaujo Gvinėja",
        "GR": "Graikija",
        "GS": "Pietų Džordžija ir Pietų Sandvičo salos",
        "GT": "Gvatemala",
        "GU": "Guamas",
        "GW": "Bisau Gvinėja",
        "GY": "Gajana",
        "HK": "Ypatingasis Administracinis Kinijos Regionas Honkongas",
        "HM": "Herdo ir Makdonaldo Salos",
        "HN": "Hondūras",
        "HR": "Kroatija",
        "HT": "Haitis",
        "HU": "Vengrija",
        "ID": "Indonezija",
        "IE": "Airija",
        "IL": "Izraelis",
        "IM": "Meno Sala",
        "IN": "Indija",
        "IO": "Indijos Vandenyno Britų Sritis",
        "IQ": "Irakas",
        "IR": "Iranas",
        "IS": "Islandija",
        "IT": "Italija",
        "JE": "Džersis",
        "JM": "Jamaika",
        "JO": "Jordanija",
        "JP": "Japonija",
        "KE": "Kenija",
        "KG": "Kirgizija",
        "KH": "Kambodža",
        "KI": "Kiribatis",
        "KM": "Komorai",
        "KN": "Sent Kitsas ir Nevis",
        "KP": "Šiaurės Korėja",
        "KR": "Pietų Korėja",
        "KW": "Kuveitas",
        "KY": "Kaimanų Salos",
        "KZ": "Kazachstanas",
        "LA": "Laosas",
        "LB": "Libanas",
        "LC": "Sent Lusija",
        "LI": "Lichtenšteinas",
        "LK": "Šri Lanka",
        "LR": "Liberija",
        "LS": "Lesotas",
        "LT": "Lietuva",
        "LU": "Liuksemburgas",
        "LV": "Latvija",
        "LY": "Libija",
        "MA": "Marokas",
        "MC": "Monakas",
        "MD": "Moldova",
        "ME": "Juodkalnija",
        "MF": "Sen Martenas",
        "MG": "Madagaskaras",
        "MH": "Maršalo Salos",
        "MK": "Šiaurės Makedonija",
        "ML": "Malis",
        "MM": "Mianmaras (Birma)",
        "MN": "Mongolija",
        "MO": "Ypatingasis Administracinis Kinijos Regionas Makao",
        "MP": "Marianos Šiaurinės Salos",
        "MQ": "Martinika",
        "MR": "Mauritanija",
        "MS": "Montseratas",
        "MT": "Malta",
        "MU": "Mauricijus",
        "MV": "Maldyvai",
        "MW": "Malavis",
        "MX": "Meksika",
        "MY": "Malaizija",
        "MZ": "Mozambikas",
        "NA": "Namibija",
        "NC": "Naujoji Kaledonija",
        "NE": "Nigeris",
        "NF": "Norfolko sala",
        "NG": "Nigerija",
        "NI": "Nikaragva",
        "NL": "Nyderlandai",
        "NO": "Norvegija",
        "NP": "Nepalas",
        "NR": "Nauru",
        "NU": "Niujė",
        "NZ": "Naujoji Zelandija",
        "OM": "Omanas",
        "PA": "Panama",
        "PE": "Peru",
        "PF": "Prancūzijos Polinezija",
        "PG": "Papua Naujoji Gvinėja",
        "PH": "Filipinai",
        "PK": "Pakistanas",
        "PL": "Lenkija",
        "PM": "Sen Pjeras ir Mikelonas",
        "PN": "Pitkerno salos",
        "PR": "Puerto Rikas",
        "PS": "Palestinos teritorija",
        "PT": "Portugalija",
        "PW": "Palau",
        "PY": "Paragvajus",
        "QA": "Kataras",
        "RE": "Reunjonas",
        "RO": "Rumunija",
        "RS": "Serbija",
        "RU": "Rusija",
        "RW": "Ruanda",
        "SA": "Saudo Arabija",
        "SB": "Saliamono Salos",
        "SC": "Seišeliai",
        "SD": "Sudanas",
        "SE": "Švedija",
        "SG": "Singapūras",
        "SH": "Šv. Elenos Sala",
        "SI": "Slovėnija",
        "SJ": "Svalbardas ir Janas Majenas",
        "SK": "Slovakija",
        "SL": "Siera Leonė",
        "SM": "San Marinas",
        "SN": "Senegalas",
        "SO": "Somalis",
        "SR": "Surinamas",
        "SS": "Pietų Sudanas",
        "ST": "San Tomė ir Prinsipė",
        "SV": "Salvadoras",
        "SX": "Sint Martenas",
        "SY": "Sirija",
        "SZ": "Svazilandas",
        "TC": "Terkso ir Kaikoso Salos",
        "TD": "Čadas",
        "TF": "Prancūzijos Pietų sritys",
        "TG": "Togas",
        "TH": "Tailandas",
        "TJ": "Tadžikija",
        "TK": "Tokelau",
        "TL": "Rytų Timoras",
        "TM": "Turkmėnistanas",
        "TN": "Tunisas",
        "TO": "Tonga",
        "TR": "Turkija",
        "TT": "Trinidadas ir Tobagas",
        "TV": "Tuvalu",
        "TW": "Taivanas",
        "TZ": "Tanzanija",
        "UA": "Ukraina",
        "UG": "Uganda",
        "UM": "Jungtinių Valstijų Mažosios Tolimosios Salos",
        "US": "Jungtinės Valstijos",
        "UY": "Urugvajus",
        "UZ": "Uzbekistanas",
        "VA": "Vatikano Miesto Valstybė",
        "VC": "Šventasis Vincentas ir Grenadinai",
        "VE": "Venesuela",
        "VG": "Didžiosios Britanijos Mergelių Salos",
        "VI": "Jungtinių Valstijų Mergelių Salos",
        "VN": "Vietnamas",
        "VU": "Vanuatu",
        "WF": "Volisas ir Futūna",
        "WS": "Samoa",
<<<<<<< HEAD
=======
        "XA": "pseudo A",
        "XB": "pseudo B",
        "XK": "Kosovas",
>>>>>>> 5fc4d1b6
        "YE": "Jemenas",
        "YT": "Majotas",
        "ZA": "Pietų Afrika",
        "ZM": "Zambija",
        "ZW": "Zimbabvė"
    }
}<|MERGE_RESOLUTION|>--- conflicted
+++ resolved
@@ -244,12 +244,6 @@
         "VU": "Vanuatu",
         "WF": "Volisas ir Futūna",
         "WS": "Samoa",
-<<<<<<< HEAD
-=======
-        "XA": "pseudo A",
-        "XB": "pseudo B",
-        "XK": "Kosovas",
->>>>>>> 5fc4d1b6
         "YE": "Jemenas",
         "YT": "Majotas",
         "ZA": "Pietų Afrika",
