<?php

/*
 * This file is part of the Symfony package.
 *
 * (c) Fabien Potencier <fabien@symfony.com>
 *
 * For the full copyright and license information, please view the LICENSE
 * file that was distributed with this source code.
 */

namespace Symfony\Component\Intl;

/**
 * Gives access to internationalization data.
 *
 * @author Bernhard Schussek <bschussek@gmail.com>
 */
final class Intl
{
    /**
     * The number of resource bundles to buffer. Loading the same resource
     * bundle for n locales takes up n spots in the buffer.
     */
    const BUFFER_SIZE = 10;

    /**
     * The directory name of the currency data.
     */
    const CURRENCY_DIR = 'currencies';

    /**
     * The directory name of the language data.
     */
    const LANGUAGE_DIR = 'languages';

    /**
     * The directory name of the script data.
     */
    const SCRIPT_DIR = 'scripts';

    /**
     * The directory name of the locale data.
     */
    const LOCALE_DIR = 'locales';

    /**
     * The directory name of the region data.
     */
    const REGION_DIR = 'regions';

    /**
     * The directory name of the zone data.
     */
    public const TIMEZONE_DIR = 'timezones';

    /**
     * @var string|bool|null
     */
    private static $icuVersion = false;

    /**
     * @var string
     */
    private static $icuDataVersion = false;

    /**
     * Returns whether the intl extension is installed.
     *
     * @return bool Returns true if the intl extension is installed, false otherwise
     */
    public static function isExtensionLoaded(): bool
    {
        return class_exists('\ResourceBundle');
    }

    /**
<<<<<<< HEAD
=======
     * Returns the bundle containing currency information.
     *
     * @return CurrencyBundleInterface The currency resource bundle
     *
     * @deprecated since Symfony 4.3, to be removed in 5.0. Use {@see Currencies} instead.
     */
    public static function getCurrencyBundle(): CurrencyBundleInterface
    {
        @trigger_error(sprintf('The method "%s()" is deprecated since Symfony 4.3, use "%s" instead.', __METHOD__, Currencies::class), \E_USER_DEPRECATED);

        if (null === self::$currencyBundle) {
            self::$currencyBundle = new CurrencyBundle(
                self::getDataDirectory().'/'.self::CURRENCY_DIR,
                self::getEntryReader(),
                self::$localeBundle ?? self::$localeBundle = new LocaleBundle(self::getDataDirectory().'/'.self::LOCALE_DIR, self::getEntryReader())
            );
        }

        return self::$currencyBundle;
    }

    /**
     * Returns the bundle containing language information.
     *
     * @return LanguageBundleInterface The language resource bundle
     *
     * @deprecated since Symfony 4.3, to be removed in 5.0. Use {@see Languages} or {@see Scripts} instead.
     */
    public static function getLanguageBundle(): LanguageBundleInterface
    {
        @trigger_error(sprintf('The method "%s()" is deprecated since Symfony 4.3, use "%s" or "%s" instead.', __METHOD__, Languages::class, Scripts::class), \E_USER_DEPRECATED);

        if (null === self::$languageBundle) {
            self::$languageBundle = new LanguageBundle(
                self::getDataDirectory().'/'.self::LANGUAGE_DIR,
                self::getEntryReader(),
                self::$localeBundle ?? self::$localeBundle = new LocaleBundle(self::getDataDirectory().'/'.self::LOCALE_DIR, self::getEntryReader()),
                new ScriptDataProvider(
                    self::getDataDirectory().'/'.self::SCRIPT_DIR,
                    self::getEntryReader()
                )
            );
        }

        return self::$languageBundle;
    }

    /**
     * Returns the bundle containing locale information.
     *
     * @return LocaleBundleInterface The locale resource bundle
     *
     * @deprecated since Symfony 4.3, to be removed in 5.0. Use {@see Locales} instead.
     */
    public static function getLocaleBundle(): LocaleBundleInterface
    {
        @trigger_error(sprintf('The method "%s()" is deprecated since Symfony 4.3, use "%s" instead.', __METHOD__, Locales::class), \E_USER_DEPRECATED);

        if (null === self::$localeBundle) {
            self::$localeBundle = new LocaleBundle(
                self::getDataDirectory().'/'.self::LOCALE_DIR,
                self::getEntryReader()
            );
        }

        return self::$localeBundle;
    }

    /**
     * Returns the bundle containing region information.
     *
     * @return RegionBundleInterface The region resource bundle
     *
     * @deprecated since Symfony 4.3, to be removed in 5.0. Use {@see Countries} instead.
     */
    public static function getRegionBundle(): RegionBundleInterface
    {
        @trigger_error(sprintf('The method "%s()" is deprecated since Symfony 4.3, use "%s" instead.', __METHOD__, Countries::class), \E_USER_DEPRECATED);

        if (null === self::$regionBundle) {
            self::$regionBundle = new RegionBundle(
                self::getDataDirectory().'/'.self::REGION_DIR,
                self::getEntryReader(),
                self::$localeBundle ?? self::$localeBundle = new LocaleBundle(self::getDataDirectory().'/'.self::LOCALE_DIR, self::getEntryReader())
            );
        }

        return self::$regionBundle;
    }

    /**
>>>>>>> 6c2a1c9a
     * Returns the version of the installed ICU library.
     *
     * @return string|null The ICU version or NULL if it could not be determined
     */
    public static function getIcuVersion(): ?string
    {
        if (false === self::$icuVersion) {
            if (!self::isExtensionLoaded()) {
                self::$icuVersion = self::getIcuStubVersion();
            } elseif (\defined('INTL_ICU_VERSION')) {
                self::$icuVersion = \INTL_ICU_VERSION;
            } else {
                try {
                    $reflector = new \ReflectionExtension('intl');
                    ob_start();
                    $reflector->info();
                    $output = strip_tags(ob_get_clean());
                    preg_match('/^ICU version (?:=>)?(.*)$/m', $output, $matches);

                    self::$icuVersion = trim($matches[1]);
                } catch (\ReflectionException $e) {
                    self::$icuVersion = null;
                }
            }
        }

        return self::$icuVersion;
    }

    /**
     * Returns the version of the installed ICU data.
     *
     * @return string The version of the installed ICU data
     */
    public static function getIcuDataVersion(): string
    {
        if (false === self::$icuDataVersion) {
            self::$icuDataVersion = trim(file_get_contents(self::getDataDirectory().'/version.txt'));
        }

        return self::$icuDataVersion;
    }

    /**
     * Returns the ICU version that the stub classes mimic.
     *
     * @return string The ICU version of the stub classes
     */
    public static function getIcuStubVersion(): string
    {
        return '67.1';
    }

    /**
     * Returns the absolute path to the data directory.
     *
     * @return string The absolute path to the data directory
     */
    public static function getDataDirectory(): string
    {
        return __DIR__.'/Resources/data';
    }

    /**
     * This class must not be instantiated.
     */
    private function __construct()
    {
    }
}<|MERGE_RESOLUTION|>--- conflicted
+++ resolved
@@ -75,100 +75,6 @@
     }
 
     /**
-<<<<<<< HEAD
-=======
-     * Returns the bundle containing currency information.
-     *
-     * @return CurrencyBundleInterface The currency resource bundle
-     *
-     * @deprecated since Symfony 4.3, to be removed in 5.0. Use {@see Currencies} instead.
-     */
-    public static function getCurrencyBundle(): CurrencyBundleInterface
-    {
-        @trigger_error(sprintf('The method "%s()" is deprecated since Symfony 4.3, use "%s" instead.', __METHOD__, Currencies::class), \E_USER_DEPRECATED);
-
-        if (null === self::$currencyBundle) {
-            self::$currencyBundle = new CurrencyBundle(
-                self::getDataDirectory().'/'.self::CURRENCY_DIR,
-                self::getEntryReader(),
-                self::$localeBundle ?? self::$localeBundle = new LocaleBundle(self::getDataDirectory().'/'.self::LOCALE_DIR, self::getEntryReader())
-            );
-        }
-
-        return self::$currencyBundle;
-    }
-
-    /**
-     * Returns the bundle containing language information.
-     *
-     * @return LanguageBundleInterface The language resource bundle
-     *
-     * @deprecated since Symfony 4.3, to be removed in 5.0. Use {@see Languages} or {@see Scripts} instead.
-     */
-    public static function getLanguageBundle(): LanguageBundleInterface
-    {
-        @trigger_error(sprintf('The method "%s()" is deprecated since Symfony 4.3, use "%s" or "%s" instead.', __METHOD__, Languages::class, Scripts::class), \E_USER_DEPRECATED);
-
-        if (null === self::$languageBundle) {
-            self::$languageBundle = new LanguageBundle(
-                self::getDataDirectory().'/'.self::LANGUAGE_DIR,
-                self::getEntryReader(),
-                self::$localeBundle ?? self::$localeBundle = new LocaleBundle(self::getDataDirectory().'/'.self::LOCALE_DIR, self::getEntryReader()),
-                new ScriptDataProvider(
-                    self::getDataDirectory().'/'.self::SCRIPT_DIR,
-                    self::getEntryReader()
-                )
-            );
-        }
-
-        return self::$languageBundle;
-    }
-
-    /**
-     * Returns the bundle containing locale information.
-     *
-     * @return LocaleBundleInterface The locale resource bundle
-     *
-     * @deprecated since Symfony 4.3, to be removed in 5.0. Use {@see Locales} instead.
-     */
-    public static function getLocaleBundle(): LocaleBundleInterface
-    {
-        @trigger_error(sprintf('The method "%s()" is deprecated since Symfony 4.3, use "%s" instead.', __METHOD__, Locales::class), \E_USER_DEPRECATED);
-
-        if (null === self::$localeBundle) {
-            self::$localeBundle = new LocaleBundle(
-                self::getDataDirectory().'/'.self::LOCALE_DIR,
-                self::getEntryReader()
-            );
-        }
-
-        return self::$localeBundle;
-    }
-
-    /**
-     * Returns the bundle containing region information.
-     *
-     * @return RegionBundleInterface The region resource bundle
-     *
-     * @deprecated since Symfony 4.3, to be removed in 5.0. Use {@see Countries} instead.
-     */
-    public static function getRegionBundle(): RegionBundleInterface
-    {
-        @trigger_error(sprintf('The method "%s()" is deprecated since Symfony 4.3, use "%s" instead.', __METHOD__, Countries::class), \E_USER_DEPRECATED);
-
-        if (null === self::$regionBundle) {
-            self::$regionBundle = new RegionBundle(
-                self::getDataDirectory().'/'.self::REGION_DIR,
-                self::getEntryReader(),
-                self::$localeBundle ?? self::$localeBundle = new LocaleBundle(self::getDataDirectory().'/'.self::LOCALE_DIR, self::getEntryReader())
-            );
-        }
-
-        return self::$regionBundle;
-    }
-
-    /**
->>>>>>> 6c2a1c9a
      * Returns the version of the installed ICU library.
      *
      * @return string|null The ICU version or NULL if it could not be determined
