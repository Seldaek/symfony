--- conflicted
+++ resolved
@@ -163,12 +163,11 @@
 
     protected function doSend(SentMessage $message): void
     {
-<<<<<<< HEAD
         try {
             $envelope = $message->getEnvelope();
-            $this->doMailFromCommand($envelope->getSender()->toString());
+            $this->doMailFromCommand($envelope->getSender()->getAddress());
             foreach ($envelope->getRecipients() as $recipient) {
-                $this->doRcptToCommand($recipient->toString());
+                $this->doRcptToCommand($recipient->getAddress());
             }
 
             $this->executeCommand("DATA\r\n", [354]);
@@ -180,13 +179,6 @@
             $message->appendDebug($this->stream->getDebug());
         } catch (TransportExceptionInterface $e) {
             $e->appendDebug($this->stream->getDebug());
-=======
-        $envelope = $message->getEnvelope();
-        $this->doMailFromCommand($envelope->getSender()->getAddress());
-        foreach ($envelope->getRecipients() as $recipient) {
-            $this->doRcptToCommand($recipient->getAddress());
-        }
->>>>>>> 828e5a4a
 
             throw $e;
         }
