--- conflicted
+++ resolved
@@ -949,13 +949,7 @@
      *
      * The XPath expression should already be processed to apply it in the context of each node.
      *
-<<<<<<< HEAD
-     * @return self
-=======
-     * @param string $xpath
-     *
-     * @return static
->>>>>>> 1aba480c
+     * @return static
      */
     private function filterRelativeXPath(string $xpath)
     {
