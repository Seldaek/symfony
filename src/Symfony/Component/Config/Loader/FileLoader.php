--- conflicted
+++ resolved
@@ -72,7 +72,7 @@
      */
     public function import($resource, $type = null, $ignoreErrors = false, $sourceResource = null)
     {
-        if (is_string($resource) && strlen($resource) !== $i = strcspn($resource, '*?{[')) {
+        if (\is_string($resource) && \strlen($resource) !== $i = strcspn($resource, '*?{[')) {
             $ret = array();
             $isSubpath = 0 !== $i && false !== strpos(substr($resource, 0, $i), '/');
             foreach ($this->glob($resource, false, $_, $ignoreErrors || !$isSubpath) as $path => $info) {
@@ -95,15 +95,15 @@
      */
     protected function glob($pattern, $recursive, &$resource = null, $ignoreErrors = false)
     {
-        if (strlen($pattern) === $i = strcspn($pattern, '*?{[')) {
+        if (\strlen($pattern) === $i = strcspn($pattern, '*?{[')) {
             $prefix = $pattern;
             $pattern = '';
         } elseif (0 === $i || false === strpos(substr($pattern, 0, $i), '/')) {
             $prefix = '.';
             $pattern = '/'.$pattern;
         } else {
-            $prefix = dirname(substr($pattern, 0, 1 + $i));
-            $pattern = substr($pattern, strlen($prefix));
+            $prefix = \dirname(substr($pattern, 0, 1 + $i));
+            $pattern = substr($pattern, \strlen($prefix));
         }
 
         try {
@@ -133,20 +133,7 @@
             $loader = $this->resolve($resource, $type);
 
             if ($loader instanceof self && null !== $this->currentDir) {
-<<<<<<< HEAD
                 $resource = $loader->getLocator()->locate($resource, $this->currentDir, false);
-=======
-                // we fallback to the current locator to keep BC
-                // as some some loaders do not call the parent __construct()
-                // @deprecated should be removed in 3.0
-                $locator = $loader->getLocator();
-                if (null === $locator) {
-                    @trigger_error('Not calling the parent constructor in '.\get_class($loader).' which extends '.__CLASS__.' is deprecated since Symfony 2.7 and will not be supported anymore in 3.0.', E_USER_DEPRECATED);
-                    $locator = $this->locator;
-                }
-
-                $resource = $locator->locate($resource, $this->currentDir, false);
->>>>>>> 82d13dae
             }
 
             $resources = \is_array($resource) ? $resource : array($resource);
