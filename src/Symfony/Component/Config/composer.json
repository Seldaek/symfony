{
    "name": "symfony/config",
    "type": "library",
    "description": "Symfony Config Component",
    "keywords": [],
    "homepage": "https://symfony.com",
    "license": "MIT",
    "authors": [
        {
            "name": "Fabien Potencier",
            "email": "fabien@symfony.com"
        },
        {
            "name": "Symfony Community",
            "homepage": "https://symfony.com/contributors"
        }
    ],
    "require": {
        "php": ">=5.5.9",
        "symfony/filesystem": "~2.8|~3.0|~4.0"
    },
    "require-dev": {
<<<<<<< HEAD
        "symfony/yaml": "~3.0|~4.0",
        "symfony/dependency-injection": "~3.3|~4.0"
=======
        "symfony/finder": "~3.3",
        "symfony/yaml": "~3.0",
        "symfony/dependency-injection": "~3.3"
>>>>>>> 22723daf
    },
    "conflict": {
        "symfony/finder": "<3.3",
        "symfony/dependency-injection": "<3.3"
    },
    "suggest": {
        "symfony/yaml": "To use the yaml reference dumper"
    },
    "autoload": {
        "psr-4": { "Symfony\\Component\\Config\\": "" },
        "exclude-from-classmap": [
            "/Tests/"
        ]
    },
    "minimum-stability": "dev",
    "extra": {
        "branch-alias": {
            "dev-master": "3.4-dev"
        }
    }
}<|MERGE_RESOLUTION|>--- conflicted
+++ resolved
@@ -20,14 +20,9 @@
         "symfony/filesystem": "~2.8|~3.0|~4.0"
     },
     "require-dev": {
-<<<<<<< HEAD
+        "symfony/finder": "~3.3|~4.0",
         "symfony/yaml": "~3.0|~4.0",
         "symfony/dependency-injection": "~3.3|~4.0"
-=======
-        "symfony/finder": "~3.3",
-        "symfony/yaml": "~3.0",
-        "symfony/dependency-injection": "~3.3"
->>>>>>> 22723daf
     },
     "conflict": {
         "symfony/finder": "<3.3",
