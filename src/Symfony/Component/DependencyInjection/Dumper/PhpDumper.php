--- conflicted
+++ resolved
@@ -1524,10 +1524,6 @@
      */
     private function dumpParameter($name)
     {
-<<<<<<< HEAD
-        if ($this->container->hasParameter($name)) {
-            return $this->dumpValue($this->container->getParameter($name), false);
-=======
         $name = strtolower($name);
 
         if ($this->container->isCompiled() && $this->container->hasParameter($name)) {
@@ -1541,7 +1537,6 @@
             if (!preg_match("/\\\$this->(?:getEnv\('\w++'\)|targetDirs\[\d++\])/", $dumpedValue)) {
                 return sprintf("\$this->parameters['%s']", $name);
             }
->>>>>>> 265fc2a1
         }
 
         return sprintf("\$this->getParameter('%s')", $name);
