--- conflicted
+++ resolved
@@ -1608,12 +1608,8 @@
                 if ($definition->isShared()) {
                     $code = sprintf('$this->%s[\'%s\'] = %s', $definition->isPublic() ? 'services' : 'privates', $id, $code);
                 }
-<<<<<<< HEAD
+                $code = "($code)";
             } elseif ($this->asFiles && !$this->isHotPath($definition)) {
-=======
-                $code = "($code)";
-            } elseif ($this->asFiles && $definition->isShared() && !$this->isHotPath($definition)) {
->>>>>>> 6b38491f
                 $code = sprintf("\$this->load('%s.php')", $this->generateMethodName($id));
                 if (!$definition->isShared()) {
                     $factory = sprintf('$this->factories%s[\'%s\']', $definition->isPublic() ? '' : "['service_container']", $id);
