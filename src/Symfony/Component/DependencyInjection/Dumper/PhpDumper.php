--- conflicted
+++ resolved
@@ -1268,13 +1268,8 @@
                     return true;
                 }
 
-<<<<<<< HEAD
-                if ($deep && !isset($visited[$argumentId])) {
+                if ($deep && !isset($visited[$argumentId]) && 'service_container' !== (string) $argument) {
                     $visited[$argumentId] = true;
-=======
-                if ($deep && !isset($visited[(string) $argument]) && 'service_container' !== (string) $argument) {
-                    $visited[(string) $argument] = true;
->>>>>>> 0baa58d4
 
                     $service = $this->container->getDefinition($argumentId);
                     $arguments = array_merge($service->getMethodCalls(), $service->getArguments(), $service->getProperties());
