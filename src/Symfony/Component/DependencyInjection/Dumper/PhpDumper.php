<?php

/*
 * This file is part of the Symfony package.
 *
 * (c) Fabien Potencier <fabien@symfony.com>
 *
 * For the full copyright and license information, please view the LICENSE
 * file that was distributed with this source code.
 */

namespace Symfony\Component\DependencyInjection\Dumper;

use Composer\Autoload\ClassLoader;
use Symfony\Component\Debug\DebugClassLoader as LegacyDebugClassLoader;
use Symfony\Component\DependencyInjection\Argument\ArgumentInterface;
use Symfony\Component\DependencyInjection\Argument\IteratorArgument;
use Symfony\Component\DependencyInjection\Argument\ServiceClosureArgument;
use Symfony\Component\DependencyInjection\Argument\ServiceLocator;
use Symfony\Component\DependencyInjection\Argument\ServiceLocatorArgument;
use Symfony\Component\DependencyInjection\Compiler\AnalyzeServiceReferencesPass;
use Symfony\Component\DependencyInjection\Compiler\CheckCircularReferencesPass;
use Symfony\Component\DependencyInjection\Compiler\ServiceReferenceGraphNode;
use Symfony\Component\DependencyInjection\Container;
use Symfony\Component\DependencyInjection\ContainerBuilder;
use Symfony\Component\DependencyInjection\ContainerInterface;
use Symfony\Component\DependencyInjection\Definition;
use Symfony\Component\DependencyInjection\Exception\EnvParameterException;
use Symfony\Component\DependencyInjection\Exception\InvalidArgumentException;
use Symfony\Component\DependencyInjection\Exception\LogicException;
use Symfony\Component\DependencyInjection\Exception\RuntimeException;
use Symfony\Component\DependencyInjection\Exception\ServiceCircularReferenceException;
use Symfony\Component\DependencyInjection\ExpressionLanguage;
use Symfony\Component\DependencyInjection\LazyProxy\PhpDumper\DumperInterface as ProxyDumper;
use Symfony\Component\DependencyInjection\LazyProxy\PhpDumper\NullDumper;
use Symfony\Component\DependencyInjection\Loader\FileLoader;
use Symfony\Component\DependencyInjection\Parameter;
use Symfony\Component\DependencyInjection\Reference;
use Symfony\Component\DependencyInjection\ServiceLocator as BaseServiceLocator;
use Symfony\Component\DependencyInjection\TypedReference;
use Symfony\Component\DependencyInjection\Variable;
use Symfony\Component\ErrorHandler\DebugClassLoader;
use Symfony\Component\ExpressionLanguage\Expression;
use Symfony\Component\HttpKernel\Kernel;

/**
 * PhpDumper dumps a service container as a PHP class.
 *
 * @author Fabien Potencier <fabien@symfony.com>
 * @author Johannes M. Schmitt <schmittjoh@gmail.com>
 */
class PhpDumper extends Dumper
{
    /**
     * Characters that might appear in the generated variable name as first character.
     */
    const FIRST_CHARS = 'abcdefghijklmnopqrstuvwxyz';

    /**
     * Characters that might appear in the generated variable name as any but the first character.
     */
    const NON_FIRST_CHARS = 'abcdefghijklmnopqrstuvwxyz0123456789_';

    private $definitionVariables;
    private $referenceVariables;
    private $variableCount;
    private $inlinedDefinitions;
    private $serviceCalls;
    private $reservedVariables = ['instance', 'class', 'this'];
    private $expressionLanguage;
    private $targetDirRegex;
    private $targetDirMaxMatches;
    private $docStar;
    private $serviceIdToMethodNameMap;
    private $usedMethodNames;
    private $namespace;
    private $asFiles;
    private $hotPathTag;
    private $inlineFactories;
    private $inlineRequires;
    private $inlinedRequires = [];
    private $circularReferences = [];
    private $singleUsePrivateIds = [];
    private $addThrow = false;
    private $addGetService = false;
    private $locatedIds = [];
    private $serviceLocatorTag;
    private $exportedVariables = [];
    private $baseClass;

    /**
     * @var ProxyDumper
     */
    private $proxyDumper;

    /**
     * {@inheritdoc}
     */
    public function __construct(ContainerBuilder $container)
    {
        if (!$container->isCompiled()) {
            throw new LogicException('Cannot dump an uncompiled container.');
        }

        parent::__construct($container);
    }

    /**
     * Sets the dumper to be used when dumping proxies in the generated container.
     */
    public function setProxyDumper(ProxyDumper $proxyDumper)
    {
        $this->proxyDumper = $proxyDumper;
    }

    /**
     * Dumps the service container as a PHP class.
     *
     * Available options:
     *
     *  * class:      The class name
     *  * base_class: The base class name
     *  * namespace:  The class namespace
     *  * as_files:   To split the container in several files
     *
     * @return string|array A PHP class representing the service container or an array of PHP files if the "as_files" option is set
     *
     * @throws EnvParameterException When an env var exists but has not been dumped
     */
    public function dump(array $options = [])
    {
        $this->locatedIds = [];
        $this->targetDirRegex = null;
        $this->inlinedRequires = [];
        $this->exportedVariables = [];
        $options = array_merge([
            'class' => 'ProjectServiceContainer',
            'base_class' => 'Container',
            'namespace' => '',
            'as_files' => false,
            'debug' => true,
            'hot_path_tag' => 'container.hot_path',
            'inline_factories_parameter' => 'container.dumper.inline_factories',
            'inline_class_loader_parameter' => 'container.dumper.inline_class_loader',
            'service_locator_tag' => 'container.service_locator',
            'build_time' => time(),
        ], $options);

        $this->addThrow = $this->addGetService = false;
        $this->namespace = $options['namespace'];
        $this->asFiles = $options['as_files'];
        $this->hotPathTag = $options['hot_path_tag'];
        $this->inlineFactories = $this->asFiles && $options['inline_factories_parameter'] && $this->container->hasParameter($options['inline_factories_parameter']) && $this->container->getParameter($options['inline_factories_parameter']);
        $this->inlineRequires = $options['inline_class_loader_parameter'] && $this->container->hasParameter($options['inline_class_loader_parameter']) && $this->container->getParameter($options['inline_class_loader_parameter']);
        $this->serviceLocatorTag = $options['service_locator_tag'];

        if (0 !== strpos($baseClass = $options['base_class'], '\\') && 'Container' !== $baseClass) {
            $baseClass = sprintf('%s\%s', $options['namespace'] ? '\\'.$options['namespace'] : '', $baseClass);
            $this->baseClass = $baseClass;
        } elseif ('Container' === $baseClass) {
            $this->baseClass = Container::class;
        } else {
            $this->baseClass = $baseClass;
        }

        $this->initializeMethodNamesMap('Container' === $baseClass ? Container::class : $baseClass);

        if ($this->getProxyDumper() instanceof NullDumper) {
            (new AnalyzeServiceReferencesPass(true, false))->process($this->container);
            try {
                (new CheckCircularReferencesPass())->process($this->container);
            } catch (ServiceCircularReferenceException $e) {
                $path = $e->getPath();
                end($path);
                $path[key($path)] .= '". Try running "composer require symfony/proxy-manager-bridge';

                throw new ServiceCircularReferenceException($e->getServiceId(), $path);
            }
        }

        (new AnalyzeServiceReferencesPass(false, !$this->getProxyDumper() instanceof NullDumper))->process($this->container);
        $checkedNodes = [];
        $this->circularReferences = [];
        $this->singleUsePrivateIds = [];
        foreach ($this->container->getCompiler()->getServiceReferenceGraph()->getNodes() as $id => $node) {
            if (!$node->getValue() instanceof Definition) {
                continue;
            }
            if (!isset($checkedNodes[$id])) {
                $this->analyzeCircularReferences($id, $node->getOutEdges(), $checkedNodes);
            }
            if ($this->isSingleUsePrivateNode($node)) {
                $this->singleUsePrivateIds[$id] = $id;
            }
        }
        $this->container->getCompiler()->getServiceReferenceGraph()->clear();
        $checkedNodes = [];
        $this->singleUsePrivateIds = array_diff_key($this->singleUsePrivateIds, $this->circularReferences);

        $this->docStar = $options['debug'] ? '*' : '';

        if (!empty($options['file']) && is_dir($dir = \dirname($options['file']))) {
            // Build a regexp where the first root dirs are mandatory,
            // but every other sub-dir is optional up to the full path in $dir
            // Mandate at least 1 root dir and not more than 5 optional dirs.

            $dir = explode(\DIRECTORY_SEPARATOR, realpath($dir));
            $i = \count($dir);

            if (2 + (int) ('\\' === \DIRECTORY_SEPARATOR) <= $i) {
                $regex = '';
                $lastOptionalDir = $i > 8 ? $i - 5 : (2 + (int) ('\\' === \DIRECTORY_SEPARATOR));
                $this->targetDirMaxMatches = $i - $lastOptionalDir;

                while (--$i >= $lastOptionalDir) {
                    $regex = sprintf('(%s%s)?', preg_quote(\DIRECTORY_SEPARATOR.$dir[$i], '#'), $regex);
                }

                do {
                    $regex = preg_quote(\DIRECTORY_SEPARATOR.$dir[$i], '#').$regex;
                } while (0 < --$i);

                $this->targetDirRegex = '#'.preg_quote($dir[0], '#').$regex.'#';
            }
        }

        $proxyClasses = $this->inlineFactories ? $this->generateProxyClasses() : null;

        $code =
            $this->startClass($options['class'], $baseClass, $preload).
            $this->addServices($services).
            $this->addDeprecatedAliases().
            $this->addDefaultParametersMethod()
        ;

        $proxyClasses = $proxyClasses ?? $this->generateProxyClasses();

        if ($this->addGetService) {
            $code = preg_replace(
                "/(\r?\n\r?\n    public function __construct.+?\\{\r?\n)/s",
                "\n    private \$getService;$1        \$this->getService = \\Closure::fromCallable([\$this, 'getService']);\n",
                $code,
                1
            );
        }

        if ($this->asFiles) {
            $fileStart = <<<EOF
<?php

use Symfony\Component\DependencyInjection\Argument\RewindableGenerator;
use Symfony\Component\DependencyInjection\Exception\RuntimeException;

// This file has been auto-generated by the Symfony Dependency Injection Component for internal use.

EOF;
            $files = [];

            $ids = $this->container->getRemovedIds();
            foreach ($this->container->getDefinitions() as $id => $definition) {
                if (!$definition->isPublic()) {
                    $ids[$id] = true;
                }
            }
            if ($ids = array_keys($ids)) {
                sort($ids);
                $c = "<?php\n\nreturn [\n";
                foreach ($ids as $id) {
                    $c .= '    '.$this->doExport($id)." => true,\n";
                }
                $files['removed-ids.php'] = $c."];\n";
            }

            if (!$this->inlineFactories) {
                foreach ($this->generateServiceFiles($services) as $file => $c) {
                    $files[$file] = $fileStart.$c;
                }
                foreach ($proxyClasses as $file => $c) {
                    $files[$file] = "<?php\n".$c;
                }
            }

            $code .= $this->endClass();

            if ($this->inlineFactories) {
                foreach ($proxyClasses as $c) {
                    $code .= $c;
                }
            }

            $files[$options['class'].'.php'] = $code;
            $hash = ucfirst(strtr(ContainerBuilder::hash($files), '._', 'xx'));
            $code = [];

            foreach ($files as $file => $c) {
                $code["Container{$hash}/{$file}"] = $c;
            }
            array_pop($code);
            $code["Container{$hash}/{$options['class']}.php"] = substr_replace($files[$options['class'].'.php'], "<?php\n\nnamespace Container{$hash};\n", 0, 6);
            $namespaceLine = $this->namespace ? "\nnamespace {$this->namespace};\n" : '';
            $time = $options['build_time'];
            $id = hash('crc32', $hash.$time);
            $this->asFiles = false;

            if ($preload && null !== $autoloadFile = $this->getAutoloadFile()) {
                $autoloadFile = substr($this->export($autoloadFile), 2, -1);

                $code[$options['class'].'.preload.php'] = <<<EOF
<?php

// This file has been auto-generated by the Symfony Dependency Injection Component
// You can reference it in the "opcache.preload" php.ini setting on PHP >= 7.4 when preloading is desired

use Symfony\Component\DependencyInjection\Dumper\Preloader;

require $autoloadFile;
require __DIR__.'/Container{$hash}/{$options['class']}.php';

\$classes = [];

EOF;

                foreach ($preload as $class) {
                    $code[$options['class'].'.preload.php'] .= sprintf("\$classes[] = '%s';\n", $class);
                }

                $code[$options['class'].'.preload.php'] .= <<<'EOF'

Preloader::preload($classes);

EOF;
            }

            $code[$options['class'].'.php'] = <<<EOF
<?php
{$namespaceLine}
// This file has been auto-generated by the Symfony Dependency Injection Component for internal use.

if (\\class_exists(\\Container{$hash}\\{$options['class']}::class, false)) {
    // no-op
} elseif (!include __DIR__.'/Container{$hash}/{$options['class']}.php') {
    touch(__DIR__.'/Container{$hash}.legacy');

    return;
}

if (!\\class_exists({$options['class']}::class, false)) {
    \\class_alias(\\Container{$hash}\\{$options['class']}::class, {$options['class']}::class, false);
}

return new \\Container{$hash}\\{$options['class']}([
    'container.build_hash' => '$hash',
    'container.build_id' => '$id',
    'container.build_time' => $time,
], __DIR__.\\DIRECTORY_SEPARATOR.'Container{$hash}');

EOF;
        } else {
            $code .= $this->endClass();
            foreach ($proxyClasses as $c) {
                $code .= $c;
            }
        }

        $this->targetDirRegex = null;
        $this->inlinedRequires = [];
        $this->circularReferences = [];
        $this->locatedIds = [];
        $this->exportedVariables = [];

        $unusedEnvs = [];
        foreach ($this->container->getEnvCounters() as $env => $use) {
            if (!$use) {
                $unusedEnvs[] = $env;
            }
        }
        if ($unusedEnvs) {
            throw new EnvParameterException($unusedEnvs, null, 'Environment variables "%s" are never used. Please, check your container\'s configuration.');
        }

        return $code;
    }

    /**
     * Retrieves the currently set proxy dumper or instantiates one.
     */
    private function getProxyDumper(): ProxyDumper
    {
        if (!$this->proxyDumper) {
            $this->proxyDumper = new NullDumper();
        }

        return $this->proxyDumper;
    }

    private function analyzeCircularReferences(string $sourceId, array $edges, array &$checkedNodes, array &$currentPath = [], bool $byConstructor = true)
    {
        $checkedNodes[$sourceId] = true;
        $currentPath[$sourceId] = $byConstructor;

        foreach ($edges as $edge) {
            $node = $edge->getDestNode();
            $id = $node->getId();

            if (!$node->getValue() instanceof Definition || $sourceId === $id || $edge->isLazy() || $edge->isWeak()) {
                // no-op
            } elseif (isset($currentPath[$id])) {
                $this->addCircularReferences($id, $currentPath, $edge->isReferencedByConstructor());
            } elseif (!isset($checkedNodes[$id])) {
                $this->analyzeCircularReferences($id, $node->getOutEdges(), $checkedNodes, $currentPath, $edge->isReferencedByConstructor());
            } elseif (isset($this->circularReferences[$id])) {
                $this->connectCircularReferences($id, $currentPath, $edge->isReferencedByConstructor());
            }
        }
        unset($currentPath[$sourceId]);
    }

    private function connectCircularReferences(string $sourceId, array &$currentPath, bool $byConstructor, array &$subPath = [])
    {
        $currentPath[$sourceId] = $subPath[$sourceId] = $byConstructor;

        foreach ($this->circularReferences[$sourceId] as $id => $byConstructor) {
            if (isset($currentPath[$id])) {
                $this->addCircularReferences($id, $currentPath, $byConstructor);
            } elseif (!isset($subPath[$id]) && isset($this->circularReferences[$id])) {
                $this->connectCircularReferences($id, $currentPath, $byConstructor, $subPath);
            }
        }
        unset($currentPath[$sourceId], $subPath[$sourceId]);
    }

    private function addCircularReferences(string $id, array $currentPath, bool $byConstructor)
    {
        $currentPath[$id] = $byConstructor;
        $circularRefs = [];

        foreach (array_reverse($currentPath) as $parentId => $v) {
            $byConstructor = $byConstructor && $v;
            $circularRefs[] = $parentId;

            if ($parentId === $id) {
                break;
            }
        }

        $currentId = $id;
        foreach ($circularRefs as $parentId) {
            if (empty($this->circularReferences[$parentId][$currentId])) {
                $this->circularReferences[$parentId][$currentId] = $byConstructor;
            }

            $currentId = $parentId;
        }
    }

    private function collectLineage(string $class, array &$lineage)
    {
        if (isset($lineage[$class])) {
            return;
        }
        if (!$r = $this->container->getReflectionClass($class, false)) {
            return;
        }
        if (is_a($class, $this->baseClass, true)) {
            return;
        }
        $file = $r->getFileName();
        if (!$file || $this->doExport($file) === $exportedFile = $this->export($file)) {
            return;
        }

        $lineage[$class] = substr($exportedFile, 1, -1);

        if ($parent = $r->getParentClass()) {
            $this->collectLineage($parent->name, $lineage);
        }

        foreach ($r->getInterfaces() as $parent) {
            $this->collectLineage($parent->name, $lineage);
        }

        foreach ($r->getTraits() as $parent) {
            $this->collectLineage($parent->name, $lineage);
        }

        unset($lineage[$class]);
        $lineage[$class] = substr($exportedFile, 1, -1);
    }

    private function generateProxyClasses(): array
    {
        $proxyClasses = [];
        $alreadyGenerated = [];
        $definitions = $this->container->getDefinitions();
        $strip = '' === $this->docStar && method_exists('Symfony\Component\HttpKernel\Kernel', 'stripComments');
        $proxyDumper = $this->getProxyDumper();
        ksort($definitions);
        foreach ($definitions as $definition) {
            if (!$proxyDumper->isProxyCandidate($definition)) {
                continue;
            }
            if (isset($alreadyGenerated[$class = $definition->getClass()])) {
                continue;
            }
            $alreadyGenerated[$class] = true;
            // register class' reflector for resource tracking
            $this->container->getReflectionClass($class);
            if ("\n" === $proxyCode = "\n".$proxyDumper->getProxyCode($definition)) {
                continue;
            }

            if ($this->inlineRequires) {
                $lineage = [];
                $this->collectLineage($class, $lineage);

                $code = '';
                foreach (array_diff_key(array_flip($lineage), $this->inlinedRequires) as $file => $class) {
                    if ($this->inlineFactories) {
                        $this->inlinedRequires[$file] = true;
                    }
                    $code .= sprintf("include_once %s;\n", $file);
                }

                $proxyCode = $code.$proxyCode;
            }

            if ($strip) {
                $proxyCode = "<?php\n".$proxyCode;
                $proxyCode = substr(Kernel::stripComments($proxyCode), 5);
            }

            $proxyClasses[sprintf('%s.php', explode(' ', $this->inlineRequires ? substr($proxyCode, \strlen($code)) : $proxyCode, 3)[1])] = $proxyCode;
        }

        return $proxyClasses;
    }

    private function addServiceInclude(string $cId, Definition $definition): string
    {
        $code = '';

        if ($this->inlineRequires && (!$this->isHotPath($definition) || $this->getProxyDumper()->isProxyCandidate($definition))) {
            $lineage = [];
            foreach ($this->inlinedDefinitions as $def) {
                if (!$def->isDeprecated() && \is_string($class = \is_array($factory = $def->getFactory()) && \is_string($factory[0]) ? $factory[0] : $def->getClass())) {
                    $this->collectLineage($class, $lineage);
                }
            }

            foreach ($this->serviceCalls as $id => list($callCount, $behavior)) {
                if ('service_container' !== $id && $id !== $cId
                    && ContainerInterface::IGNORE_ON_UNINITIALIZED_REFERENCE !== $behavior
                    && $this->container->has($id)
                    && $this->isTrivialInstance($def = $this->container->findDefinition($id))
                    && \is_string($class = \is_array($factory = $def->getFactory()) && \is_string($factory[0]) ? $factory[0] : $def->getClass())
                ) {
                    $this->collectLineage($class, $lineage);
                }
            }

            foreach (array_diff_key(array_flip($lineage), $this->inlinedRequires) as $file => $class) {
                $code .= sprintf("        include_once %s;\n", $file);
            }
        }

        foreach ($this->inlinedDefinitions as $def) {
            if ($file = $def->getFile()) {
                $file = $this->dumpValue($file);
                $file = '(' === $file[0] ? substr($file, 1, -1) : $file;
                $code .= sprintf("        include_once %s;\n", $file);
            }
        }

        if ('' !== $code) {
            $code .= "\n";
        }

        return $code;
    }

    /**
     * @throws InvalidArgumentException
     * @throws RuntimeException
     */
    private function addServiceInstance(string $id, Definition $definition, bool $isSimpleInstance): string
    {
        $class = $this->dumpValue($definition->getClass());

        if (0 === strpos($class, "'") && false === strpos($class, '$') && !preg_match('/^\'(?:\\\{2})?[a-zA-Z_\x7f-\xff][a-zA-Z0-9_\x7f-\xff]*(?:\\\{2}[a-zA-Z_\x7f-\xff][a-zA-Z0-9_\x7f-\xff]*)*\'$/', $class)) {
            throw new InvalidArgumentException(sprintf('"%s" is not a valid class name for the "%s" service.', $class, $id));
        }

        $isProxyCandidate = $this->getProxyDumper()->isProxyCandidate($definition);
        $instantiation = '';

        $lastWitherIndex = null;
        foreach ($definition->getMethodCalls() as $k => $call) {
            if ($call[2] ?? false) {
                $lastWitherIndex = $k;
            }
        }

        if (!$isProxyCandidate && $definition->isShared() && !isset($this->singleUsePrivateIds[$id]) && null === $lastWitherIndex) {
            $instantiation = sprintf('$this->%s[%s] = %s', $this->container->getDefinition($id)->isPublic() ? 'services' : 'privates', $this->doExport($id), $isSimpleInstance ? '' : '$instance');
        } elseif (!$isSimpleInstance) {
            $instantiation = '$instance';
        }

        $return = '';
        if ($isSimpleInstance) {
            $return = 'return ';
        } else {
            $instantiation .= ' = ';
        }

        return $this->addNewInstance($definition, '        '.$return.$instantiation, $id);
    }

    private function isTrivialInstance(Definition $definition): bool
    {
        if ($definition->hasErrors()) {
            return true;
        }
        if ($definition->isSynthetic() || $definition->getFile() || $definition->getMethodCalls() || $definition->getProperties() || $definition->getConfigurator()) {
            return false;
        }
        if ($definition->isDeprecated() || $definition->isLazy() || $definition->getFactory() || 3 < \count($definition->getArguments())) {
            return false;
        }

        foreach ($definition->getArguments() as $arg) {
            if (!$arg || $arg instanceof Parameter) {
                continue;
            }
            if (\is_array($arg) && 3 >= \count($arg)) {
                foreach ($arg as $k => $v) {
                    if ($this->dumpValue($k) !== $this->dumpValue($k, false)) {
                        return false;
                    }
                    if (!$v || $v instanceof Parameter) {
                        continue;
                    }
                    if ($v instanceof Reference && $this->container->has($id = (string) $v) && $this->container->findDefinition($id)->isSynthetic()) {
                        continue;
                    }
                    if (!is_scalar($v) || $this->dumpValue($v) !== $this->dumpValue($v, false)) {
                        return false;
                    }
                }
            } elseif ($arg instanceof Reference && $this->container->has($id = (string) $arg) && $this->container->findDefinition($id)->isSynthetic()) {
                continue;
            } elseif (!is_scalar($arg) || $this->dumpValue($arg) !== $this->dumpValue($arg, false)) {
                return false;
            }
        }

        return true;
    }

    private function addServiceMethodCalls(Definition $definition, string $variableName, ?string $sharedNonLazyId): string
    {
        $lastWitherIndex = null;
        foreach ($definition->getMethodCalls() as $k => $call) {
            if ($call[2] ?? false) {
                $lastWitherIndex = $k;
            }
        }

        $calls = '';
        foreach ($definition->getMethodCalls() as $k => $call) {
            $arguments = [];
            foreach ($call[1] as $value) {
                $arguments[] = $this->dumpValue($value);
            }

            $witherAssignation = '';

            if ($call[2] ?? false) {
                if (null !== $sharedNonLazyId && $lastWitherIndex === $k) {
                    $witherAssignation = sprintf('$this->%s[\'%s\'] = ', $definition->isPublic() ? 'services' : 'privates', $sharedNonLazyId);
                }
                $witherAssignation .= sprintf('$%s = ', $variableName);
            }

            $calls .= $this->wrapServiceConditionals($call[1], sprintf("        %s\$%s->%s(%s);\n", $witherAssignation, $variableName, $call[0], implode(', ', $arguments)));
        }

        return $calls;
    }

    private function addServiceProperties(Definition $definition, string $variableName = 'instance'): string
    {
        $code = '';
        foreach ($definition->getProperties() as $name => $value) {
            $code .= sprintf("        \$%s->%s = %s;\n", $variableName, $name, $this->dumpValue($value));
        }

        return $code;
    }

    private function addServiceConfigurator(Definition $definition, string $variableName = 'instance'): string
    {
        if (!$callable = $definition->getConfigurator()) {
            return '';
        }

        if (\is_array($callable)) {
            if ($callable[0] instanceof Reference
                || ($callable[0] instanceof Definition && $this->definitionVariables->contains($callable[0]))
            ) {
                return sprintf("        %s->%s(\$%s);\n", $this->dumpValue($callable[0]), $callable[1], $variableName);
            }

            $class = $this->dumpValue($callable[0]);
            // If the class is a string we can optimize away
            if (0 === strpos($class, "'") && false === strpos($class, '$')) {
                return sprintf("        %s::%s(\$%s);\n", $this->dumpLiteralClass($class), $callable[1], $variableName);
            }

            if (0 === strpos($class, 'new ')) {
                return sprintf("        (%s)->%s(\$%s);\n", $this->dumpValue($callable[0]), $callable[1], $variableName);
            }

            return sprintf("        [%s, '%s'](\$%s);\n", $this->dumpValue($callable[0]), $callable[1], $variableName);
        }

        return sprintf("        %s(\$%s);\n", $callable, $variableName);
    }

    private function addService(string $id, Definition $definition): array
    {
        $this->definitionVariables = new \SplObjectStorage();
        $this->referenceVariables = [];
        $this->variableCount = 0;
        $this->referenceVariables[$id] = new Variable('instance');

        $return = [];

        if ($class = $definition->getClass()) {
            $class = $class instanceof Parameter ? '%'.$class.'%' : $this->container->resolveEnvPlaceholders($class);
            $return[] = sprintf(0 === strpos($class, '%') ? '@return object A %1$s instance' : '@return \%s', ltrim($class, '\\'));
        } elseif ($definition->getFactory()) {
            $factory = $definition->getFactory();
            if (\is_string($factory)) {
                $return[] = sprintf('@return object An instance returned by %s()', $factory);
            } elseif (\is_array($factory) && (\is_string($factory[0]) || $factory[0] instanceof Definition || $factory[0] instanceof Reference)) {
                $class = $factory[0] instanceof Definition ? $factory[0]->getClass() : (string) $factory[0];
                $class = $class instanceof Parameter ? '%'.$class.'%' : $this->container->resolveEnvPlaceholders($class);
                $return[] = sprintf('@return object An instance returned by %s::%s()', $class, $factory[1]);
            }
        }

        if ($definition->isDeprecated()) {
            if ($return && 0 === strpos($return[\count($return) - 1], '@return')) {
                $return[] = '';
            }

            $return[] = sprintf('@deprecated %s', $definition->getDeprecationMessage($id));
        }

        $return = str_replace("\n     * \n", "\n     *\n", implode("\n     * ", $return));
        $return = $this->container->resolveEnvPlaceholders($return);

        $shared = $definition->isShared() ? ' shared' : '';
        $public = $definition->isPublic() ? 'public' : 'private';
        $autowired = $definition->isAutowired() ? ' autowired' : '';

        if ($definition->isLazy()) {
            $lazyInitialization = '$lazyLoad = true';
        } else {
            $lazyInitialization = '';
        }

        $asFile = $this->asFiles && !$this->inlineFactories && !$this->isHotPath($definition);
        $methodName = $this->generateMethodName($id);
        if ($asFile) {
            $file = $methodName.'.php';
            $code = "        // Returns the $public '$id'$shared$autowired service.\n\n";
        } else {
            $file = null;
            $code = <<<EOF

    /*{$this->docStar}
     * Gets the $public '$id'$shared$autowired service.
     *
     * $return
EOF;
            $code = str_replace('*/', ' ', $code).<<<EOF

     */
    protected function {$methodName}($lazyInitialization)
    {

EOF;
        }

        if ($definition->hasErrors() && $e = $definition->getErrors()) {
            $this->addThrow = true;

            $code .= sprintf("        \$this->throw(%s);\n", $this->export(reset($e)));
        } else {
            $this->serviceCalls = [];
            $this->inlinedDefinitions = $this->getDefinitionsFromArguments([$definition], null, $this->serviceCalls);

            if ($definition->isDeprecated()) {
                $code .= sprintf("        @trigger_error(%s, E_USER_DEPRECATED);\n\n", $this->export($definition->getDeprecationMessage($id)));
            }

            if ($this->getProxyDumper()->isProxyCandidate($definition)) {
                $factoryCode = $asFile ? ($definition->isShared() ? "\$this->load('%s.php', false)" : '$this->factories[%2$s](false)') : '$this->%s(false)';
                $code .= $this->getProxyDumper()->getProxyFactoryCode($definition, $id, sprintf($factoryCode, $methodName, $this->doExport($id)));
            }

            $code .= $this->addServiceInclude($id, $definition);
            $code .= $this->addInlineService($id, $definition);
        }

        if ($asFile) {
            $code = implode("\n", array_map(function ($line) { return $line ? substr($line, 8) : $line; }, explode("\n", $code)));
        } else {
            $code .= "    }\n";
        }

        $this->definitionVariables = $this->inlinedDefinitions = null;
        $this->referenceVariables = $this->serviceCalls = null;

        return [$file, $code];
    }

    private function addInlineVariables(string $id, Definition $definition, array $arguments, bool $forConstructor): string
    {
        $code = '';

        foreach ($arguments as $argument) {
            if (\is_array($argument)) {
                $code .= $this->addInlineVariables($id, $definition, $argument, $forConstructor);
            } elseif ($argument instanceof Reference) {
                $code .= $this->addInlineReference($id, $definition, $argument, $forConstructor);
            } elseif ($argument instanceof Definition) {
                $code .= $this->addInlineService($id, $definition, $argument, $forConstructor);
            }
        }

        return $code;
    }

    private function addInlineReference(string $id, Definition $definition, string $targetId, bool $forConstructor): string
    {
        while ($this->container->hasAlias($targetId)) {
            $targetId = (string) $this->container->getAlias($targetId);
        }

        list($callCount, $behavior) = $this->serviceCalls[$targetId];

        if ($id === $targetId) {
            return $this->addInlineService($id, $definition, $definition);
        }

        if ('service_container' === $targetId || isset($this->referenceVariables[$targetId])) {
            return '';
        }

        $hasSelfRef = isset($this->circularReferences[$id][$targetId]) && !isset($this->definitionVariables[$definition]);

        if ($hasSelfRef && !$forConstructor && !$forConstructor = !$this->circularReferences[$id][$targetId]) {
            $code = $this->addInlineService($id, $definition, $definition);
        } else {
            $code = '';
        }

        if (isset($this->referenceVariables[$targetId]) || (2 > $callCount && (!$hasSelfRef || !$forConstructor))) {
            return $code;
        }

        $name = $this->getNextVariableName();
        $this->referenceVariables[$targetId] = new Variable($name);

        $reference = ContainerInterface::EXCEPTION_ON_INVALID_REFERENCE >= $behavior ? new Reference($targetId, $behavior) : null;
        $code .= sprintf("        \$%s = %s;\n", $name, $this->getServiceCall($targetId, $reference));

        if (!$hasSelfRef || !$forConstructor) {
            return $code;
        }

        $code .= sprintf(<<<'EOTXT'

        if (isset($this->%s[%s])) {
            return $this->%1$s[%2$s];
        }

EOTXT
            ,
            $this->container->getDefinition($id)->isPublic() ? 'services' : 'privates',
            $this->doExport($id)
        );

        return $code;
    }

    private function addInlineService(string $id, Definition $definition, Definition $inlineDef = null, bool $forConstructor = true): string
    {
        $code = '';

        if ($isSimpleInstance = $isRootInstance = null === $inlineDef) {
            foreach ($this->serviceCalls as $targetId => list($callCount, $behavior, $byConstructor)) {
                if ($byConstructor && isset($this->circularReferences[$id][$targetId]) && !$this->circularReferences[$id][$targetId]) {
                    $code .= $this->addInlineReference($id, $definition, $targetId, $forConstructor);
                }
            }
        }

        if (isset($this->definitionVariables[$inlineDef = $inlineDef ?: $definition])) {
            return $code;
        }

        $arguments = [$inlineDef->getArguments(), $inlineDef->getFactory()];

        $code .= $this->addInlineVariables($id, $definition, $arguments, $forConstructor);

        if ($arguments = array_filter([$inlineDef->getProperties(), $inlineDef->getMethodCalls(), $inlineDef->getConfigurator()])) {
            $isSimpleInstance = false;
        } elseif ($definition !== $inlineDef && 2 > $this->inlinedDefinitions[$inlineDef]) {
            return $code;
        }

        if (isset($this->definitionVariables[$inlineDef])) {
            $isSimpleInstance = false;
        } else {
            $name = $definition === $inlineDef ? 'instance' : $this->getNextVariableName();
            $this->definitionVariables[$inlineDef] = new Variable($name);
            $code .= '' !== $code ? "\n" : '';

            if ('instance' === $name) {
                $code .= $this->addServiceInstance($id, $definition, $isSimpleInstance);
            } else {
                $code .= $this->addNewInstance($inlineDef, '        $'.$name.' = ', $id);
            }

            if ('' !== $inline = $this->addInlineVariables($id, $definition, $arguments, false)) {
                $code .= "\n".$inline."\n";
            } elseif ($arguments && 'instance' === $name) {
                $code .= "\n";
            }

            $code .= $this->addServiceProperties($inlineDef, $name);
            $code .= $this->addServiceMethodCalls($inlineDef, $name, !$this->getProxyDumper()->isProxyCandidate($inlineDef) && $inlineDef->isShared() && !isset($this->singleUsePrivateIds[$id]) ? $id : null);
            $code .= $this->addServiceConfigurator($inlineDef, $name);
        }

        if ($isRootInstance && !$isSimpleInstance) {
            $code .= "\n        return \$instance;\n";
        }

        return $code;
    }

    private function addServices(array &$services = null): string
    {
        $publicServices = $privateServices = '';
        $definitions = $this->container->getDefinitions();
        ksort($definitions);
        foreach ($definitions as $id => $definition) {
            $services[$id] = $definition->isSynthetic() ? null : $this->addService($id, $definition);
        }

        foreach ($definitions as $id => $definition) {
            if (!(list($file, $code) = $services[$id]) || null !== $file) {
                continue;
            }
            if ($definition->isPublic()) {
                $publicServices .= $code;
            } elseif (!$this->isTrivialInstance($definition) || isset($this->locatedIds[$id])) {
                $privateServices .= $code;
            }
        }

        return $publicServices.$privateServices;
    }

    private function generateServiceFiles(array $services): iterable
    {
        $definitions = $this->container->getDefinitions();
        ksort($definitions);
        foreach ($definitions as $id => $definition) {
            if ((list($file, $code) = $services[$id]) && null !== $file && ($definition->isPublic() || !$this->isTrivialInstance($definition) || isset($this->locatedIds[$id]))) {
                if (!$definition->isShared()) {
                    $i = strpos($code, "\n\ninclude_once ");
                    if (false !== $i && false !== $i = strpos($code, "\n\n", 2 + $i)) {
                        $code = [substr($code, 0, 2 + $i), substr($code, 2 + $i)];
                    } else {
                        $code = ["\n", $code];
                    }
                    $code[1] = implode("\n", array_map(function ($line) { return $line ? '    '.$line : $line; }, explode("\n", $code[1])));
                    $factory = sprintf('$this->factories%s[%s]', $definition->isPublic() ? '' : "['service_container']", $this->doExport($id));
                    $lazyloadInitialization = $definition->isLazy() ? '$lazyLoad = true' : '';

                    $code[1] = sprintf("%s = function (%s) {\n%s};\n\nreturn %1\$s();\n", $factory, $lazyloadInitialization, $code[1]);
                    $code = $code[0].$code[1];
                }

                yield $file => $code;
            }
        }
    }

    private function addNewInstance(Definition $definition, string $return = '', string $id = null): string
    {
        $tail = $return ? ";\n" : '';

        if (BaseServiceLocator::class === $definition->getClass() && $definition->hasTag($this->serviceLocatorTag)) {
            $arguments = [];
            foreach ($definition->getArgument(0) as $k => $argument) {
                $arguments[$k] = $argument->getValues()[0];
            }

            return $return.$this->dumpValue(new ServiceLocatorArgument($arguments)).$tail;
        }

        $arguments = [];
        foreach ($definition->getArguments() as $value) {
            $arguments[] = $this->dumpValue($value);
        }

        if (null !== $definition->getFactory()) {
            $callable = $definition->getFactory();

            if (\is_array($callable)) {
                if (!preg_match('/^[a-zA-Z_\x7f-\xff][a-zA-Z0-9_\x7f-\xff]*$/', $callable[1])) {
                    throw new RuntimeException(sprintf('Cannot dump definition because of invalid factory method (%s).', $callable[1] ?: 'n/a'));
                }

                if ($callable[0] instanceof Reference
                    || ($callable[0] instanceof Definition && $this->definitionVariables->contains($callable[0]))) {
                    return $return.sprintf('%s->%s(%s)', $this->dumpValue($callable[0]), $callable[1], $arguments ? implode(', ', $arguments) : '').$tail;
                }

                $class = $this->dumpValue($callable[0]);
                // If the class is a string we can optimize away
                if (0 === strpos($class, "'") && false === strpos($class, '$')) {
                    if ("''" === $class) {
                        throw new RuntimeException(sprintf('Cannot dump definition: %s service is defined to be created by a factory but is missing the service reference, did you forget to define the factory service id or class?', $id ? 'The "'.$id.'"' : 'inline'));
                    }

                    return $return.sprintf('%s::%s(%s)', $this->dumpLiteralClass($class), $callable[1], $arguments ? implode(', ', $arguments) : '').$tail;
                }

                if (0 === strpos($class, 'new ')) {
                    return $return.sprintf('(%s)->%s(%s)', $class, $callable[1], $arguments ? implode(', ', $arguments) : '').$tail;
                }

                return $return.sprintf("[%s, '%s'](%s)", $class, $callable[1], $arguments ? implode(', ', $arguments) : '').$tail;
            }

            return $return.sprintf('%s(%s)', $this->dumpLiteralClass($this->dumpValue($callable)), $arguments ? implode(', ', $arguments) : '').$tail;
        }

        if (null === $class = $definition->getClass()) {
            throw new RuntimeException('Cannot dump definitions which have no class nor factory.');
        }

        return $return.sprintf('new %s(%s)', $this->dumpLiteralClass($this->dumpValue($class)), implode(', ', $arguments)).$tail;
    }

    private function startClass(string $class, string $baseClass, ?array &$preload): string
    {
        $namespaceLine = !$this->asFiles && $this->namespace ? "\nnamespace {$this->namespace};\n" : '';

        $code = <<<EOF
<?php
$namespaceLine
use Symfony\Component\DependencyInjection\Argument\RewindableGenerator;
use Symfony\Component\DependencyInjection\ContainerInterface;
use Symfony\Component\DependencyInjection\Container;
use Symfony\Component\DependencyInjection\Exception\InvalidArgumentException;
use Symfony\Component\DependencyInjection\Exception\LogicException;
use Symfony\Component\DependencyInjection\Exception\RuntimeException;
use Symfony\Component\DependencyInjection\ParameterBag\FrozenParameterBag;
use Symfony\Component\DependencyInjection\ParameterBag\ParameterBagInterface;

/*{$this->docStar}
 * This class has been auto-generated
 * by the Symfony Dependency Injection Component.
 *
 * @final
 */
class $class extends $baseClass
{
    private \$parameters = [];

    public function __construct()
    {

EOF;
        if ($this->asFiles) {
            $code = str_replace('$parameters', "\$buildParameters;\n    private \$containerDir;\n    private \$parameters", $code);
            $code = str_replace('__construct()', '__construct(array $buildParameters = [], $containerDir = __DIR__)', $code);
            $code .= "        \$this->buildParameters = \$buildParameters;\n";
            $code .= "        \$this->containerDir = \$containerDir;\n";

            if (null !== $this->targetDirRegex) {
                $code = str_replace('$parameters', "\$targetDir;\n    private \$parameters", $code);
                $code .= '        $this->targetDir = \\dirname($containerDir);'."\n";
            }
        }

        if (Container::class !== $this->baseClass) {
            $r = $this->container->getReflectionClass($this->baseClass, false);
            if (null !== $r
                && (null !== $constructor = $r->getConstructor())
                && 0 === $constructor->getNumberOfRequiredParameters()
                && Container::class !== $constructor->getDeclaringClass()->name
            ) {
                $code .= "        parent::__construct();\n";
                $code .= "        \$this->parameterBag = null;\n\n";
            }
        }

        if ($this->container->getParameterBag()->all()) {
            $code .= "        \$this->parameters = \$this->getDefaultParameters();\n\n";
        }
        $code .= "        \$this->services = \$this->privates = [];\n";

        $code .= $this->addSyntheticIds();
        $code .= $this->addMethodMap();
        $code .= $this->asFiles && !$this->inlineFactories ? $this->addFileMap() : '';
        $code .= $this->addAliases();
        $code .= $this->addInlineRequires($preload);
        $code .= <<<EOF
    }

    public function compile(): void
    {
        throw new LogicException('You cannot compile a dumped container that was already compiled.');
    }

    public function isCompiled(): bool
    {
        return true;
    }

EOF;
        $code .= $this->addRemovedIds();

        if ($this->asFiles && !$this->inlineFactories) {
            $code .= <<<EOF

    protected function load(\$file, \$lazyLoad = true)
    {
        return require \$this->containerDir.\\DIRECTORY_SEPARATOR.\$file;
    }

EOF;
        }

        $proxyDumper = $this->getProxyDumper();
        foreach ($this->container->getDefinitions() as $definition) {
            if (!$proxyDumper->isProxyCandidate($definition)) {
                continue;
            }
            if ($this->asFiles && !$this->inlineFactories) {
                $proxyLoader = '$this->load("{$class}.php")';
            } elseif ($this->namespace || $this->inlineFactories) {
                $proxyLoader = 'class_alias(__NAMESPACE__."\\\\$class", $class, false)';
            } else {
                $proxyLoader = '';
            }
            if ($proxyLoader) {
                $proxyLoader = "class_exists(\$class, false) || {$proxyLoader};\n\n        ";
            }
            $code .= <<<EOF

    protected function createProxy(\$class, \Closure \$factory)
    {
        {$proxyLoader}return \$factory();
    }

EOF;
            break;
        }

        return $code;
    }

    private function addSyntheticIds(): string
    {
        $code = '';
        $definitions = $this->container->getDefinitions();
        ksort($definitions);
        foreach ($definitions as $id => $definition) {
            if ($definition->isSynthetic() && 'service_container' !== $id) {
                $code .= '            '.$this->doExport($id)." => true,\n";
            }
        }

        return $code ? "        \$this->syntheticIds = [\n{$code}        ];\n" : '';
    }

    private function addRemovedIds(): string
    {
        $ids = $this->container->getRemovedIds();
        foreach ($this->container->getDefinitions() as $id => $definition) {
            if (!$definition->isPublic()) {
                $ids[$id] = true;
            }
        }
        if (!$ids) {
            return '';
        }
        if ($this->asFiles) {
            $code = "require \$this->containerDir.\\DIRECTORY_SEPARATOR.'removed-ids.php'";
        } else {
            $code = '';
            $ids = array_keys($ids);
            sort($ids);
            foreach ($ids as $id) {
                if (preg_match(FileLoader::ANONYMOUS_ID_REGEXP, $id)) {
                    continue;
                }
                $code .= '            '.$this->doExport($id)." => true,\n";
            }

            $code = "[\n{$code}        ]";
        }

        return <<<EOF

    public function getRemovedIds(): array
    {
        return {$code};
    }

EOF;
    }

    private function addMethodMap(): string
    {
        $code = '';
        $definitions = $this->container->getDefinitions();
        ksort($definitions);
        foreach ($definitions as $id => $definition) {
            if (!$definition->isSynthetic() && $definition->isPublic() && (!$this->asFiles || $this->inlineFactories || $this->isHotPath($definition))) {
                $code .= '            '.$this->doExport($id).' => '.$this->doExport($this->generateMethodName($id)).",\n";
            }
        }

        $aliases = $this->container->getAliases();
        foreach ($aliases as $alias => $id) {
            if (!$id->isDeprecated()) {
                continue;
            }
            $code .= '            '.$this->doExport($alias).' => '.$this->doExport($this->generateMethodName($alias)).",\n";
        }

        return $code ? "        \$this->methodMap = [\n{$code}        ];\n" : '';
    }

    private function addFileMap(): string
    {
        $code = '';
        $definitions = $this->container->getDefinitions();
        ksort($definitions);
        foreach ($definitions as $id => $definition) {
            if (!$definition->isSynthetic() && $definition->isPublic() && !$this->isHotPath($definition)) {
                $code .= sprintf("            %s => '%s.php',\n", $this->doExport($id), $this->generateMethodName($id));
            }
        }

        return $code ? "        \$this->fileMap = [\n{$code}        ];\n" : '';
    }

    private function addAliases(): string
    {
        if (!$aliases = $this->container->getAliases()) {
            return "\n        \$this->aliases = [];\n";
        }

        $code = "        \$this->aliases = [\n";
        ksort($aliases);
        foreach ($aliases as $alias => $id) {
            if ($id->isDeprecated()) {
                continue;
            }

            $id = (string) $id;
            while (isset($aliases[$id])) {
                $id = (string) $aliases[$id];
            }
            $code .= '            '.$this->doExport($alias).' => '.$this->doExport($id).",\n";
        }

        return $code."        ];\n";
    }

    private function addDeprecatedAliases(): string
    {
        $code = '';
        $aliases = $this->container->getAliases();
        foreach ($aliases as $alias => $definition) {
            if (!$definition->isDeprecated()) {
                continue;
            }
            $public = $definition->isPublic() ? 'public' : 'private';
            $id = (string) $definition;
            $methodNameAlias = $this->generateMethodName($alias);
            $idExported = $this->export($id);
            $messageExported = $this->export($definition->getDeprecationMessage($alias));
            $code .= <<<EOF

    /*{$this->docStar}
     * Gets the $public '$alias' alias.
     *
     * @return object The "$id" service.
     */
    protected function {$methodNameAlias}()
    {
        @trigger_error($messageExported, E_USER_DEPRECATED);

        return \$this->get($idExported);
    }

EOF;
        }

        return $code;
    }

    private function addInlineRequires(?array &$preload): string
    {
        if (!$this->hotPathTag || !$this->inlineRequires) {
            return '';
        }

        $lineage = [];

        foreach ($this->container->findTaggedServiceIds($this->hotPathTag) as $id => $tags) {
            $definition = $this->container->getDefinition($id);

            if ($this->getProxyDumper()->isProxyCandidate($definition)) {
                continue;
            }

            $inlinedDefinitions = $this->getDefinitionsFromArguments([$definition]);

            foreach ($inlinedDefinitions as $def) {
                if (\is_string($class = \is_array($factory = $def->getFactory()) && \is_string($factory[0]) ? $factory[0] : $def->getClass())) {
                    $preload[$class] = $class;
                    $this->collectLineage($class, $lineage);
                }
            }
        }

        $code = '';

        foreach ($lineage as $file) {
            if (!isset($this->inlinedRequires[$file])) {
                $this->inlinedRequires[$file] = true;
                $code .= sprintf("\n            include_once %s;", $file);
            }
        }

        return $code ? sprintf("\n        \$this->privates['service_container'] = function () {%s\n        };\n", $code) : '';
    }

    private function addDefaultParametersMethod(): string
    {
        if (!$this->container->getParameterBag()->all()) {
            return '';
        }

        $php = [];
        $dynamicPhp = [];

        foreach ($this->container->getParameterBag()->all() as $key => $value) {
            if ($key !== $resolvedKey = $this->container->resolveEnvPlaceholders($key)) {
                throw new InvalidArgumentException(sprintf('Parameter name cannot use env parameters: %s.', $resolvedKey));
            }
            $export = $this->exportParameters([$value]);
            $export = explode('0 => ', substr(rtrim($export, " ]\n"), 2, -1), 2);

            if (preg_match("/\\\$this->(?:getEnv\('(?:\w++:)*+\w++'\)|targetDir\.'')/", $export[1])) {
                $dynamicPhp[$key] = sprintf('%scase %s: $value = %s; break;', $export[0], $this->export($key), $export[1]);
            } else {
                $php[] = sprintf('%s%s => %s,', $export[0], $this->export($key), $export[1]);
            }
        }
        $parameters = sprintf("[\n%s\n%s]", implode("\n", $php), str_repeat(' ', 8));

        $code = <<<'EOF'

    public function getParameter($name)
    {
        $name = (string) $name;
        if (isset($this->buildParameters[$name])) {
            return $this->buildParameters[$name];
        }

        if (!(isset($this->parameters[$name]) || isset($this->loadedDynamicParameters[$name]) || array_key_exists($name, $this->parameters))) {
            throw new InvalidArgumentException(sprintf('The parameter "%s" must be defined.', $name));
        }
        if (isset($this->loadedDynamicParameters[$name])) {
            return $this->loadedDynamicParameters[$name] ? $this->dynamicParameters[$name] : $this->getDynamicParameter($name);
        }

        return $this->parameters[$name];
    }

    public function hasParameter($name): bool
    {
        $name = (string) $name;
        if (isset($this->buildParameters[$name])) {
            return true;
        }

        return isset($this->parameters[$name]) || isset($this->loadedDynamicParameters[$name]) || array_key_exists($name, $this->parameters);
    }

    public function setParameter($name, $value): void
    {
        throw new LogicException('Impossible to call set() on a frozen ParameterBag.');
    }

    public function getParameterBag(): ParameterBagInterface
    {
        if (null === $this->parameterBag) {
            $parameters = $this->parameters;
            foreach ($this->loadedDynamicParameters as $name => $loaded) {
                $parameters[$name] = $loaded ? $this->dynamicParameters[$name] : $this->getDynamicParameter($name);
            }
            foreach ($this->buildParameters as $name => $value) {
                $parameters[$name] = $value;
            }
            $this->parameterBag = new FrozenParameterBag($parameters);
        }

        return $this->parameterBag;
    }

EOF;
        if (!$this->asFiles) {
            $code = preg_replace('/^.*buildParameters.*\n.*\n.*\n/m', '', $code);
        }

        if ($dynamicPhp) {
            $loadedDynamicParameters = $this->exportParameters(array_combine(array_keys($dynamicPhp), array_fill(0, \count($dynamicPhp), false)), '', 8);
            $getDynamicParameter = <<<'EOF'
        switch ($name) {
%s
            default: throw new InvalidArgumentException(sprintf('The dynamic parameter "%%s" must be defined.', $name));
        }
        $this->loadedDynamicParameters[$name] = true;

        return $this->dynamicParameters[$name] = $value;
EOF;
            $getDynamicParameter = sprintf($getDynamicParameter, implode("\n", $dynamicPhp));
        } else {
            $loadedDynamicParameters = '[]';
            $getDynamicParameter = str_repeat(' ', 8).'throw new InvalidArgumentException(sprintf(\'The dynamic parameter "%s" must be defined.\', $name));';
        }

        $code .= <<<EOF

    private \$loadedDynamicParameters = {$loadedDynamicParameters};
    private \$dynamicParameters = [];

    private function getDynamicParameter(string \$name)
    {
{$getDynamicParameter}
    }

    protected function getDefaultParameters(): array
    {
        return $parameters;
    }

EOF;

        return $code;
    }

    /**
     * @throws InvalidArgumentException
     */
    private function exportParameters(array $parameters, string $path = '', int $indent = 12): string
    {
        $php = [];
        foreach ($parameters as $key => $value) {
            if (\is_array($value)) {
                $value = $this->exportParameters($value, $path.'/'.$key, $indent + 4);
            } elseif ($value instanceof ArgumentInterface) {
                throw new InvalidArgumentException(sprintf('You cannot dump a container with parameters that contain special arguments. "%s" found in "%s".', \get_class($value), $path.'/'.$key));
            } elseif ($value instanceof Variable) {
                throw new InvalidArgumentException(sprintf('You cannot dump a container with parameters that contain variable references. Variable "%s" found in "%s".', $value, $path.'/'.$key));
            } elseif ($value instanceof Definition) {
                throw new InvalidArgumentException(sprintf('You cannot dump a container with parameters that contain service definitions. Definition for "%s" found in "%s".', $value->getClass(), $path.'/'.$key));
            } elseif ($value instanceof Reference) {
                throw new InvalidArgumentException(sprintf('You cannot dump a container with parameters that contain references to other services (reference to service "%s" found in "%s").', $value, $path.'/'.$key));
            } elseif ($value instanceof Expression) {
                throw new InvalidArgumentException(sprintf('You cannot dump a container with parameters that contain expressions. Expression "%s" found in "%s".', $value, $path.'/'.$key));
            } else {
                $value = $this->export($value);
            }

            $php[] = sprintf('%s%s => %s,', str_repeat(' ', $indent), $this->export($key), $value);
        }

        return sprintf("[\n%s\n%s]", implode("\n", $php), str_repeat(' ', $indent - 4));
    }

    private function endClass(): string
    {
        if ($this->addThrow) {
            return <<<'EOF'

    protected function throw($message)
    {
        throw new RuntimeException($message);
    }
}

EOF;
        }

        return <<<'EOF'
}

EOF;
    }

    private function wrapServiceConditionals($value, string $code): string
    {
        if (!$condition = $this->getServiceConditionals($value)) {
            return $code;
        }

        // re-indent the wrapped code
        $code = implode("\n", array_map(function ($line) { return $line ? '    '.$line : $line; }, explode("\n", $code)));

        return sprintf("        if (%s) {\n%s        }\n", $condition, $code);
    }

    private function getServiceConditionals($value): string
    {
        $conditions = [];
        foreach (ContainerBuilder::getInitializedConditionals($value) as $service) {
            if (!$this->container->hasDefinition($service)) {
                return 'false';
            }
            $conditions[] = sprintf('isset($this->%s[%s])', $this->container->getDefinition($service)->isPublic() ? 'services' : 'privates', $this->doExport($service));
        }
        foreach (ContainerBuilder::getServiceConditionals($value) as $service) {
            if ($this->container->hasDefinition($service) && !$this->container->getDefinition($service)->isPublic()) {
                continue;
            }

            $conditions[] = sprintf('$this->has(%s)', $this->doExport($service));
        }

        if (!$conditions) {
            return '';
        }

        return implode(' && ', $conditions);
    }

    private function getDefinitionsFromArguments(array $arguments, \SplObjectStorage $definitions = null, array &$calls = [], bool $byConstructor = null): \SplObjectStorage
    {
        if (null === $definitions) {
            $definitions = new \SplObjectStorage();
        }

        foreach ($arguments as $argument) {
            if (\is_array($argument)) {
                $this->getDefinitionsFromArguments($argument, $definitions, $calls, $byConstructor);
            } elseif ($argument instanceof Reference) {
                $id = (string) $argument;

                while ($this->container->hasAlias($id)) {
                    $id = (string) $this->container->getAlias($id);
                }

                if (!isset($calls[$id])) {
                    $calls[$id] = [0, $argument->getInvalidBehavior(), $byConstructor];
                } else {
                    $calls[$id][1] = min($calls[$id][1], $argument->getInvalidBehavior());
                }

                ++$calls[$id][0];
            } elseif (!$argument instanceof Definition) {
                // no-op
            } elseif (isset($definitions[$argument])) {
                $definitions[$argument] = 1 + $definitions[$argument];
            } else {
                $definitions[$argument] = 1;
                $arguments = [$argument->getArguments(), $argument->getFactory()];
                $this->getDefinitionsFromArguments($arguments, $definitions, $calls, null === $byConstructor || $byConstructor);
                $arguments = [$argument->getProperties(), $argument->getMethodCalls(), $argument->getConfigurator()];
                $this->getDefinitionsFromArguments($arguments, $definitions, $calls, null !== $byConstructor && $byConstructor);
            }
        }

        return $definitions;
    }

    /**
     * @throws RuntimeException
     */
    private function dumpValue($value, bool $interpolate = true): string
    {
        if (\is_array($value)) {
            if ($value && $interpolate && false !== $param = array_search($value, $this->container->getParameterBag()->all(), true)) {
                return $this->dumpValue("%$param%");
            }
            $code = [];
            foreach ($value as $k => $v) {
                $code[] = sprintf('%s => %s', $this->dumpValue($k, $interpolate), $this->dumpValue($v, $interpolate));
            }

            return sprintf('[%s]', implode(', ', $code));
        } elseif ($value instanceof ArgumentInterface) {
            $scope = [$this->definitionVariables, $this->referenceVariables];
            $this->definitionVariables = $this->referenceVariables = null;

            try {
                if ($value instanceof ServiceClosureArgument) {
                    $value = $value->getValues()[0];
                    $code = $this->dumpValue($value, $interpolate);

                    $returnedType = '';
                    if ($value instanceof TypedReference) {
                        $returnedType = sprintf(': %s\%s', ContainerInterface::EXCEPTION_ON_INVALID_REFERENCE >= $value->getInvalidBehavior() ? '' : '?', $value->getType());
                    }

                    $code = sprintf('return %s;', $code);

                    return sprintf("function ()%s {\n            %s\n        }", $returnedType, $code);
                }

                if ($value instanceof IteratorArgument) {
                    $operands = [0];
                    $code = [];
                    $code[] = 'new RewindableGenerator(function () {';

                    if (!$values = $value->getValues()) {
                        $code[] = '            return new \EmptyIterator();';
                    } else {
                        $countCode = [];
                        $countCode[] = 'function () {';

                        foreach ($values as $k => $v) {
                            ($c = $this->getServiceConditionals($v)) ? $operands[] = "(int) ($c)" : ++$operands[0];
                            $v = $this->wrapServiceConditionals($v, sprintf("        yield %s => %s;\n", $this->dumpValue($k, $interpolate), $this->dumpValue($v, $interpolate)));
                            foreach (explode("\n", $v) as $v) {
                                if ($v) {
                                    $code[] = '    '.$v;
                                }
                            }
                        }

                        $countCode[] = sprintf('            return %s;', implode(' + ', $operands));
                        $countCode[] = '        }';
                    }

                    $code[] = sprintf('        }, %s)', \count($operands) > 1 ? implode("\n", $countCode) : $operands[0]);

                    return implode("\n", $code);
                }

                if ($value instanceof ServiceLocatorArgument) {
                    $serviceMap = '';
                    $serviceTypes = '';
                    foreach ($value->getValues() as $k => $v) {
                        if (!$v) {
                            continue;
                        }
                        $definition = $this->container->findDefinition($id = (string) $v);
                        $load = !($definition->hasErrors() && $e = $definition->getErrors()) ? $this->asFiles && !$this->inlineFactories && !$this->isHotPath($definition) : reset($e);
                        $serviceMap .= sprintf("\n            %s => [%s, %s, %s, %s],",
                            $this->export($k),
                            $this->export($definition->isShared() ? ($definition->isPublic() ? 'services' : 'privates') : false),
                            $this->doExport($id),
                            $this->export(ContainerInterface::IGNORE_ON_UNINITIALIZED_REFERENCE !== $v->getInvalidBehavior() && !\is_string($load) ? $this->generateMethodName($id).($load ? '.php' : '') : null),
                            $this->export($load)
                        );
                        $serviceTypes .= sprintf("\n            %s => %s,", $this->export($k), $this->export($v instanceof TypedReference ? $v->getType() : '?'));
                        $this->locatedIds[$id] = true;
                    }
                    $this->addGetService = true;

                    return sprintf('new \%s($this->getService, [%s%s], [%s%s])', ServiceLocator::class, $serviceMap, $serviceMap ? "\n        " : '', $serviceTypes, $serviceTypes ? "\n        " : '');
                }
            } finally {
                list($this->definitionVariables, $this->referenceVariables) = $scope;
            }
        } elseif ($value instanceof Definition) {
            if ($value->hasErrors() && $e = $value->getErrors()) {
                $this->addThrow = true;

                return sprintf('$this->throw(%s)', $this->export(reset($e)));
            }
            if (null !== $this->definitionVariables && $this->definitionVariables->contains($value)) {
                return $this->dumpValue($this->definitionVariables[$value], $interpolate);
            }
            if ($value->getMethodCalls()) {
                throw new RuntimeException('Cannot dump definitions which have method calls.');
            }
            if ($value->getProperties()) {
                throw new RuntimeException('Cannot dump definitions which have properties.');
            }
            if (null !== $value->getConfigurator()) {
                throw new RuntimeException('Cannot dump definitions which have a configurator.');
            }

<<<<<<< HEAD
            return $this->addNewInstance($value);
=======
            $arguments = [];
            foreach ($value->getArguments() as $argument) {
                $arguments[] = $this->dumpValue($argument);
            }

            if (null !== $value->getFactory()) {
                $factory = $value->getFactory();

                if (\is_string($factory)) {
                    return sprintf('%s(%s)', $this->dumpLiteralClass($this->dumpValue($factory)), implode(', ', $arguments));
                }

                if (\is_array($factory)) {
                    if (!preg_match('/^[a-zA-Z_\x7f-\xff][a-zA-Z0-9_\x7f-\xff]*$/', $factory[1])) {
                        throw new RuntimeException(sprintf('Cannot dump definition because of invalid factory method (%s).', $factory[1] ?: 'n/a'));
                    }

                    $class = $this->dumpValue($factory[0]);
                    if (\is_string($factory[0])) {
                        return sprintf('%s::%s(%s)', $this->dumpLiteralClass($class), $factory[1], implode(', ', $arguments));
                    }

                    if ($factory[0] instanceof Definition) {
                        if (0 === strpos($class, 'new ')) {
                            return sprintf('(%s)->%s(%s)', $class, $factory[1], implode(', ', $arguments));
                        }

                        return sprintf("\\call_user_func([%s, '%s']%s)", $class, $factory[1], \count($arguments) > 0 ? ', '.implode(', ', $arguments) : '');
                    }

                    if ($factory[0] instanceof Reference) {
                        return sprintf('%s->%s(%s)', $class, $factory[1], implode(', ', $arguments));
                    }
                }

                throw new RuntimeException('Cannot dump definition because of invalid factory.');
            }

            $class = $value->getClass();
            if (null === $class) {
                throw new RuntimeException('Cannot dump definitions which have no class nor factory.');
            }

            return sprintf('new %s(%s)', $this->dumpLiteralClass($this->dumpValue($class)), implode(', ', $arguments));
>>>>>>> 13ea421e
        } elseif ($value instanceof Variable) {
            return '$'.$value;
        } elseif ($value instanceof Reference) {
            $id = (string) $value;

            while ($this->container->hasAlias($id)) {
                $id = (string) $this->container->getAlias($id);
            }

            if (null !== $this->referenceVariables && isset($this->referenceVariables[$id])) {
                return $this->dumpValue($this->referenceVariables[$id], $interpolate);
            }

            return $this->getServiceCall($id, $value);
        } elseif ($value instanceof Expression) {
            return $this->getExpressionLanguage()->compile((string) $value, ['this' => 'container']);
        } elseif ($value instanceof Parameter) {
            return $this->dumpParameter($value);
        } elseif (true === $interpolate && \is_string($value)) {
            if (preg_match('/^%([^%]+)%$/', $value, $match)) {
                // we do this to deal with non string values (Boolean, integer, ...)
                // the preg_replace_callback converts them to strings
                return $this->dumpParameter($match[1]);
            } else {
                $replaceParameters = function ($match) {
                    return "'.".$this->dumpParameter($match[2]).".'";
                };

                $code = str_replace('%%', '%', preg_replace_callback('/(?<!%)(%)([^%]+)\1/', $replaceParameters, $this->export($value)));

                return $code;
            }
        } elseif (\is_object($value) || \is_resource($value)) {
            throw new RuntimeException('Unable to dump a service container if a parameter is an object or a resource.');
        }

        return $this->export($value);
    }

    /**
     * Dumps a string to a literal (aka PHP Code) class value.
     *
     * @throws RuntimeException
     */
    private function dumpLiteralClass(string $class): string
    {
        if (false !== strpos($class, '$')) {
            return sprintf('${($_ = %s) && false ?: "_"}', $class);
        }
        if (0 !== strpos($class, "'") || !preg_match('/^\'(?:\\\{2})?[a-zA-Z_\x7f-\xff][a-zA-Z0-9_\x7f-\xff]*(?:\\\{2}[a-zA-Z_\x7f-\xff][a-zA-Z0-9_\x7f-\xff]*)*\'$/', $class)) {
            throw new RuntimeException(sprintf('Cannot dump definition because of invalid class name (%s).', $class ?: 'n/a'));
        }

        $class = substr(str_replace('\\\\', '\\', $class), 1, -1);

        return 0 === strpos($class, '\\') ? $class : '\\'.$class;
    }

    private function dumpParameter(string $name): string
    {
        if ($this->container->hasParameter($name)) {
            $value = $this->container->getParameter($name);
            $dumpedValue = $this->dumpValue($value, false);

            if (!$value || !\is_array($value)) {
                return $dumpedValue;
            }

            if (!preg_match("/\\\$this->(?:getEnv\('(?:\w++:)*+\w++'\)|targetDir\.'')/", $dumpedValue)) {
                return sprintf('$this->parameters[%s]', $this->doExport($name));
            }
        }

        return sprintf('$this->getParameter(%s)', $this->doExport($name));
    }

    private function getServiceCall(string $id, Reference $reference = null): string
    {
        while ($this->container->hasAlias($id)) {
            $id = (string) $this->container->getAlias($id);
        }

        if ('service_container' === $id) {
            return '$this';
        }

        if ($this->container->hasDefinition($id) && $definition = $this->container->getDefinition($id)) {
            if ($definition->isSynthetic()) {
                $code = sprintf('$this->get(%s%s)', $this->doExport($id), null !== $reference ? ', '.$reference->getInvalidBehavior() : '');
            } elseif (null !== $reference && ContainerInterface::IGNORE_ON_UNINITIALIZED_REFERENCE === $reference->getInvalidBehavior()) {
                $code = 'null';
                if (!$definition->isShared()) {
                    return $code;
                }
            } elseif ($this->isTrivialInstance($definition)) {
                if ($definition->hasErrors() && $e = $definition->getErrors()) {
                    $this->addThrow = true;

                    return sprintf('$this->throw(%s)', $this->export(reset($e)));
                }
                $code = $this->addNewInstance($definition, '', $id);
                if ($definition->isShared() && !isset($this->singleUsePrivateIds[$id])) {
                    $code = sprintf('$this->%s[%s] = %s', $definition->isPublic() ? 'services' : 'privates', $this->doExport($id), $code);
                }
                $code = "($code)";
            } elseif ($this->asFiles && !$this->inlineFactories && !$this->isHotPath($definition)) {
                $code = sprintf("\$this->load('%s.php')", $this->generateMethodName($id));
                if (!$definition->isShared()) {
                    $factory = sprintf('$this->factories%s[%s]', $definition->isPublic() ? '' : "['service_container']", $this->doExport($id));
                    $code = sprintf('(isset(%s) ? %1$s() : %s)', $factory, $code);
                }
            } else {
                $code = sprintf('$this->%s()', $this->generateMethodName($id));
            }
            if ($definition->isShared() && !isset($this->singleUsePrivateIds[$id])) {
                $code = sprintf('($this->%s[%s] ?? %s)', $definition->isPublic() ? 'services' : 'privates', $this->doExport($id), $code);
            }

            return $code;
        }
        if (null !== $reference && ContainerInterface::IGNORE_ON_UNINITIALIZED_REFERENCE === $reference->getInvalidBehavior()) {
            return 'null';
        }
        if (null !== $reference && ContainerInterface::EXCEPTION_ON_INVALID_REFERENCE < $reference->getInvalidBehavior()) {
            $code = sprintf('$this->get(%s, /* ContainerInterface::NULL_ON_INVALID_REFERENCE */ %d)', $this->doExport($id), ContainerInterface::NULL_ON_INVALID_REFERENCE);
        } else {
            $code = sprintf('$this->get(%s)', $this->doExport($id));
        }

        return sprintf('($this->services[%s] ?? %s)', $this->doExport($id), $code);
    }

    /**
     * Initializes the method names map to avoid conflicts with the Container methods.
     */
    private function initializeMethodNamesMap(string $class)
    {
        $this->serviceIdToMethodNameMap = [];
        $this->usedMethodNames = [];

        if ($reflectionClass = $this->container->getReflectionClass($class)) {
            foreach ($reflectionClass->getMethods() as $method) {
                $this->usedMethodNames[strtolower($method->getName())] = true;
            }
        }
    }

    /**
     * @throws InvalidArgumentException
     */
    private function generateMethodName(string $id): string
    {
        if (isset($this->serviceIdToMethodNameMap[$id])) {
            return $this->serviceIdToMethodNameMap[$id];
        }

        $i = strrpos($id, '\\');
        $name = Container::camelize(false !== $i && isset($id[1 + $i]) ? substr($id, 1 + $i) : $id);
        $name = preg_replace('/[^a-zA-Z0-9_\x7f-\xff]/', '', $name);
        $methodName = 'get'.$name.'Service';
        $suffix = 1;

        while (isset($this->usedMethodNames[strtolower($methodName)])) {
            ++$suffix;
            $methodName = 'get'.$name.$suffix.'Service';
        }

        $this->serviceIdToMethodNameMap[$id] = $methodName;
        $this->usedMethodNames[strtolower($methodName)] = true;

        return $methodName;
    }

    private function getNextVariableName(): string
    {
        $firstChars = self::FIRST_CHARS;
        $firstCharsLength = \strlen($firstChars);
        $nonFirstChars = self::NON_FIRST_CHARS;
        $nonFirstCharsLength = \strlen($nonFirstChars);

        while (true) {
            $name = '';
            $i = $this->variableCount;

            if ('' === $name) {
                $name .= $firstChars[$i % $firstCharsLength];
                $i = (int) ($i / $firstCharsLength);
            }

            while ($i > 0) {
                --$i;
                $name .= $nonFirstChars[$i % $nonFirstCharsLength];
                $i = (int) ($i / $nonFirstCharsLength);
            }

            ++$this->variableCount;

            // check that the name is not reserved
            if (\in_array($name, $this->reservedVariables, true)) {
                continue;
            }

            return $name;
        }
    }

    private function getExpressionLanguage(): ExpressionLanguage
    {
        if (null === $this->expressionLanguage) {
            if (!class_exists('Symfony\Component\ExpressionLanguage\ExpressionLanguage')) {
                throw new LogicException('Unable to use expressions as the Symfony ExpressionLanguage component is not installed.');
            }
            $providers = $this->container->getExpressionLanguageProviders();
            $this->expressionLanguage = new ExpressionLanguage(null, $providers, function ($arg) {
                $id = '""' === substr_replace($arg, '', 1, -1) ? stripcslashes(substr($arg, 1, -1)) : null;

                if (null !== $id && ($this->container->hasAlias($id) || $this->container->hasDefinition($id))) {
                    return $this->getServiceCall($id);
                }

                return sprintf('$this->get(%s)', $arg);
            });

            if ($this->container->isTrackingResources()) {
                foreach ($providers as $provider) {
                    $this->container->addObjectResource($provider);
                }
            }
        }

        return $this->expressionLanguage;
    }

    private function isHotPath(Definition $definition): bool
    {
        return $this->hotPathTag && $definition->hasTag($this->hotPathTag) && !$definition->isDeprecated();
    }

    private function isSingleUsePrivateNode(ServiceReferenceGraphNode $node): bool
    {
        if ($node->getValue()->isPublic()) {
            return false;
        }
        $ids = [];
        foreach ($node->getInEdges() as $edge) {
            if (!$value = $edge->getSourceNode()->getValue()) {
                continue;
            }
            if ($edge->isLazy() || !$value instanceof Definition || !$value->isShared()) {
                return false;
            }
            $ids[$edge->getSourceNode()->getId()] = true;
        }

        return 1 === \count($ids);
    }

    /**
     * @return mixed
     */
    private function export($value)
    {
        if (null !== $this->targetDirRegex && \is_string($value) && preg_match($this->targetDirRegex, $value, $matches, PREG_OFFSET_CAPTURE)) {
            $prefix = $matches[0][1] ? $this->doExport(substr($value, 0, $matches[0][1]), true).'.' : '';
            $suffix = $matches[0][1] + \strlen($matches[0][0]);
            $suffix = isset($value[$suffix]) ? '.'.$this->doExport(substr($value, $suffix), true) : '';
            $dirname = $this->asFiles ? '$this->containerDir' : '__DIR__';
            $offset = 1 + $this->targetDirMaxMatches - \count($matches);

            if (0 < $offset) {
                $dirname = sprintf('\dirname(__DIR__, %d)', $offset + (int) $this->asFiles);
            } elseif ($this->asFiles) {
                $dirname = "\$this->targetDir.''"; // empty string concatenation on purpose
            }

            if ($prefix || $suffix) {
                return sprintf('(%s%s%s)', $prefix, $dirname, $suffix);
            }

            return $dirname;
        }

        return $this->doExport($value, true);
    }

    /**
     * @return mixed
     */
    private function doExport($value, bool $resolveEnv = false)
    {
        $shouldCacheValue = $resolveEnv && \is_string($value);
        if ($shouldCacheValue && isset($this->exportedVariables[$value])) {
            return $this->exportedVariables[$value];
        }
        if (\is_string($value) && false !== strpos($value, "\n")) {
            $cleanParts = explode("\n", $value);
            $cleanParts = array_map(function ($part) { return var_export($part, true); }, $cleanParts);
            $export = implode('."\n".', $cleanParts);
        } else {
            $export = var_export($value, true);
        }

        if ($resolveEnv && "'" === $export[0] && $export !== $resolvedExport = $this->container->resolveEnvPlaceholders($export, "'.\$this->getEnv('string:%s').'")) {
            $export = $resolvedExport;
            if (".''" === substr($export, -3)) {
                $export = substr($export, 0, -3);
                if ("'" === $export[1]) {
                    $export = substr_replace($export, '', 18, 7);
                }
            }
            if ("'" === $export[1]) {
                $export = substr($export, 3);
            }
        }

        if ($shouldCacheValue) {
            $this->exportedVariables[$value] = $export;
        }

        return $export;
    }

    private function getAutoloadFile(): ?string
    {
        if (null === $this->targetDirRegex) {
            return null;
        }

        foreach (spl_autoload_functions() as $autoloader) {
            if (!\is_array($autoloader)) {
                continue;
            }

            if ($autoloader[0] instanceof DebugClassLoader || $autoloader[0] instanceof LegacyDebugClassLoader) {
                $autoloader = $autoloader[0]->getClassLoader();
            }

            if (!\is_array($autoloader) || !$autoloader[0] instanceof ClassLoader || !$autoloader[0]->findFile(__CLASS__)) {
                continue;
            }

            foreach (get_declared_classes() as $class) {
                if (0 === strpos($class, 'ComposerAutoloaderInit') && $class::getLoader() === $autoloader[0]) {
                    $file = \dirname((new \ReflectionClass($class))->getFileName(), 2).'/autoload.php';

                    if (preg_match($this->targetDirRegex.'A', $file)) {
                        return $file;
                    }
                }
            }
        }

        return null;
    }
}<|MERGE_RESOLUTION|>--- conflicted
+++ resolved
@@ -1710,54 +1710,7 @@
                 throw new RuntimeException('Cannot dump definitions which have a configurator.');
             }
 
-<<<<<<< HEAD
             return $this->addNewInstance($value);
-=======
-            $arguments = [];
-            foreach ($value->getArguments() as $argument) {
-                $arguments[] = $this->dumpValue($argument);
-            }
-
-            if (null !== $value->getFactory()) {
-                $factory = $value->getFactory();
-
-                if (\is_string($factory)) {
-                    return sprintf('%s(%s)', $this->dumpLiteralClass($this->dumpValue($factory)), implode(', ', $arguments));
-                }
-
-                if (\is_array($factory)) {
-                    if (!preg_match('/^[a-zA-Z_\x7f-\xff][a-zA-Z0-9_\x7f-\xff]*$/', $factory[1])) {
-                        throw new RuntimeException(sprintf('Cannot dump definition because of invalid factory method (%s).', $factory[1] ?: 'n/a'));
-                    }
-
-                    $class = $this->dumpValue($factory[0]);
-                    if (\is_string($factory[0])) {
-                        return sprintf('%s::%s(%s)', $this->dumpLiteralClass($class), $factory[1], implode(', ', $arguments));
-                    }
-
-                    if ($factory[0] instanceof Definition) {
-                        if (0 === strpos($class, 'new ')) {
-                            return sprintf('(%s)->%s(%s)', $class, $factory[1], implode(', ', $arguments));
-                        }
-
-                        return sprintf("\\call_user_func([%s, '%s']%s)", $class, $factory[1], \count($arguments) > 0 ? ', '.implode(', ', $arguments) : '');
-                    }
-
-                    if ($factory[0] instanceof Reference) {
-                        return sprintf('%s->%s(%s)', $class, $factory[1], implode(', ', $arguments));
-                    }
-                }
-
-                throw new RuntimeException('Cannot dump definition because of invalid factory.');
-            }
-
-            $class = $value->getClass();
-            if (null === $class) {
-                throw new RuntimeException('Cannot dump definitions which have no class nor factory.');
-            }
-
-            return sprintf('new %s(%s)', $this->dumpLiteralClass($this->dumpValue($class)), implode(', ', $arguments));
->>>>>>> 13ea421e
         } elseif ($value instanceof Variable) {
             return '$'.$value;
         } elseif ($value instanceof Reference) {
