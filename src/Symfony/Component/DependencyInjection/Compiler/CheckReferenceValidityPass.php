--- conflicted
+++ resolved
@@ -34,93 +34,8 @@
             $targetDefinition = $this->container->getDefinition((string) $value);
 
             if ($targetDefinition->isAbstract()) {
-                throw new RuntimeException(sprintf(
-                    'The definition "%s" has a reference to an abstract definition "%s". '
-                   .'Abstract definitions cannot be the target of references.',
-                   $this->currentId,
-                   $value
-                ));
+                throw new RuntimeException(sprintf('The definition "%s" has a reference to an abstract definition "%s". Abstract definitions cannot be the target of references.', $this->currentId, $value));
             }
-<<<<<<< HEAD
-=======
-
-            $this->validateReferences($definition->getArguments());
-            $this->validateReferences($definition->getMethodCalls());
-            $this->validateReferences($definition->getProperties());
-        }
-    }
-
-    /**
-     * Validates an array of References.
-     *
-     * @param array $arguments An array of Reference objects
-     *
-     * @throws RuntimeException when there is a reference to an abstract definition
-     */
-    private function validateReferences(array $arguments)
-    {
-        foreach ($arguments as $argument) {
-            if (\is_array($argument)) {
-                $this->validateReferences($argument);
-            } elseif ($argument instanceof Reference) {
-                $targetDefinition = $this->getDefinition((string) $argument);
-
-                if (null !== $targetDefinition && $targetDefinition->isAbstract()) {
-                    throw new RuntimeException(sprintf('The definition "%s" has a reference to an abstract definition "%s". Abstract definitions cannot be the target of references.', $this->currentId, $argument));
-                }
-
-                $this->validateScope($argument, $targetDefinition);
-            }
-        }
-    }
-
-    /**
-     * Validates the scope of a single Reference.
-     *
-     * @throws ScopeWideningInjectionException when the definition references a service of a narrower scope
-     * @throws ScopeCrossingInjectionException when the definition references a service of another scope hierarchy
-     */
-    private function validateScope(Reference $reference, Definition $definition = null)
-    {
-        if (ContainerInterface::SCOPE_PROTOTYPE === $this->currentScope) {
-            return;
-        }
-
-        if (!$reference->isStrict(false)) {
-            return;
-        }
-
-        if (null === $definition) {
-            return;
-        }
-
-        if ($this->currentScope === $scope = $definition->getScope(false)) {
-            return;
-        }
-
-        $id = (string) $reference;
-
-        if (\in_array($scope, $this->currentScopeChildren, true)) {
-            throw new ScopeWideningInjectionException($this->currentId, $this->currentScope, $id, $scope);
-        }
-
-        if (!\in_array($scope, $this->currentScopeAncestors, true)) {
-            throw new ScopeCrossingInjectionException($this->currentId, $this->currentScope, $id, $scope);
-        }
-    }
-
-    /**
-     * Returns the Definition given an id.
-     *
-     * @param string $id Definition identifier
-     *
-     * @return Definition
-     */
-    private function getDefinition($id)
-    {
-        if (!$this->container->hasDefinition($id)) {
-            return;
->>>>>>> f408a676
         }
 
         return parent::processValue($value, $isRoot);
