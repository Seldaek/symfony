--- conflicted
+++ resolved
@@ -288,10 +288,6 @@
             return;
         }
 
-<<<<<<< HEAD
-        if (!$reflectionType->isBuiltin() || !$checkFunction($value)) {
-            throw new InvalidParameterTypeException($this->currentId, \is_object($value) ? $class : get_debug_type($value), $parameter);
-=======
         if ('false' === $type) {
             if (false === $value) {
                 return;
@@ -301,10 +297,9 @@
             if ($checkFunction($value)) {
                 return;
             }
->>>>>>> 3ee310f2
-        }
-
-        throw new InvalidParameterTypeException($this->currentId, \is_object($value) ? $class : \gettype($value), $parameter);
+        }
+
+        throw new InvalidParameterTypeException($this->currentId, \is_object($value) ? $class : get_debug_type($value), $parameter);
     }
 
     private function getExpressionLanguage(): ExpressionLanguage
