--- conflicted
+++ resolved
@@ -52,18 +52,13 @@
             parent::process($container);
         } finally {
             $this->types = null;
-<<<<<<< HEAD
-            $this->ambiguousServiceTypes = array();
-            $this->autowired = array();
+            $this->ambiguousServiceTypes = null;
             $this->decoratedClass = null;
             $this->decoratedId = null;
             $this->methodCalls = null;
             $this->getPreviousValue = null;
             $this->decoratedMethodIndex = null;
             $this->decoratedMethodArgumentIndex = null;
-=======
-            $this->ambiguousServiceTypes = null;
->>>>>>> 0c8ca6ac
         }
     }
 
@@ -212,9 +207,8 @@
                 continue;
             }
 
-<<<<<<< HEAD
             $getValue = function () use ($type, $parameter, $class, $method) {
-                if (!$value = $this->getAutowiredReference($ref = new TypedReference($type, $type, !$parameter->isOptional() ? $class : ''), 'for '.sprintf('argument "$%s" of method "%s()"', $parameter->name, $class.'::'.$method))) {
+                if (!$value = $this->getAutowiredReference($ref = new TypedReference($type, $type, !$parameter->isOptional() ? $class : ''))) {
                     $failureMessage = $this->createTypeNotFoundMessage($ref, sprintf('argument "$%s" of method "%s()"', $parameter->name, $class !== $this->currentId ? $class.'::'.$method : $method));
 
                     if ($parameter->isDefaultValueAvailable()) {
@@ -233,10 +227,6 @@
                     // The inner service is injected only if there is only 1 argument matching the type of the decorated class
                     // across all arguments of all autowired methods.
                     // If a second matching argument is found, the default behavior is restored.
-=======
-            if (!$value = $this->getAutowiredReference($ref = new TypedReference($type, $type, !$parameter->isOptional() ? $class : ''))) {
-                $failureMessage = $this->createTypeNotFoundMessage($ref, sprintf('argument "$%s" of method "%s()"', $parameter->name, $class !== $this->currentId ? $class.'::'.$method : $method));
->>>>>>> 0c8ca6ac
 
                     $getPreviousValue = $this->getPreviousValue;
                     $this->methodCalls[$this->decoratedMethodIndex][1][$this->decoratedMethodArgumentIndex] = $getPreviousValue();
