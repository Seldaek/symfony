<?php

/*
 * This file is part of the Symfony package.
 *
 * (c) Fabien Potencier <fabien@symfony.com>
 *
 * For the full copyright and license information, please view the LICENSE
 * file that was distributed with this source code.
 */

namespace Symfony\Component\DependencyInjection;

use Symfony\Component\DependencyInjection\Compiler\Compiler;
use Symfony\Component\DependencyInjection\Compiler\CompilerPassInterface;
use Symfony\Component\DependencyInjection\Compiler\PassConfig;
use Symfony\Component\DependencyInjection\Exception\BadMethodCallException;
use Symfony\Component\DependencyInjection\Exception\InvalidArgumentException;
use Symfony\Component\DependencyInjection\Exception\LogicException;
use Symfony\Component\DependencyInjection\Exception\RuntimeException;
use Symfony\Component\DependencyInjection\Extension\ExtensionInterface;
use Symfony\Component\Config\Resource\FileResource;
use Symfony\Component\Config\Resource\ResourceInterface;

/**
 * ContainerBuilder is a DI container that provides an API to easily describe services.
 *
 * @author Fabien Potencier <fabien@symfony.com>
 *
 * @api
 */
class ContainerBuilder extends Container implements TaggedContainerInterface
{
    private $extensions       = array();
    private $extensionsByNs   = array();
    private $definitions      = array();
    private $aliases          = array();
    private $resources        = array();
    private $extensionConfigs = array();
    private $compiler;

    /**
     * Registers an extension.
     *
     * @param ExtensionInterface $extension An extension instance
     *
     * @api
     */
    public function registerExtension(ExtensionInterface $extension)
    {
        $this->extensions[$extension->getAlias()] = $extension;

        if (false !== $extension->getNamespace()) {
            $this->extensionsByNs[$extension->getNamespace()] = $extension;
        }
    }

    /**
     * Returns an extension by alias or namespace.
     *
     * @param string $name An alias or a namespace
     *
     * @return ExtensionInterface An extension instance
     *
     * @api
     */
    public function getExtension($name)
    {
        if (isset($this->extensions[$name])) {
            return $this->extensions[$name];
        }

        if (isset($this->extensionsByNs[$name])) {
            return $this->extensionsByNs[$name];
        }

        throw new LogicException(sprintf('Container extension "%s" is not registered', $name));
    }

    /**
     * Returns all registered extensions.
     *
     * @return array An array of ExtensionInterface
     *
     * @api
     */
    public function getExtensions()
    {
        return $this->extensions;
    }

    /**
     * Checks if we have an extension.
     *
     * @param string $name The name of the extension
     *
     * @return Boolean If the extension exists
     *
     * @api
     */
    public function hasExtension($name)
    {
        return isset($this->extensions[$name]) || isset($this->extensionsByNs[$name]);
    }

    /**
     * Returns an array of resources loaded to build this configuration.
     *
     * @return ResourceInterface[] An array of resources
     *
     * @api
     */
    public function getResources()
    {
        return array_unique($this->resources);
    }

    /**
     * Adds a resource for this configuration.
     *
     * @param ResourceInterface $resource A resource instance
     *
     * @return ContainerBuilder The current instance
     *
     * @api
     */
    public function addResource(ResourceInterface $resource)
    {
        $this->resources[] = $resource;

        return $this;
    }

    public function setResources(array $resources)
    {
        $this->resources = $resources;

        return $this;
    }

    /**
     * Adds the object class hierarchy as resources.
     *
     * @param object $object An object instance
     *
     * @api
     */
    public function addObjectResource($object)
    {
        $parent = new \ReflectionObject($object);
        do {
            $this->addResource(new FileResource($parent->getFileName()));
        } while ($parent = $parent->getParentClass());
    }

    /**
     * Loads the configuration for an extension.
     *
     * @param string $extension The extension alias or namespace
     * @param array  $values    An array of values that customizes the extension
     *
     * @return ContainerBuilder The current instance
     * @throws BadMethodCallException When this ContainerBuilder is frozen
     *
     * @api
     */
    public function loadFromExtension($extension, array $values = array())
    {
        if ($this->isFrozen()) {
            throw new BadMethodCallException('Cannot load from an extension on a frozen container.');
        }

        $namespace = $this->getExtension($extension)->getAlias();

        $this->extensionConfigs[$namespace][] = $values;

        return $this;
    }

    /**
     * Adds a compiler pass.
     *
     * @param CompilerPassInterface $pass A compiler pass
     * @param string                $type The type of compiler pass
     *
     * @api
     */
    public function addCompilerPass(CompilerPassInterface $pass, $type = PassConfig::TYPE_BEFORE_OPTIMIZATION)
    {
        if (null === $this->compiler) {
            $this->compiler = new Compiler();
        }

        $this->compiler->addPass($pass, $type);

        $this->addObjectResource($pass);
    }

    /**
     * Returns the compiler pass config which can then be modified.
     *
     * @return PassConfig The compiler pass config
     *
     * @api
     */
    public function getCompilerPassConfig()
    {
        if (null === $this->compiler) {
            $this->compiler = new Compiler();
        }

        return $this->compiler->getPassConfig();
    }

    /**
     * Returns the compiler.
     *
     * @return Compiler The compiler
     *
     * @api
     */
    public function getCompiler()
    {
        if (null === $this->compiler) {
            $this->compiler = new Compiler();
        }

        return $this->compiler;
    }

    /**
     * Returns all Scopes.
     *
     * @return array An array of scopes
     *
     * @api
     */
    public function getScopes()
    {
        return $this->scopes;
    }

    /**
     * Returns all Scope children.
     *
     * @return array An array of scope children.
     *
     * @api
     */
    public function getScopeChildren()
    {
        return $this->scopeChildren;
    }

    /**
     * Sets a service.
     *
     * @param string $id      The service identifier
     * @param object $service The service instance
     * @param string $scope   The scope
     *
     * @throws BadMethodCallException When this ContainerBuilder is frozen
     *
     * @api
     */
    public function set($id, $service, $scope = self::SCOPE_CONTAINER)
    {
        if ($this->isFrozen()) {
            throw new BadMethodCallException('Setting service on a frozen container is not allowed');
        }

        $id = strtolower($id);

        unset($this->definitions[$id], $this->aliases[$id]);

        parent::set($id, $service, $scope);
    }

    /**
     * Removes a service definition.
     *
     * @param string $id The service identifier
     *
     * @api
     */
    public function removeDefinition($id)
    {
        unset($this->definitions[strtolower($id)]);
    }

    /**
     * Returns true if the given service is defined.
     *
     * @param  string  $id      The service identifier
     *
     * @return Boolean true if the service is defined, false otherwise
     *
     * @api
     */
    public function has($id)
    {
        $id = strtolower($id);

        return isset($this->definitions[$id]) || isset($this->aliases[$id]) || parent::has($id);
    }

    /**
     * Gets a service.
     *
     * @param  string  $id              The service identifier
     * @param  integer $invalidBehavior The behavior when the service does not exist
     *
     * @return object The associated service
     *
     * @throws InvalidArgumentException if the service is not defined
     * @throws LogicException if the service has a circular reference to itself
     *
     * @see Reference
     *
     * @api
     */
    public function get($id, $invalidBehavior = ContainerInterface::EXCEPTION_ON_INVALID_REFERENCE)
    {
        $id = strtolower($id);

        try {
            return parent::get($id, ContainerInterface::EXCEPTION_ON_INVALID_REFERENCE);
        } catch (InvalidArgumentException $e) {
            if (isset($this->loading[$id])) {
                throw new LogicException(sprintf('The service "%s" has a circular reference to itself.', $id), 0, $e);
            }

            if (!$this->hasDefinition($id) && isset($this->aliases[$id])) {
                return $this->get($this->aliases[$id]);
            }

            try {
                $definition = $this->getDefinition($id);
            } catch (InvalidArgumentException $e) {
                if (ContainerInterface::EXCEPTION_ON_INVALID_REFERENCE !== $invalidBehavior) {
                    return null;
                }

                throw $e;
            }

            $this->loading[$id] = true;

            $service = $this->createService($definition, $id);

            unset($this->loading[$id]);

            return $service;
        }
    }

    /**
     * Merges a ContainerBuilder with the current ContainerBuilder configuration.
     *
     * Service definitions overrides the current defined ones.
     *
     * But for parameters, they are overridden by the current ones. It allows
     * the parameters passed to the container constructor to have precedence
     * over the loaded ones.
     *
     * $container = new ContainerBuilder(array('foo' => 'bar'));
     * $loader = new LoaderXXX($container);
     * $loader->load('resource_name');
     * $container->register('foo', new stdClass());
     *
     * In the above example, even if the loaded resource defines a foo
     * parameter, the value will still be 'bar' as defined in the ContainerBuilder
     * constructor.
     *
     * @param ContainerBuilder $container The ContainerBuilder instance to merge.
     *
<<<<<<< HEAD
     * @throws BadMethodCallException When this ContainerBuilder is frozen
=======
     * @throws \LogicException when this ContainerBuilder is frozen
>>>>>>> ec7eec5f
     *
     * @api
     */
    public function merge(ContainerBuilder $container)
    {
        if ($this->isFrozen()) {
            throw new BadMethodCallException('Cannot merge on a frozen container.');
        }

        $this->addDefinitions($container->getDefinitions());
        $this->addAliases($container->getAliases());
        $this->getParameterBag()->add($container->getParameterBag()->all());

        foreach ($container->getResources() as $resource) {
            $this->addResource($resource);
        }

        foreach ($this->extensions as $name => $extension) {
            if (!isset($this->extensionConfigs[$name])) {
                $this->extensionConfigs[$name] = array();
            }

            $this->extensionConfigs[$name] = array_merge($this->extensionConfigs[$name], $container->getExtensionConfig($name));
        }
    }

    /**
     * Returns the configuration array for the given extension.
     *
     * @param string $name The name of the extension
     *
     * @return array An array of configuration
     *
     * @api
     */
    public function getExtensionConfig($name)
    {
        if (!isset($this->extensionConfigs[$name])) {
            $this->extensionConfigs[$name] = array();
        }

        return $this->extensionConfigs[$name];
    }

    /**
     * Compiles the container.
     *
     * This method passes the container to compiler
     * passes whose job is to manipulate and optimize
     * the container.
     *
     * The main compiler passes roughly do four things:
     *
     *  * The extension configurations are merged;
     *  * Parameter values are resolved;
     *  * The parameter bag is frozen;
     *  * Extension loading is disabled.
     *
     * @api
     */
    public function compile()
    {
        if (null === $this->compiler) {
            $this->compiler = new Compiler();
        }

        foreach ($this->compiler->getPassConfig()->getPasses() as $pass) {
            $this->addObjectResource($pass);
        }

        $this->compiler->compile($this);

        $this->extensionConfigs = array();

        parent::compile();
    }

    /**
     * Gets all service ids.
     *
     * @return array An array of all defined service ids
     */
    public function getServiceIds()
    {
        return array_unique(array_merge(array_keys($this->getDefinitions()), array_keys($this->aliases), parent::getServiceIds()));
    }

    /**
     * Adds the service aliases.
     *
     * @param array $aliases An array of aliases
     *
     * @api
     */
    public function addAliases(array $aliases)
    {
        foreach ($aliases as $alias => $id) {
            $this->setAlias($alias, $id);
        }
    }

    /**
     * Sets the service aliases.
     *
     * @param array $aliases An array of service definitions
     *
     * @api
     */
    public function setAliases(array $aliases)
    {
        $this->aliases = array();
        $this->addAliases($aliases);
    }

    /**
     * Sets an alias for an existing service.
     *
     * @param string $alias The alias to create
     * @param mixed  $id    The service to alias
     *
     * @api
     */
    public function setAlias($alias, $id)
    {
        $alias = strtolower($alias);

        if (is_string($id)) {
            $id = new Alias($id);
        } else if (!$id instanceof Alias) {
            throw new InvalidArgumentException('$id must be a string, or an Alias object.');
        }

        if ($alias === strtolower($id)) {
            throw new InvalidArgumentException('An alias can not reference itself, got a circular reference on "'.$alias.'".');
        }

        unset($this->definitions[$alias]);

        $this->aliases[$alias] = $id;
    }

    /**
     * Removes an alias.
     *
     * @param string $alias The alias to remove
     *
     * @api
     */
    public function removeAlias($alias)
    {
        unset($this->aliases[strtolower($alias)]);
    }

    /**
     * Returns true if an alias exists under the given identifier.
     *
     * @param  string  $id The service identifier
     *
     * @return Boolean true if the alias exists, false otherwise
     *
     * @api
     */
    public function hasAlias($id)
    {
        return isset($this->aliases[strtolower($id)]);
    }

    /**
     * Gets all defined aliases.
     *
     * @return array An array of aliases
     *
     * @api
     */
    public function getAliases()
    {
        return $this->aliases;
    }

    /**
     * Gets an alias.
     *
     * @param  string  $id The service identifier
     *
     * @return string The aliased service identifier
     *
     * @throws InvalidArgumentException if the alias does not exist
     *
     * @api
     */
    public function getAlias($id)
    {
        $id = strtolower($id);

        if (!$this->hasAlias($id)) {
            throw new InvalidArgumentException(sprintf('The service alias "%s" does not exist.', $id));
        }

        return $this->aliases[$id];
    }

    /**
     * Registers a service definition.
     *
     * This methods allows for simple registration of service definition
     * with a fluid interface.
     *
     * @param  string $id    The service identifier
     * @param  string $class The service class
     *
     * @return Definition A Definition instance
     *
     * @api
     */
    public function register($id, $class = null)
    {
        return $this->setDefinition(strtolower($id), new Definition($class));
    }

    /**
     * Adds the service definitions.
     *
     * @param Definition[] $definitions An array of service definitions
     *
     * @api
     */
    public function addDefinitions(array $definitions)
    {
        foreach ($definitions as $id => $definition) {
            $this->setDefinition($id, $definition);
        }
    }

    /**
     * Sets the service definitions.
     *
     * @param array $definitions An array of service definitions
     *
     * @api
     */
    public function setDefinitions(array $definitions)
    {
        $this->definitions = array();
        $this->addDefinitions($definitions);
    }

    /**
     * Gets all service definitions.
     *
     * @return array An array of Definition instances
     *
     * @api
     */
    public function getDefinitions()
    {
        return $this->definitions;
    }

    /**
     * Sets a service definition.
     *
     * @param  string     $id         The service identifier
     * @param  Definition $definition A Definition instance
     *
     * @throws BadMethodCallException When this ContainerBuilder is frozen
     *
     * @api
     */
    public function setDefinition($id, Definition $definition)
    {
        if ($this->isFrozen()) {
            throw new BadMethodCallException('Adding definition to a frozen container is not allowed');
        }

        $id = strtolower($id);

        unset($this->aliases[$id]);

        return $this->definitions[$id] = $definition;
    }

    /**
     * Returns true if a service definition exists under the given identifier.
     *
     * @param  string  $id The service identifier
     *
     * @return Boolean true if the service definition exists, false otherwise
     *
     * @api
     */
    public function hasDefinition($id)
    {
        return array_key_exists(strtolower($id), $this->definitions);
    }

    /**
     * Gets a service definition.
     *
     * @param  string  $id The service identifier
     *
     * @return Definition A Definition instance
     *
     * @throws InvalidArgumentException if the service definition does not exist
     *
     * @api
     */
    public function getDefinition($id)
    {
        $id = strtolower($id);

        if (!$this->hasDefinition($id)) {
            throw new InvalidArgumentException(sprintf('The service definition "%s" does not exist.', $id));
        }

        return $this->definitions[$id];
    }

    /**
     * Gets a service definition by id or alias.
     *
     * The method "unaliases" recursively to return a Definition instance.
     *
     * @param  string  $id The service identifier or alias
     *
     * @return Definition A Definition instance
     *
     * @throws InvalidArgumentException if the service definition does not exist
     *
     * @api
     */
    public function findDefinition($id)
    {
        while ($this->hasAlias($id)) {
            $id = (string) $this->getAlias($id);
        }

        return $this->getDefinition($id);
    }

    /**
     * Creates a service for a service definition.
     *
     * @param  Definition $definition A service definition instance
     * @param  string     $id         The service identifier
     *
     * @return object              The service described by the service definition
     *
     * @throws RuntimeException         When factory specification is incomplete or scope is inactive
     * @throws InvalidArgumentException When configure callable is not callable
     */
    private function createService(Definition $definition, $id)
    {
        if (null !== $definition->getFile()) {
            require_once $this->getParameterBag()->resolveValue($definition->getFile());
        }

        $arguments = $this->resolveServices($this->getParameterBag()->resolveValue($definition->getArguments()));

        if (null !== $definition->getFactoryMethod()) {
            if (null !== $definition->getFactoryClass()) {
                $factory = $this->getParameterBag()->resolveValue($definition->getFactoryClass());
            } elseif (null !== $definition->getFactoryService()) {
                $factory = $this->get($this->getParameterBag()->resolveValue($definition->getFactoryService()));
            } else {
                throw new RuntimeException('Cannot create service from factory method without a factory service or factory class.');
            }

            $service = call_user_func_array(array($factory, $definition->getFactoryMethod()), $arguments);
        } else {
            $r = new \ReflectionClass($this->getParameterBag()->resolveValue($definition->getClass()));

            $service = null === $r->getConstructor() ? $r->newInstance() : $r->newInstanceArgs($arguments);
        }

        if (self::SCOPE_PROTOTYPE !== $scope = $definition->getScope()) {
            if (self::SCOPE_CONTAINER !== $scope && !isset($this->scopedServices[$scope])) {
                throw new RuntimeException('You tried to create a service of an inactive scope.');
            }

            $this->services[$lowerId = strtolower($id)] = $service;

            if (self::SCOPE_CONTAINER !== $scope) {
                $this->scopedServices[$scope][$lowerId] = $service;
            }
        }

        foreach ($definition->getMethodCalls() as $call) {
            $services = self::getServiceConditionals($call[1]);

            $ok = true;
            foreach ($services as $s) {
                if (!$this->has($s)) {
                    $ok = false;
                    break;
                }
            }

            if ($ok) {
                call_user_func_array(array($service, $call[0]), $this->resolveServices($this->getParameterBag()->resolveValue($call[1])));
            }
        }

        $properties = $this->resolveServices($this->getParameterBag()->resolveValue($definition->getProperties()));
        foreach ($properties as $name => $value) {
            $service->$name = $value;
        }

        if ($callable = $definition->getConfigurator()) {
            if (is_array($callable) && is_object($callable[0]) && $callable[0] instanceof Reference) {
                $callable[0] = $this->get((string) $callable[0]);
            } elseif (is_array($callable)) {
                $callable[0] = $this->getParameterBag()->resolveValue($callable[0]);
            }

            if (!is_callable($callable)) {
                throw new InvalidArgumentException(sprintf('The configure callable for class "%s" is not a callable.', get_class($service)));
            }

            call_user_func($callable, $service);
        }

        return $service;
    }

    /**
     * Replaces service references by the real service instance.
     *
     * @param  mixed $value A value
     *
     * @return mixed The same value with all service references replaced by the real service instances
     */
    public function resolveServices($value)
    {
        if (is_array($value)) {
            foreach ($value as &$v) {
                $v = $this->resolveServices($v);
            }
        } elseif (is_object($value) && $value instanceof Reference) {
            $value = $this->get((string) $value, $value->getInvalidBehavior());
        } elseif (is_object($value) && $value instanceof Definition) {
            $value = $this->createService($value, null);
        }

        return $value;
    }

    /**
     * Returns service ids for a given tag.
     *
     * @param string $name The tag name
     *
     * @return array An array of tags
     *
     * @api
     */
    public function findTaggedServiceIds($name)
    {
        $tags = array();
        foreach ($this->getDefinitions() as $id => $definition) {
            if ($definition->getTag($name)) {
                $tags[$id] = $definition->getTag($name);
            }
        }

        return $tags;
    }

    /**
     * Returns the Service Conditionals.
     *
     * @param mixed $value An array of conditionals to return.
     *
     * @return array An array of Service conditionals
     */
    static public function getServiceConditionals($value)
    {
        $services = array();

        if (is_array($value)) {
            foreach ($value as $v) {
                $services = array_unique(array_merge($services, self::getServiceConditionals($v)));
            }
        } elseif (is_object($value) && $value instanceof Reference && $value->getInvalidBehavior() === ContainerInterface::IGNORE_ON_INVALID_REFERENCE) {
            $services[] = (string) $value;
        }

        return $services;
    }
}<|MERGE_RESOLUTION|>--- conflicted
+++ resolved
@@ -374,11 +374,8 @@
      *
      * @param ContainerBuilder $container The ContainerBuilder instance to merge.
      *
-<<<<<<< HEAD
+     *
      * @throws BadMethodCallException When this ContainerBuilder is frozen
-=======
-     * @throws \LogicException when this ContainerBuilder is frozen
->>>>>>> ec7eec5f
      *
      * @api
      */
