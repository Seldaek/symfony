<?php

/*
 * This file is part of the Symfony package.
 *
 * (c) Fabien Potencier <fabien@symfony.com>
 *
 * For the full copyright and license information, please view the LICENSE
 * file that was distributed with this source code.
 */

namespace Symfony\Component\DependencyInjection\LazyProxy;

/**
 * @author Nicolas Grekas <p@tchwork.com>
 *
 * @internal
 */
class ProxyHelper
{
    /**
<<<<<<< HEAD
     * @return string The signature of the passed function, return type and function/method name included if any
     */
    public static function getSignature(\ReflectionFunctionAbstract $r, &$call = null)
    {
        $signature = array();
        $call = array();

        foreach ($r->getParameters() as $i => $p) {
            $k = '$'.$p->name;
            if ($p->isVariadic()) {
                $k = '...'.$k;
            }
            $call[] = $k;

            if ($p->isPassedByReference()) {
                $k = '&'.$k;
            }
            if ($type = self::getTypeHint($r, $p)) {
                $k = $type.' '.$k;
            }
            if ($type && $p->allowsNull()) {
                $k = '?'.$k;
            }

            try {
                $k .= ' = '.self::export($p->getDefaultValue());
                if ($type && $p->allowsNull() && null === $p->getDefaultValue()) {
                    $k = substr($k, 1);
                }
            } catch (\ReflectionException $e) {
            }

            $signature[] = $k;
        }
        $call = ($r->isClosure() ? '' : $r->name).'('.implode(', ', $call).')';

        if ($type = self::getTypeHint($r)) {
            $type = ': '.($r->getReturnType()->allowsNull() ? '?' : '').$type;
        }

        return ($r->returnsReference() ? '&' : '').($r->isClosure() ? '' : $r->name).'('.implode(', ', $signature).')'.$type;
    }

    /**
=======
>>>>>>> 068f8d13
     * @return string|null The FQCN or builtin name of the type hint, or null when the type hint references an invalid self|parent context
     */
    public static function getTypeHint(\ReflectionFunctionAbstract $r, \ReflectionParameter $p = null, $noBuiltin = false)
    {
        if ($p instanceof \ReflectionParameter) {
            $type = $p->getType();
        } else {
            $type = $r->getReturnType();
        }
        if (!$type) {
            return;
        }
        if (!is_string($type)) {
            $name = $type->getName();

            if ($type->isBuiltin()) {
                return $noBuiltin ? null : $name;
            }
        }
        $lcName = strtolower($name);
        $prefix = $noBuiltin ? '' : '\\';

        if ('self' !== $lcName && 'parent' !== $lcName) {
            return $prefix.$name;
        }
        if (!$r instanceof \ReflectionMethod) {
            return;
        }
        if ('self' === $lcName) {
            return $prefix.$r->getDeclaringClass()->name;
        }
        if ($parent = $r->getDeclaringClass()->getParentClass()) {
            return $prefix.$parent->name;
        }
    }

    private static function export($value)
    {
        if (!is_array($value)) {
            return var_export($value, true);
        }
        $code = array();
        foreach ($value as $k => $v) {
            $code[] = sprintf('%s => %s', var_export($k, true), self::export($v));
        }

        return sprintf('array(%s)', implode(', ', $code));
    }
}<|MERGE_RESOLUTION|>--- conflicted
+++ resolved
@@ -19,53 +19,6 @@
 class ProxyHelper
 {
     /**
-<<<<<<< HEAD
-     * @return string The signature of the passed function, return type and function/method name included if any
-     */
-    public static function getSignature(\ReflectionFunctionAbstract $r, &$call = null)
-    {
-        $signature = array();
-        $call = array();
-
-        foreach ($r->getParameters() as $i => $p) {
-            $k = '$'.$p->name;
-            if ($p->isVariadic()) {
-                $k = '...'.$k;
-            }
-            $call[] = $k;
-
-            if ($p->isPassedByReference()) {
-                $k = '&'.$k;
-            }
-            if ($type = self::getTypeHint($r, $p)) {
-                $k = $type.' '.$k;
-            }
-            if ($type && $p->allowsNull()) {
-                $k = '?'.$k;
-            }
-
-            try {
-                $k .= ' = '.self::export($p->getDefaultValue());
-                if ($type && $p->allowsNull() && null === $p->getDefaultValue()) {
-                    $k = substr($k, 1);
-                }
-            } catch (\ReflectionException $e) {
-            }
-
-            $signature[] = $k;
-        }
-        $call = ($r->isClosure() ? '' : $r->name).'('.implode(', ', $call).')';
-
-        if ($type = self::getTypeHint($r)) {
-            $type = ': '.($r->getReturnType()->allowsNull() ? '?' : '').$type;
-        }
-
-        return ($r->returnsReference() ? '&' : '').($r->isClosure() ? '' : $r->name).'('.implode(', ', $signature).')'.$type;
-    }
-
-    /**
-=======
->>>>>>> 068f8d13
      * @return string|null The FQCN or builtin name of the type hint, or null when the type hint references an invalid self|parent context
      */
     public static function getTypeHint(\ReflectionFunctionAbstract $r, \ReflectionParameter $p = null, $noBuiltin = false)
