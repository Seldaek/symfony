--- conflicted
+++ resolved
@@ -53,17 +53,6 @@
 
     public function isFreshProvider()
     {
-<<<<<<< HEAD
-        yield 'not fresh on missing parameter' => [function (\PHPUnit\Framework\MockObject\MockObject $container) {
-            $container->method('hasParameter')->with('locales')->willReturn(false);
-        }, false];
-
-        yield 'not fresh on different value' => [function (\PHPUnit\Framework\MockObject\MockObject $container) {
-            $container->method('getParameter')->with('locales')->willReturn(['nl', 'es']);
-        }, false];
-
-        yield 'fresh on every identical parameters' => [function (\PHPUnit\Framework\MockObject\MockObject $container) {
-=======
         yield 'not fresh on missing parameter' => [function (MockObject $container) {
             $container->method('hasParameter')->with('locales')->willReturn(false);
         }, false];
@@ -73,7 +62,6 @@
         }, false];
 
         yield 'fresh on every identical parameters' => [function (MockObject $container) {
->>>>>>> b1312781
             $container->expects($this->exactly(2))->method('hasParameter')->willReturn(true);
             $container->expects($this->exactly(2))->method('getParameter')
                 ->withConsecutive(
