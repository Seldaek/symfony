<?php

use Symfony\Component\DependencyInjection\ContainerInterface;
use Symfony\Component\DependencyInjection\Container;
use Symfony\Component\DependencyInjection\Exception\InactiveScopeException;
use Symfony\Component\DependencyInjection\Exception\InvalidArgumentException;
use Symfony\Component\DependencyInjection\Exception\LogicException;
use Symfony\Component\DependencyInjection\Exception\RuntimeException;
use Symfony\Component\DependencyInjection\ParameterBag\ParameterBag;

/**
 * ProjectServiceContainer
 *
 * This class has been auto-generated
 * by the Symfony Dependency Injection Component.
 */
class ProjectServiceContainer extends Container
{
    private $parameters;
<<<<<<< HEAD
=======
    private $targetDirs = array();
>>>>>>> 76c35089

    /**
     * Constructor.
     */
    public function __construct()
    {
        $this->parameters = array(
            'baz_class' => 'BazClass',
            'foo_class' => 'Bar\\FooClass',
            'foo' => 'bar',
        );

        parent::__construct(new ParameterBag($this->parameters));
        $this->methodMap = array(
            'bar' => 'getBarService',
            'baz' => 'getBazService',
            'configurator_service' => 'getConfiguratorServiceService',
            'configured_service' => 'getConfiguredServiceService',
            'decorated' => 'getDecoratedService',
            'decorator_service' => 'getDecoratorServiceService',
            'decorator_service_with_name' => 'getDecoratorServiceWithNameService',
            'depends_on_request' => 'getDependsOnRequestService',
            'factory_service' => 'getFactoryServiceService',
            'foo' => 'getFooService',
            'foo.baz' => 'getFoo_BazService',
            'foo_bar' => 'getFooBarService',
            'foo_with_inline' => 'getFooWithInlineService',
            'inlined' => 'getInlinedService',
            'method_call1' => 'getMethodCall1Service',
            'new_factory' => 'getNewFactoryService',
            'new_factory_service' => 'getNewFactoryServiceService',
            'request' => 'getRequestService',
            'service_from_static_method' => 'getServiceFromStaticMethodService',
        );
        $this->aliases = array(
            'alias_for_alias' => 'foo',
            'alias_for_foo' => 'foo',
        );
    }

    /**
     * Gets the 'bar' service.
     *
     * This service is shared.
     * This method always returns the same instance of the service.
     *
     * @return \Bar\FooClass A Bar\FooClass instance.
     */
    protected function getBarService()
    {
        $a = $this->get('foo.baz');

        $this->services['bar'] = $instance = new \Bar\FooClass('foo', $a, $this->getParameter('foo_bar'));

        $a->configure($instance);

        return $instance;
    }

    /**
     * Gets the 'baz' service.
     *
     * This service is shared.
     * This method always returns the same instance of the service.
     *
     * @return \Baz A Baz instance.
     */
    protected function getBazService()
    {
        $this->services['baz'] = $instance = new \Baz();

        $instance->setFoo($this->get('foo_with_inline'));

        return $instance;
    }

    /**
     * Gets the 'configured_service' service.
     *
     * This service is shared.
     * This method always returns the same instance of the service.
     *
     * @return \stdClass A stdClass instance.
     */
    protected function getConfiguredServiceService()
    {
        $this->services['configured_service'] = $instance = new \stdClass();

        $this->get('configurator_service')->configureStdClass($instance);

        return $instance;
    }

    /**
     * Gets the 'decorated' service.
     *
     * This service is shared.
     * This method always returns the same instance of the service.
     *
     * @return \stdClass A stdClass instance.
     */
    protected function getDecoratedService()
    {
        return $this->services['decorated'] = new \stdClass();
    }

    /**
     * Gets the 'decorator_service' service.
     *
     * This service is shared.
     * This method always returns the same instance of the service.
     *
     * @return \stdClass A stdClass instance.
     */
    protected function getDecoratorServiceService()
    {
        return $this->services['decorator_service'] = new \stdClass();
    }

    /**
     * Gets the 'decorator_service_with_name' service.
     *
     * This service is shared.
     * This method always returns the same instance of the service.
     *
     * @return \stdClass A stdClass instance.
     */
    protected function getDecoratorServiceWithNameService()
    {
        return $this->services['decorator_service_with_name'] = new \stdClass();
    }

    /**
     * Gets the 'depends_on_request' service.
     *
     * This service is shared.
     * This method always returns the same instance of the service.
     *
     * @return \stdClass A stdClass instance.
     */
    protected function getDependsOnRequestService()
    {
        $this->services['depends_on_request'] = $instance = new \stdClass();

        $instance->setRequest($this->get('request', ContainerInterface::NULL_ON_INVALID_REFERENCE));

        return $instance;
    }

    /**
     * Gets the 'factory_service' service.
     *
     * This service is shared.
     * This method always returns the same instance of the service.
     *
     * @return \Bar A Bar instance.
     */
    protected function getFactoryServiceService()
    {
        return $this->services['factory_service'] = $this->get('foo.baz')->getInstance();
    }

    /**
     * Gets the 'foo' service.
     *
     * This service is shared.
     * This method always returns the same instance of the service.
     *
     * @return \Bar\FooClass A Bar\FooClass instance.
     */
    protected function getFooService()
    {
        $a = $this->get('foo.baz');

        $this->services['foo'] = $instance = \Bar\FooClass::getInstance('foo', $a, array($this->getParameter('foo') => 'foo is '.$this->getParameter('foo').'', 'foobar' => $this->getParameter('foo')), true, $this);

        $instance->setBar($this->get('bar'));
        $instance->initialize();
        $instance->foo = 'bar';
        $instance->moo = $a;
        $instance->qux = array($this->getParameter('foo') => 'foo is '.$this->getParameter('foo').'', 'foobar' => $this->getParameter('foo'));
        sc_configure($instance);

        return $instance;
    }

    /**
     * Gets the 'foo.baz' service.
     *
     * This service is shared.
     * This method always returns the same instance of the service.
     *
     * @return object A %baz_class% instance.
     */
    protected function getFoo_BazService()
    {
        $this->services['foo.baz'] = $instance = call_user_func(array($this->getParameter('baz_class'), 'getInstance'));

        call_user_func(array($this->getParameter('baz_class'), 'configureStatic1'), $instance);

        return $instance;
    }

    /**
     * Gets the 'foo_bar' service.
     *
     * @return object A %foo_class% instance.
     */
    protected function getFooBarService()
    {
        $class = $this->getParameter('foo_class');

        return new $class();
    }

    /**
     * Gets the 'foo_with_inline' service.
     *
     * This service is shared.
     * This method always returns the same instance of the service.
     *
     * @return \Foo A Foo instance.
     */
    protected function getFooWithInlineService()
    {
        $this->services['foo_with_inline'] = $instance = new \Foo();

        $instance->setBar($this->get('inlined'));

        return $instance;
    }

    /**
     * Gets the 'method_call1' service.
     *
     * This service is shared.
     * This method always returns the same instance of the service.
     *
     * @return \Bar\FooClass A Bar\FooClass instance.
     */
    protected function getMethodCall1Service()
    {
        require_once '%path%foo.php';

        $this->services['method_call1'] = $instance = new \Bar\FooClass();

        $instance->setBar($this->get('foo'));
        $instance->setBar($this->get('foo2', ContainerInterface::NULL_ON_INVALID_REFERENCE));
        if ($this->has('foo3')) {
            $instance->setBar($this->get('foo3', ContainerInterface::NULL_ON_INVALID_REFERENCE));
        }
        if ($this->has('foobaz')) {
            $instance->setBar($this->get('foobaz', ContainerInterface::NULL_ON_INVALID_REFERENCE));
        }
        $instance->setBar(($this->get("foo")->foo() . (($this->hasparameter("foo")) ? ($this->getParameter("foo")) : ("default"))));

        return $instance;
    }

    /**
     * Gets the 'new_factory_service' service.
     *
     * This service is shared.
     * This method always returns the same instance of the service.
     *
     * @return \FooBarBaz A FooBarBaz instance.
     */
    protected function getNewFactoryServiceService()
    {
        $this->services['new_factory_service'] = $instance = $this->get('new_factory')->getInstance();

        $instance->foo = 'bar';

        return $instance;
    }

    /**
     * Gets the 'request' service.
     *
     * This service is shared.
     * This method always returns the same instance of the service.
     *
     * @throws RuntimeException always since this service is expected to be injected dynamically
     */
    protected function getRequestService()
    {
        throw new RuntimeException('You have requested a synthetic service ("request"). The DIC does not know how to construct this service.');
    }

    /**
     * Gets the 'service_from_static_method' service.
     *
     * This service is shared.
     * This method always returns the same instance of the service.
     *
     * @return \Bar\FooClass A Bar\FooClass instance.
     */
    protected function getServiceFromStaticMethodService()
    {
        return $this->services['service_from_static_method'] = \Bar\FooClass::getInstance();
    }

    /**
     * Updates the 'request' service.
     */
    protected function synchronizeRequestService()
    {
        if ($this->initialized('depends_on_request')) {
            $this->get('depends_on_request')->setRequest($this->get('request', ContainerInterface::NULL_ON_INVALID_REFERENCE));
        }
    }

    /**
     * Gets the 'configurator_service' service.
     *
     * This service is shared.
     * This method always returns the same instance of the service.
     *
     * This service is private.
     * If you want to be able to request this service from the container directly,
     * make it public, otherwise you might end up with broken code.
     *
     * @return \ConfClass A ConfClass instance.
     */
    protected function getConfiguratorServiceService()
    {
        $this->services['configurator_service'] = $instance = new \ConfClass();

        $instance->setFoo($this->get('baz'));

        return $instance;
    }

    /**
     * Gets the 'inlined' service.
     *
     * This service is shared.
     * This method always returns the same instance of the service.
     *
     * This service is private.
     * If you want to be able to request this service from the container directly,
     * make it public, otherwise you might end up with broken code.
     *
     * @return \Bar A Bar instance.
     */
    protected function getInlinedService()
    {
        $this->services['inlined'] = $instance = new \Bar();

        $instance->setBaz($this->get('baz'));
        $instance->pub = 'pub';

        return $instance;
    }

    /**
     * Gets the 'new_factory' service.
     *
     * This service is shared.
     * This method always returns the same instance of the service.
     *
     * This service is private.
     * If you want to be able to request this service from the container directly,
     * make it public, otherwise you might end up with broken code.
     *
     * @return \FactoryClass A FactoryClass instance.
     */
    protected function getNewFactoryService()
    {
        $this->services['new_factory'] = $instance = new \FactoryClass();

        $instance->foo = 'bar';

        return $instance;
    }
}<|MERGE_RESOLUTION|>--- conflicted
+++ resolved
@@ -17,23 +17,14 @@
 class ProjectServiceContainer extends Container
 {
     private $parameters;
-<<<<<<< HEAD
-=======
     private $targetDirs = array();
->>>>>>> 76c35089
 
     /**
      * Constructor.
      */
     public function __construct()
     {
-        $this->parameters = array(
-            'baz_class' => 'BazClass',
-            'foo_class' => 'Bar\\FooClass',
-            'foo' => 'bar',
-        );
-
-        parent::__construct(new ParameterBag($this->parameters));
+        parent::__construct(new ParameterBag($this->getDefaultParameters()));
         $this->methodMap = array(
             'bar' => 'getBarService',
             'baz' => 'getBazService',
@@ -396,4 +387,18 @@
 
         return $instance;
     }
+
+    /**
+     * Gets the default parameters.
+     *
+     * @return array An array of the default parameters
+     */
+    protected function getDefaultParameters()
+    {
+        return array(
+            'baz_class' => 'BazClass',
+            'foo_class' => 'Bar\\FooClass',
+            'foo' => 'bar',
+        );
+    }
 }