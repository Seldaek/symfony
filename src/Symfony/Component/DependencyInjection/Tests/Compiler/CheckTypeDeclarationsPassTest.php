<?php

/*
 * This file is part of the Symfony package.
 *
 * (c) Fabien Potencier <fabien@symfony.com>
 *
 * For the full copyright and license information, please view the LICENSE
 * file that was distributed with this source code.
 */

namespace Symfony\Component\DependencyInjection\Tests\Compiler;

use PHPUnit\Framework\TestCase;
use Symfony\Component\DependencyInjection\Argument\IteratorArgument;
use Symfony\Component\DependencyInjection\Argument\ServiceClosureArgument;
use Symfony\Component\DependencyInjection\Compiler\CheckTypeDeclarationsPass;
use Symfony\Component\DependencyInjection\Compiler\ResolveParameterPlaceHoldersPass;
use Symfony\Component\DependencyInjection\ContainerBuilder;
use Symfony\Component\DependencyInjection\Definition;
use Symfony\Component\DependencyInjection\ParameterBag\EnvPlaceholderParameterBag;
use Symfony\Component\DependencyInjection\Reference;
use Symfony\Component\DependencyInjection\Tests\Fixtures\CheckTypeDeclarationsPass\Bar;
use Symfony\Component\DependencyInjection\Tests\Fixtures\CheckTypeDeclarationsPass\BarMethodCall;
use Symfony\Component\DependencyInjection\Tests\Fixtures\CheckTypeDeclarationsPass\BarOptionalArgument;
use Symfony\Component\DependencyInjection\Tests\Fixtures\CheckTypeDeclarationsPass\BarOptionalArgumentNotNull;
use Symfony\Component\DependencyInjection\Tests\Fixtures\CheckTypeDeclarationsPass\Foo;
use Symfony\Component\DependencyInjection\Tests\Fixtures\CheckTypeDeclarationsPass\FooObject;
use Symfony\Component\DependencyInjection\Tests\Fixtures\CheckTypeDeclarationsPass\UnionConstructor;
use Symfony\Component\DependencyInjection\Tests\Fixtures\CheckTypeDeclarationsPass\Waldo;
use Symfony\Component\DependencyInjection\Tests\Fixtures\CheckTypeDeclarationsPass\Wobble;
use Symfony\Component\ExpressionLanguage\Expression;

/**
 * @author Nicolas Grekas <p@tchwork.com>
 * @author Julien Maulny <jmaulny@darkmira.fr>
 */
class CheckTypeDeclarationsPassTest extends TestCase
{
    public function testProcessThrowsExceptionOnInvalidTypesConstructorArguments()
    {
        $this->expectException(\Symfony\Component\DependencyInjection\Exception\InvalidArgumentException::class);
        $this->expectExceptionMessage('Invalid definition for service "bar": argument 1 of "Symfony\\Component\\DependencyInjection\\Tests\\Fixtures\\CheckTypeDeclarationsPass\\Bar::__construct()" accepts "stdClass", "Symfony\\Component\\DependencyInjection\\Tests\\Fixtures\\CheckTypeDeclarationsPass\\Foo" passed.');

        $container = new ContainerBuilder();

        $container->register('foo', Foo::class);
        $container->register('bar', Bar::class)
            ->addArgument(new Reference('foo'));

        (new CheckTypeDeclarationsPass(true))->process($container);
    }

    public function testProcessThrowsExceptionOnInvalidTypesMethodCallArguments()
    {
        $this->expectException(\Symfony\Component\DependencyInjection\Exception\InvalidArgumentException::class);
        $this->expectExceptionMessage('Invalid definition for service "bar": argument 1 of "Symfony\\Component\\DependencyInjection\\Tests\\Fixtures\\CheckTypeDeclarationsPass\\BarMethodCall::setFoo()" accepts "stdClass", "Symfony\\Component\\DependencyInjection\\Tests\\Fixtures\\CheckTypeDeclarationsPass\\Foo" passed.');

        $container = new ContainerBuilder();

        $container->register('foo', Foo::class);
        $container->register('bar', BarMethodCall::class)
            ->addMethodCall('setFoo', [new Reference('foo')]);

        (new CheckTypeDeclarationsPass(true))->process($container);
    }

    public function testProcessFailsWhenPassingNullToRequiredArgument()
    {
        $this->expectException(\Symfony\Component\DependencyInjection\Exception\InvalidArgumentException::class);
<<<<<<< HEAD
        $this->expectExceptionMessage('Invalid definition for service "bar": argument 1 of "Symfony\\Component\\DependencyInjection\\Tests\\Fixtures\\CheckTypeDeclarationsPass\\Bar::__construct" accepts "stdClass", "null" passed.');
=======
        $this->expectExceptionMessage('Invalid definition for service "bar": argument 1 of "Symfony\\Component\\DependencyInjection\\Tests\\Fixtures\\CheckTypeDeclarationsPass\\Bar::__construct()" accepts "stdClass", "NULL" passed.');
>>>>>>> a71912db

        $container = new ContainerBuilder();

        $container->register('bar', Bar::class)
            ->addArgument(null);

        (new CheckTypeDeclarationsPass(true))->process($container);
    }

    public function testProcessThrowsExceptionWhenMissingArgumentsInConstructor()
    {
        $this->expectException(\Symfony\Component\DependencyInjection\Exception\InvalidArgumentException::class);
        $this->expectExceptionMessage('Invalid definition for service "bar": "Symfony\\Component\\DependencyInjection\\Tests\\Fixtures\\CheckTypeDeclarationsPass\\Bar::__construct()" requires 1 arguments, 0 passed.');

        $container = new ContainerBuilder();

        $container->register('bar', Bar::class);

        (new CheckTypeDeclarationsPass(true))->process($container);
    }

    public function testProcessSuccessWhenPassingTooManyArgumentInConstructor()
    {
        $container = new ContainerBuilder();

        $container->register('foo', \stdClass::class);
        $container->register('bar', Bar::class)
            ->addArgument(new Reference('foo'))
            ->addArgument(new Reference('foo'));

        (new CheckTypeDeclarationsPass(true))->process($container);

        $this->addToAssertionCount(1);
    }

    public function testProcessRegisterWithClassName()
    {
        $container = new ContainerBuilder();

        $container->register(Foo::class, Foo::class);

        (new CheckTypeDeclarationsPass(true))->process($container);

        $this->assertInstanceOf(Foo::class, $container->get(Foo::class));
    }

    public function testProcessThrowsExceptionWhenMissingArgumentsInMethodCall()
    {
        $this->expectException(\Symfony\Component\DependencyInjection\Exception\InvalidArgumentException::class);
        $this->expectExceptionMessage('Invalid definition for service "bar": "Symfony\\Component\\DependencyInjection\\Tests\\Fixtures\\CheckTypeDeclarationsPass\\BarMethodCall::setFoo()" requires 1 arguments, 0 passed.');

        $container = new ContainerBuilder();

        $container->register('foo', \stdClass::class);
        $container->register('bar', BarMethodCall::class)
            ->addArgument(new Reference('foo'))
            ->addMethodCall('setFoo', []);

        (new CheckTypeDeclarationsPass(true))->process($container);
    }

    public function testProcessVariadicFails()
    {
        $this->expectException(\Symfony\Component\DependencyInjection\Exception\InvalidArgumentException::class);
        $this->expectExceptionMessage('Invalid definition for service "bar": argument 2 of "Symfony\\Component\\DependencyInjection\\Tests\\Fixtures\\CheckTypeDeclarationsPass\\BarMethodCall::setFoosVariadic()" accepts "Symfony\\Component\\DependencyInjection\\Tests\\Fixtures\\CheckTypeDeclarationsPass\\Foo", "stdClass" passed.');

        $container = new ContainerBuilder();

        $container->register('stdClass', \stdClass::class);
        $container->register('foo', Foo::class);
        $container->register('bar', BarMethodCall::class)
            ->addMethodCall('setFoosVariadic', [
                new Reference('foo'),
                new Reference('foo'),
                new Reference('stdClass'),
            ]);

        (new CheckTypeDeclarationsPass(true))->process($container);
    }

    public function testProcessVariadicFailsOnPassingBadTypeOnAnotherArgument()
    {
        $this->expectException(\Symfony\Component\DependencyInjection\Exception\InvalidArgumentException::class);
        $this->expectExceptionMessage('Invalid definition for service "bar": argument 1 of "Symfony\\Component\\DependencyInjection\\Tests\\Fixtures\\CheckTypeDeclarationsPass\\BarMethodCall::setFoosVariadic()" accepts "Symfony\\Component\\DependencyInjection\\Tests\\Fixtures\\CheckTypeDeclarationsPass\\Foo", "stdClass" passed.');

        $container = new ContainerBuilder();

        $container->register('stdClass', \stdClass::class);
        $container->register('bar', BarMethodCall::class)
            ->addMethodCall('setFoosVariadic', [
                new Reference('stdClass'),
            ]);

        (new CheckTypeDeclarationsPass(true))->process($container);
    }

    public function testProcessVariadicSuccess()
    {
        $container = new ContainerBuilder();

        $container->register('foo', Foo::class);
        $container->register('bar', BarMethodCall::class)
            ->addMethodCall('setFoosVariadic', [
                new Reference('foo'),
                new Reference('foo'),
                new Reference('foo'),
            ]);

        (new CheckTypeDeclarationsPass(true))->process($container);

        $this->assertInstanceOf(Foo::class, $container->get('bar')->foo);
    }

    public function testProcessSuccessWhenNotUsingOptionalArgument()
    {
        $container = new ContainerBuilder();

        $container->register('foo', Foo::class);
        $container->register('bar', BarMethodCall::class)
            ->addMethodCall('setFoosOptional', [
                new Reference('foo'),
            ]);

        (new CheckTypeDeclarationsPass(true))->process($container);

        $this->assertInstanceOf(Foo::class, $container->get('bar')->foo);
    }

    public function testProcessSuccessWhenUsingOptionalArgumentWithGoodType()
    {
        $container = new ContainerBuilder();

        $container->register('foo', Foo::class);
        $container->register('bar', BarMethodCall::class)
            ->addMethodCall('setFoosOptional', [
                new Reference('foo'),
                new Reference('foo'),
            ]);

        (new CheckTypeDeclarationsPass(true))->process($container);

        $this->assertInstanceOf(Foo::class, $container->get('bar')->foo);
    }

    public function testProcessFailsWhenUsingOptionalArgumentWithBadType()
    {
        $this->expectException(\Symfony\Component\DependencyInjection\Exception\InvalidArgumentException::class);
        $this->expectExceptionMessage('Invalid definition for service "bar": argument 2 of "Symfony\\Component\\DependencyInjection\\Tests\\Fixtures\\CheckTypeDeclarationsPass\\BarMethodCall::setFoosOptional()" accepts "Symfony\\Component\\DependencyInjection\\Tests\\Fixtures\\CheckTypeDeclarationsPass\\Foo", "stdClass" passed.');

        $container = new ContainerBuilder();

        $container->register('stdClass', \stdClass::class);
        $container->register('foo', Foo::class);
        $container->register('bar', BarMethodCall::class)
            ->addMethodCall('setFoosOptional', [
                new Reference('foo'),
                new Reference('stdClass'),
            ]);

        (new CheckTypeDeclarationsPass(true))->process($container);
    }

    public function testProcessSuccessWhenPassingNullToOptional()
    {
        $container = new ContainerBuilder();

        $container->register('bar', BarOptionalArgument::class)
            ->addArgument(null);

        (new CheckTypeDeclarationsPass(true))->process($container);

        $this->assertNull($container->get('bar')->foo);
    }

    public function testProcessSuccessWhenPassingNullToOptionalThatDoesNotAcceptNull()
    {
        $this->expectException(\Symfony\Component\DependencyInjection\Exception\InvalidArgumentException::class);
<<<<<<< HEAD
        $this->expectExceptionMessage('Invalid definition for service "bar": argument 1 of "Symfony\\Component\\DependencyInjection\\Tests\\Fixtures\\CheckTypeDeclarationsPass\\BarOptionalArgumentNotNull::__construct" accepts "int", "null" passed.');
=======
        $this->expectExceptionMessage('Invalid definition for service "bar": argument 1 of "Symfony\\Component\\DependencyInjection\\Tests\\Fixtures\\CheckTypeDeclarationsPass\\BarOptionalArgumentNotNull::__construct()" accepts "int", "NULL" passed.');
>>>>>>> a71912db

        $container = new ContainerBuilder();

        $container->register('bar', BarOptionalArgumentNotNull::class)
            ->addArgument(null);

        (new CheckTypeDeclarationsPass(true))->process($container);
    }

    public function testProcessFailsWhenPassingBadTypeToOptional()
    {
        $this->expectException(\Symfony\Component\DependencyInjection\Exception\InvalidArgumentException::class);
        $this->expectExceptionMessage('Invalid definition for service "bar": argument 1 of "Symfony\\Component\\DependencyInjection\\Tests\\Fixtures\\CheckTypeDeclarationsPass\\BarOptionalArgument::__construct()" accepts "stdClass", "string" passed.');

        $container = new ContainerBuilder();

        $container->register('bar', BarOptionalArgument::class)
            ->addArgument('string instead of stdClass');

        (new CheckTypeDeclarationsPass(true))->process($container);

        $this->assertNull($container->get('bar')->foo);
    }

    public function testProcessSuccessScalarType()
    {
        $container = new ContainerBuilder();

        $container->register('bar', BarMethodCall::class)
            ->addMethodCall('setScalars', [
                1,
                'string',
            ]);

        (new CheckTypeDeclarationsPass(true))->process($container);

        $this->assertInstanceOf(BarMethodCall::class, $container->get('bar'));
    }

    public function testProcessFailsOnPassingScalarTypeToConstructorTypedWithClass()
    {
        $this->expectException(\Symfony\Component\DependencyInjection\Exception\InvalidArgumentException::class);
<<<<<<< HEAD
        $this->expectExceptionMessage('Invalid definition for service "bar": argument 1 of "Symfony\\Component\\DependencyInjection\\Tests\\Fixtures\\CheckTypeDeclarationsPass\\Bar::__construct" accepts "stdClass", "int" passed.');
=======
        $this->expectExceptionMessage('Invalid definition for service "bar": argument 1 of "Symfony\\Component\\DependencyInjection\\Tests\\Fixtures\\CheckTypeDeclarationsPass\\Bar::__construct()" accepts "stdClass", "integer" passed.');
>>>>>>> a71912db

        $container = new ContainerBuilder();

        $container->register('bar', Bar::class)
            ->addArgument(1);

        (new CheckTypeDeclarationsPass(true))->process($container);
    }

    public function testProcessFailsOnPassingScalarTypeToMethodTypedWithClass()
    {
        $this->expectException(\Symfony\Component\DependencyInjection\Exception\InvalidArgumentException::class);
        $this->expectExceptionMessage('Invalid definition for service "bar": argument 1 of "Symfony\\Component\\DependencyInjection\\Tests\\Fixtures\\CheckTypeDeclarationsPass\\BarMethodCall::setFoo()" accepts "stdClass", "string" passed.');

        $container = new ContainerBuilder();

        $container->register('bar', BarMethodCall::class)
            ->addMethodCall('setFoo', [
                'builtin type instead of class',
            ]);

        (new CheckTypeDeclarationsPass(true))->process($container);
    }

    public function testProcessFailsOnPassingClassToScalarTypedParameter()
    {
        $this->expectException(\Symfony\Component\DependencyInjection\Exception\InvalidArgumentException::class);
        $this->expectExceptionMessage('Invalid definition for service "bar": argument 1 of "Symfony\\Component\\DependencyInjection\\Tests\\Fixtures\\CheckTypeDeclarationsPass\\BarMethodCall::setScalars()" accepts "int", "Symfony\\Component\\DependencyInjection\\Tests\\Fixtures\\CheckTypeDeclarationsPass\\Foo" passed.');

        $container = new ContainerBuilder();

        $container->register('foo', Foo::class);
        $container->register('bar', BarMethodCall::class)
            ->addMethodCall('setScalars', [
                new Reference('foo'),
                new Reference('foo'),
            ]);

        (new CheckTypeDeclarationsPass(true))->process($container);
    }

    public function testProcessSuccessOnPassingBadScalarType()
    {
        $container = new ContainerBuilder();

        $container->register('bar', BarMethodCall::class)
            ->addMethodCall('setScalars', [
                1,
                true,
            ]);

        (new CheckTypeDeclarationsPass(true))->process($container);

        $this->assertInstanceOf(BarMethodCall::class, $container->get('bar'));
    }

    public function testProcessSuccessPassingBadScalarTypeOptionalArgument()
    {
        $container = new ContainerBuilder();

        $container->register('bar', BarMethodCall::class)
            ->addMethodCall('setScalars', [
                1,
                'string',
                'string instead of optional boolean',
            ]);

        (new CheckTypeDeclarationsPass(true))->process($container);

        $this->assertInstanceOf(BarMethodCall::class, $container->get('bar'));
    }

    public function testProcessSuccessWhenPassingArray()
    {
        $container = new ContainerBuilder();

        $container->register('bar', BarMethodCall::class)
            ->addMethodCall('setArray', [[]]);

        (new CheckTypeDeclarationsPass(true))->process($container);

        $this->assertInstanceOf(BarMethodCall::class, $container->get('bar'));
    }

    public function testProcessSuccessWhenPassingIntegerToArrayTypedParameter()
    {
        $this->expectException(\Symfony\Component\DependencyInjection\Exception\InvalidParameterTypeException::class);
<<<<<<< HEAD
        $this->expectExceptionMessage('Invalid definition for service "bar": argument 1 of "Symfony\Component\DependencyInjection\Tests\Fixtures\CheckTypeDeclarationsPass\BarMethodCall::setArray" accepts "array", "int" passed.');
=======
        $this->expectExceptionMessage('Invalid definition for service "bar": argument 1 of "Symfony\Component\DependencyInjection\Tests\Fixtures\CheckTypeDeclarationsPass\BarMethodCall::setArray()" accepts "array", "integer" passed.');
>>>>>>> a71912db

        $container = new ContainerBuilder();

        $container->register('bar', BarMethodCall::class)
            ->addMethodCall('setArray', [1]);

        (new CheckTypeDeclarationsPass(true))->process($container);
    }

    public function testProcessSuccessWhenPassingAnIteratorArgumentToIterable()
    {
        $container = new ContainerBuilder();

        $container->register('bar', BarMethodCall::class)
            ->addMethodCall('setIterable', [new IteratorArgument([])]);

        (new CheckTypeDeclarationsPass(true))->process($container);

        $this->addToAssertionCount(1);
    }

    /**
     * @requires PHP 7.2
     */
    public function testProcessSuccessWhenPassingDefinitionForObjectType()
    {
        $container = new ContainerBuilder();

        $container->register('foo_object', FooObject::class)
            ->addArgument(new Definition(Foo::class));

        (new CheckTypeDeclarationsPass(true))->process($container);

        $this->addToAssertionCount(1);
    }

    public function testProcessFactory()
    {
        $container = new ContainerBuilder();

        $container->register('foo', Foo::class);
        $container->register('bar', Bar::class)
            ->setFactory([
                new Reference('foo'),
                'createBar',
            ]);

        /* Asserts that the class of Bar is well detected */
        $container->register('bar_call', BarMethodCall::class)
            ->addMethodCall('setBar', [new Reference('bar')]);

        (new CheckTypeDeclarationsPass(true))->process($container);

        $this->assertInstanceOf(Bar::class, $container->get('bar'));
    }

    public function testProcessFactoryFailsOnInvalidParameterType()
    {
        $this->expectException(\Symfony\Component\DependencyInjection\Exception\InvalidArgumentException::class);
        $this->expectExceptionMessage('Invalid definition for service "bar": argument 1 of "Symfony\\Component\\DependencyInjection\\Tests\\Fixtures\\CheckTypeDeclarationsPass\\Foo::createBarArguments()" accepts "stdClass", "Symfony\\Component\\DependencyInjection\\Tests\\Fixtures\\CheckTypeDeclarationsPass\\Foo" passed.');

        $container = new ContainerBuilder();

        $container->register('foo', Foo::class);
        $container->register('bar', Bar::class)
            ->addArgument(new Reference('foo'))
            ->setFactory([
                new Reference('foo'),
                'createBarArguments',
            ]);

        (new CheckTypeDeclarationsPass(true))->process($container);
    }

    public function testProcessFactoryFailsOnInvalidParameterTypeOptional()
    {
        $this->expectException(\Symfony\Component\DependencyInjection\Exception\InvalidArgumentException::class);
        $this->expectExceptionMessage('Invalid definition for service "bar": argument 2 of "Symfony\\Component\\DependencyInjection\\Tests\\Fixtures\\CheckTypeDeclarationsPass\\Foo::createBarArguments()" accepts "stdClass", "Symfony\\Component\\DependencyInjection\\Tests\\Fixtures\\CheckTypeDeclarationsPass\\Foo" passed.');

        $container = new ContainerBuilder();

        $container->register('stdClass', \stdClass::class);
        $container->register('foo', Foo::class);
        $container->register('bar', Bar::class)
            ->addArgument(new Reference('stdClass'))
            ->addArgument(new Reference('foo'))
            ->setFactory([
                new Reference('foo'),
                'createBarArguments',
            ]);

        (new CheckTypeDeclarationsPass(true))->process($container);
    }

    public function testProcessFactorySuccessOnValidTypes()
    {
        $container = new ContainerBuilder();

        $container->register('stdClass', \stdClass::class);
        $container->register('foo', Foo::class);
        $container->register('bar', Bar::class)
            ->addArgument(new Reference('stdClass'))
            ->addArgument(new Reference('stdClass'))
            ->setFactory([
                new Reference('foo'),
                'createBarArguments',
            ]);

        (new CheckTypeDeclarationsPass(true))->process($container);

        $this->addToAssertionCount(1);
    }

    public function testProcessFactoryCallbackSuccessOnValidType()
    {
        $container = new ContainerBuilder();

        $container->register('bar', \DateTime::class)
            ->setFactory('date_create');

        (new CheckTypeDeclarationsPass(true))->process($container);

        $this->assertInstanceOf(\DateTime::class, $container->get('bar'));
    }

    public function testProcessDoesNotLoadCodeByDefault()
    {
        $container = new ContainerBuilder();

        $container->register('foo', FooNotExisting::class);
        $container->register('bar', BarNotExisting::class)
            ->addArgument(new Reference('foo'))
            ->addMethodCall('setFoo', [
                new Reference('foo'),
                'string',
                1,
            ]);

        (new CheckTypeDeclarationsPass())->process($container);

        $this->addToAssertionCount(1);
    }

    public function testProcessFactoryDoesNotLoadCodeByDefault()
    {
        $container = new ContainerBuilder();

        $container->register('foo', FooNotExisting::class);
        $container->register('bar', BarNotExisting::class)
            ->setFactory([
                new Reference('foo'),
                'notExistingMethod',
            ]);

        (new CheckTypeDeclarationsPass())->process($container);

        $this->addToAssertionCount(1);
    }

    public function testProcessFactoryForTypeSameAsClass()
    {
        $container = new ContainerBuilder();

        $container->register('foo', Foo::class);
        $container->register('bar', 'callable')
            ->setFactory([
                new Reference('foo'),
                'createCallable',
            ]);
        $container->register('bar_call', BarMethodCall::class)
            ->addMethodCall('setCallable', [new Reference('bar')]);

        (new CheckTypeDeclarationsPass(true))->process($container);

        $this->addToAssertionCount(1);
    }

    public function testProcessFactoryForIterableTypeAndArrayClass()
    {
        $container = new ContainerBuilder();

        $container->register('foo', Foo::class);
        $container->register('bar', 'array')
            ->setFactory([
                new Reference('foo'),
                'createArray',
            ]);
        $container->register('bar_call', BarMethodCall::class)
            ->addMethodCall('setIterable', [new Reference('bar')]);

        (new CheckTypeDeclarationsPass(true))->process($container);

        $this->addToAssertionCount(1);
    }

    public function testProcessPassingBuiltinTypeDoesNotLoadCodeByDefault()
    {
        $container = new ContainerBuilder();

        $container->register('bar', BarNotExisting::class)
            ->addArgument(1);

        (new CheckTypeDeclarationsPass())->process($container);

        $this->addToAssertionCount(1);
    }

    public function testProcessDoesNotThrowsExceptionOnValidTypes()
    {
        $container = new ContainerBuilder();

        $container->register('foo', \stdClass::class);
        $container->register('bar', Bar::class)
            ->addArgument(new Reference('foo'));

        (new CheckTypeDeclarationsPass(true))->process($container);

        $this->assertInstanceOf(\stdClass::class, $container->get('bar')->foo);
    }

    public function testProcessThrowsOnIterableTypeWhenScalarPassed()
    {
        $this->expectException(\Symfony\Component\DependencyInjection\Exception\InvalidArgumentException::class);
<<<<<<< HEAD
        $this->expectExceptionMessage('Invalid definition for service "bar_call": argument 1 of "Symfony\\Component\\DependencyInjection\\Tests\\Fixtures\\CheckTypeDeclarationsPass\\BarMethodCall::setIterable" accepts "iterable", "int" passed.');
=======
        $this->expectExceptionMessage('Invalid definition for service "bar_call": argument 1 of "Symfony\\Component\\DependencyInjection\\Tests\\Fixtures\\CheckTypeDeclarationsPass\\BarMethodCall::setIterable()" accepts "iterable", "integer" passed.');
>>>>>>> a71912db

        $container = new ContainerBuilder();

        $container->register('bar_call', BarMethodCall::class)
            ->addMethodCall('setIterable', [2]);

        (new CheckTypeDeclarationsPass(true))->process($container);

        $this->assertInstanceOf(\stdClass::class, $container->get('bar')->foo);
    }

    public function testProcessResolveExpressions()
    {
        $container = new ContainerBuilder();
        $container->setParameter('ccc', ['array']);

        $container
            ->register('foobar', BarMethodCall::class)
            ->addMethodCall('setArray', [new Expression("parameter('ccc')")]);

        (new CheckTypeDeclarationsPass(true))->process($container);

        $this->addToAssertionCount(1);
    }

    public function testProcessSuccessWhenExpressionReturnsObject()
    {
        $container = new ContainerBuilder();

        $container->register('waldo', Waldo::class);

        $container
            ->register('wobble', Wobble::class)
            ->setArguments([new Expression("service('waldo')")]);

        (new CheckTypeDeclarationsPass(true))->process($container);

        $this->addToAssertionCount(1);
    }

    public function testProcessHandleMixedEnvPlaceholder()
    {
        $this->expectException(\Symfony\Component\DependencyInjection\Exception\InvalidArgumentException::class);
        $this->expectExceptionMessage('Invalid definition for service "foobar": argument 1 of "Symfony\Component\DependencyInjection\Tests\Fixtures\CheckTypeDeclarationsPass\BarMethodCall::setArray()" accepts "array", "string" passed.');

        $container = new ContainerBuilder(new EnvPlaceholderParameterBag([
            'ccc' => '%env(FOO)%',
        ]));

        $container
            ->register('foobar', BarMethodCall::class)
            ->addMethodCall('setArray', ['foo%ccc%']);

        (new CheckTypeDeclarationsPass(true))->process($container);
    }

    public function testProcessHandleMultipleEnvPlaceholder()
    {
        $this->expectException(\Symfony\Component\DependencyInjection\Exception\InvalidArgumentException::class);
        $this->expectExceptionMessage('Invalid definition for service "foobar": argument 1 of "Symfony\Component\DependencyInjection\Tests\Fixtures\CheckTypeDeclarationsPass\BarMethodCall::setArray()" accepts "array", "string" passed.');

        $container = new ContainerBuilder(new EnvPlaceholderParameterBag([
            'ccc' => '%env(FOO)%',
            'fcy' => '%env(int:BAR)%',
        ]));

        $container
            ->register('foobar', BarMethodCall::class)
            ->addMethodCall('setArray', ['%ccc%%fcy%']);

        (new CheckTypeDeclarationsPass(true))->process($container);
    }

    public function testProcessHandleExistingEnvPlaceholder()
    {
        putenv('ARRAY={"foo":"bar"}');

        $container = new ContainerBuilder(new EnvPlaceholderParameterBag([
            'ccc' => '%env(json:ARRAY)%',
        ]));

        $container
            ->register('foobar', BarMethodCall::class)
            ->addMethodCall('setArray', ['%ccc%']);

        (new ResolveParameterPlaceHoldersPass())->process($container);
        (new CheckTypeDeclarationsPass(true))->process($container);

        $this->addToAssertionCount(1);

        putenv('ARRAY=');
    }

    public function testProcessHandleNotFoundEnvPlaceholder()
    {
        $container = new ContainerBuilder(new EnvPlaceholderParameterBag([
            'ccc' => '%env(json:ARRAY)%',
        ]));

        $container
            ->register('foobar', BarMethodCall::class)
            ->addMethodCall('setArray', ['%ccc%']);

        (new ResolveParameterPlaceHoldersPass())->process($container);
        (new CheckTypeDeclarationsPass(true))->process($container);

        $this->addToAssertionCount(1);
    }

    public function testProcessSkipSkippedIds()
    {
        $container = new ContainerBuilder();
        $container
            ->register('foobar', BarMethodCall::class)
            ->addMethodCall('setArray', ['a string']);

        (new CheckTypeDeclarationsPass(true, ['foobar' => true]))->process($container);

        $this->addToAssertionCount(1);
    }

    public function testProcessHandleClosureForCallable()
    {
        $closureDefinition = new Definition(\Closure::class);
        $closureDefinition->setFactory([\Closure::class, 'fromCallable']);
        $closureDefinition->setArguments(['strlen']);

        $container = new ContainerBuilder();
        $container
            ->register('foobar', BarMethodCall::class)
            ->addMethodCall('setCallable', [$closureDefinition]);

        (new CheckTypeDeclarationsPass(true))->process($container);

        $this->addToAssertionCount(1);
    }

    public function testProcessSuccessWhenPassingServiceClosureArgumentToCallable()
    {
        $container = new ContainerBuilder();

        $container->register('bar', BarMethodCall::class)
            ->addMethodCall('setCallable', [new ServiceClosureArgument(new Reference('foo'))]);

        (new CheckTypeDeclarationsPass(true))->process($container);

        $this->addToAssertionCount(1);
    }

    public function testProcessSuccessWhenPassingServiceClosureArgumentToClosure()
    {
        $container = new ContainerBuilder();

        $container->register('bar', BarMethodCall::class)
            ->addMethodCall('setClosure', [new ServiceClosureArgument(new Reference('foo'))]);

        (new CheckTypeDeclarationsPass(true))->process($container);

        $this->addToAssertionCount(1);
    }

    public function testExpressionLanguageWithSyntheticService()
    {
        $container = new ContainerBuilder();

        $container->register('synthetic')
            ->setSynthetic(true);
        $container->register('baz', \stdClass::class)
            ->addArgument(new Reference('synthetic'));
        $container->register('bar', Bar::class)
            ->addArgument(new Expression('service("baz").getStdClass()'));

        (new CheckTypeDeclarationsPass())->process($container);

        $this->addToAssertionCount(1);
    }

    public function testProcessResolveParameters()
    {
        putenv('ARRAY={"foo":"bar"}');

        $container = new ContainerBuilder(new EnvPlaceholderParameterBag([
            'env_array_param' => '%env(json:ARRAY)%',
        ]));
        $container->setParameter('array_param', ['foobar']);
        $container->setParameter('string_param', 'ccc');

        $definition = $container->register('foobar', BarMethodCall::class);
        $definition
            ->addMethodCall('setArray', ['%array_param%'])
            ->addMethodCall('setString', ['%string_param%']);

        (new ResolveParameterPlaceHoldersPass())->process($container);

        $definition->addMethodCall('setArray', ['%env_array_param%']);

        (new CheckTypeDeclarationsPass(true))->process($container);

        $this->addToAssertionCount(1);

        putenv('ARRAY=');
    }

    /**
     * @requires PHP 8
     */
    public function testUnionTypePassesWithReference()
    {
        $container = new ContainerBuilder();

        $container->register('foo', Foo::class);
        $container->register('union', UnionConstructor::class)
            ->setArguments([new Reference('foo')]);

        (new CheckTypeDeclarationsPass(true))->process($container);

        $this->addToAssertionCount(1);
    }

    /**
     * @requires PHP 8
     */
    public function testUnionTypePassesWithBuiltin()
    {
        $container = new ContainerBuilder();

        $container->register('union', UnionConstructor::class)
            ->setArguments([42]);

        (new CheckTypeDeclarationsPass(true))->process($container);

        $this->addToAssertionCount(1);
    }

    /**
     * @requires PHP 8
     */
    public function testUnionTypeFailsWithReference()
    {
        $container = new ContainerBuilder();

        $container->register('waldo', Waldo::class);
        $container->register('union', UnionConstructor::class)
            ->setArguments([new Reference('waldo')]);

        $this->expectException(\Symfony\Component\DependencyInjection\Exception\InvalidArgumentException::class);
        $this->expectExceptionMessage('Invalid definition for service "union": argument 1 of "Symfony\\Component\\DependencyInjection\\Tests\\Fixtures\\CheckTypeDeclarationsPass\\UnionConstructor::__construct()" accepts "Symfony\Component\DependencyInjection\Tests\Fixtures\CheckTypeDeclarationsPass\Foo|int", "Symfony\Component\DependencyInjection\Tests\Fixtures\CheckTypeDeclarationsPass\Waldo" passed.');

        (new CheckTypeDeclarationsPass(true))->process($container);

        $this->addToAssertionCount(1);
    }

    /**
     * @requires PHP 8
     */
    public function testUnionTypeFailsWithBuiltin()
    {
        $container = new ContainerBuilder();

        $container->register('union', UnionConstructor::class)
            ->setArguments([[1, 2, 3]]);

        $this->expectException(\Symfony\Component\DependencyInjection\Exception\InvalidArgumentException::class);
        $this->expectExceptionMessage('Invalid definition for service "union": argument 1 of "Symfony\\Component\\DependencyInjection\\Tests\\Fixtures\\CheckTypeDeclarationsPass\\UnionConstructor::__construct()" accepts "Symfony\Component\DependencyInjection\Tests\Fixtures\CheckTypeDeclarationsPass\Foo|int", "array" passed.');

        (new CheckTypeDeclarationsPass(true))->process($container);

        $this->addToAssertionCount(1);
    }
}<|MERGE_RESOLUTION|>--- conflicted
+++ resolved
@@ -68,11 +68,7 @@
     public function testProcessFailsWhenPassingNullToRequiredArgument()
     {
         $this->expectException(\Symfony\Component\DependencyInjection\Exception\InvalidArgumentException::class);
-<<<<<<< HEAD
-        $this->expectExceptionMessage('Invalid definition for service "bar": argument 1 of "Symfony\\Component\\DependencyInjection\\Tests\\Fixtures\\CheckTypeDeclarationsPass\\Bar::__construct" accepts "stdClass", "null" passed.');
-=======
-        $this->expectExceptionMessage('Invalid definition for service "bar": argument 1 of "Symfony\\Component\\DependencyInjection\\Tests\\Fixtures\\CheckTypeDeclarationsPass\\Bar::__construct()" accepts "stdClass", "NULL" passed.');
->>>>>>> a71912db
+        $this->expectExceptionMessage('Invalid definition for service "bar": argument 1 of "Symfony\\Component\\DependencyInjection\\Tests\\Fixtures\\CheckTypeDeclarationsPass\\Bar::__construct()" accepts "stdClass", "null" passed.');
 
         $container = new ContainerBuilder();
 
@@ -250,11 +246,7 @@
     public function testProcessSuccessWhenPassingNullToOptionalThatDoesNotAcceptNull()
     {
         $this->expectException(\Symfony\Component\DependencyInjection\Exception\InvalidArgumentException::class);
-<<<<<<< HEAD
-        $this->expectExceptionMessage('Invalid definition for service "bar": argument 1 of "Symfony\\Component\\DependencyInjection\\Tests\\Fixtures\\CheckTypeDeclarationsPass\\BarOptionalArgumentNotNull::__construct" accepts "int", "null" passed.');
-=======
-        $this->expectExceptionMessage('Invalid definition for service "bar": argument 1 of "Symfony\\Component\\DependencyInjection\\Tests\\Fixtures\\CheckTypeDeclarationsPass\\BarOptionalArgumentNotNull::__construct()" accepts "int", "NULL" passed.');
->>>>>>> a71912db
+        $this->expectExceptionMessage('Invalid definition for service "bar": argument 1 of "Symfony\\Component\\DependencyInjection\\Tests\\Fixtures\\CheckTypeDeclarationsPass\\BarOptionalArgumentNotNull::__construct()" accepts "int", "null" passed.');
 
         $container = new ContainerBuilder();
 
@@ -297,11 +289,7 @@
     public function testProcessFailsOnPassingScalarTypeToConstructorTypedWithClass()
     {
         $this->expectException(\Symfony\Component\DependencyInjection\Exception\InvalidArgumentException::class);
-<<<<<<< HEAD
-        $this->expectExceptionMessage('Invalid definition for service "bar": argument 1 of "Symfony\\Component\\DependencyInjection\\Tests\\Fixtures\\CheckTypeDeclarationsPass\\Bar::__construct" accepts "stdClass", "int" passed.');
-=======
-        $this->expectExceptionMessage('Invalid definition for service "bar": argument 1 of "Symfony\\Component\\DependencyInjection\\Tests\\Fixtures\\CheckTypeDeclarationsPass\\Bar::__construct()" accepts "stdClass", "integer" passed.');
->>>>>>> a71912db
+        $this->expectExceptionMessage('Invalid definition for service "bar": argument 1 of "Symfony\\Component\\DependencyInjection\\Tests\\Fixtures\\CheckTypeDeclarationsPass\\Bar::__construct()" accepts "stdClass", "int" passed.');
 
         $container = new ContainerBuilder();
 
@@ -389,11 +377,7 @@
     public function testProcessSuccessWhenPassingIntegerToArrayTypedParameter()
     {
         $this->expectException(\Symfony\Component\DependencyInjection\Exception\InvalidParameterTypeException::class);
-<<<<<<< HEAD
-        $this->expectExceptionMessage('Invalid definition for service "bar": argument 1 of "Symfony\Component\DependencyInjection\Tests\Fixtures\CheckTypeDeclarationsPass\BarMethodCall::setArray" accepts "array", "int" passed.');
-=======
-        $this->expectExceptionMessage('Invalid definition for service "bar": argument 1 of "Symfony\Component\DependencyInjection\Tests\Fixtures\CheckTypeDeclarationsPass\BarMethodCall::setArray()" accepts "array", "integer" passed.');
->>>>>>> a71912db
+        $this->expectExceptionMessage('Invalid definition for service "bar": argument 1 of "Symfony\Component\DependencyInjection\Tests\Fixtures\CheckTypeDeclarationsPass\BarMethodCall::setArray()" accepts "array", "int" passed.');
 
         $container = new ContainerBuilder();
 
@@ -617,11 +601,7 @@
     public function testProcessThrowsOnIterableTypeWhenScalarPassed()
     {
         $this->expectException(\Symfony\Component\DependencyInjection\Exception\InvalidArgumentException::class);
-<<<<<<< HEAD
-        $this->expectExceptionMessage('Invalid definition for service "bar_call": argument 1 of "Symfony\\Component\\DependencyInjection\\Tests\\Fixtures\\CheckTypeDeclarationsPass\\BarMethodCall::setIterable" accepts "iterable", "int" passed.');
-=======
-        $this->expectExceptionMessage('Invalid definition for service "bar_call": argument 1 of "Symfony\\Component\\DependencyInjection\\Tests\\Fixtures\\CheckTypeDeclarationsPass\\BarMethodCall::setIterable()" accepts "iterable", "integer" passed.');
->>>>>>> a71912db
+        $this->expectExceptionMessage('Invalid definition for service "bar_call": argument 1 of "Symfony\\Component\\DependencyInjection\\Tests\\Fixtures\\CheckTypeDeclarationsPass\\BarMethodCall::setIterable()" accepts "iterable", "int" passed.');
 
         $container = new ContainerBuilder();
 
