<?php

/*
 * This file is part of the Symfony package.
 *
 * (c) Fabien Potencier <fabien@symfony.com>
 *
 * For the full copyright and license information, please view the LICENSE
 * file that was distributed with this source code.
 */

namespace Symfony\Component\DependencyInjection\Tests;

require_once __DIR__.'/Fixtures/includes/classes.php';
require_once __DIR__.'/Fixtures/includes/ProjectExtension.php';

use Symfony\Component\Config\Resource\ResourceInterface;
use Symfony\Component\DependencyInjection\Alias;
use Symfony\Component\DependencyInjection\ContainerBuilder;
use Symfony\Component\DependencyInjection\ContainerInterface;
use Symfony\Component\DependencyInjection\Definition;
use Symfony\Component\DependencyInjection\Exception\RuntimeException;
use Symfony\Component\DependencyInjection\Exception\InactiveScopeException;
use Symfony\Component\DependencyInjection\Loader\ClosureLoader;
use Symfony\Component\DependencyInjection\Reference;
use Symfony\Component\DependencyInjection\ParameterBag\ParameterBag;
use Symfony\Component\DependencyInjection\Scope;
use Symfony\Component\Config\Resource\FileResource;
use Symfony\Component\ExpressionLanguage\Expression;

class ContainerBuilderTest extends \PHPUnit_Framework_TestCase
{
    public function testDefinitions()
    {
        $builder = new ContainerBuilder();
        $definitions = array(
            'foo' => new Definition('Bar\FooClass'),
            'bar' => new Definition('BarClass'),
        );
        $builder->setDefinitions($definitions);
        $this->assertEquals($definitions, $builder->getDefinitions(), '->setDefinitions() sets the service definitions');
        $this->assertTrue($builder->hasDefinition('foo'), '->hasDefinition() returns true if a service definition exists');
        $this->assertFalse($builder->hasDefinition('foobar'), '->hasDefinition() returns false if a service definition does not exist');

        $builder->setDefinition('foobar', $foo = new Definition('FooBarClass'));
        $this->assertEquals($foo, $builder->getDefinition('foobar'), '->getDefinition() returns a service definition if defined');
        $this->assertTrue($builder->setDefinition('foobar', $foo = new Definition('FooBarClass')) === $foo, '->setDefinition() implements a fluid interface by returning the service reference');

        $builder->addDefinitions($defs = array('foobar' => new Definition('FooBarClass')));
        $this->assertEquals(array_merge($definitions, $defs), $builder->getDefinitions(), '->addDefinitions() adds the service definitions');

        try {
            $builder->getDefinition('baz');
            $this->fail('->getDefinition() throws an InvalidArgumentException if the service definition does not exist');
        } catch (\InvalidArgumentException $e) {
            $this->assertEquals('The service definition "baz" does not exist.', $e->getMessage(), '->getDefinition() throws an InvalidArgumentException if the service definition does not exist');
        }
    }

    public function testRegister()
    {
        $builder = new ContainerBuilder();
        $builder->register('foo', 'Bar\FooClass');
        $this->assertTrue($builder->hasDefinition('foo'), '->register() registers a new service definition');
        $this->assertInstanceOf('Symfony\Component\DependencyInjection\Definition', $builder->getDefinition('foo'), '->register() returns the newly created Definition instance');
    }

    public function testHas()
    {
        $builder = new ContainerBuilder();
        $this->assertFalse($builder->has('foo'), '->has() returns false if the service does not exist');
        $builder->register('foo', 'Bar\FooClass');
        $this->assertTrue($builder->has('foo'), '->has() returns true if a service definition exists');
        $builder->set('bar', new \stdClass());
        $this->assertTrue($builder->has('bar'), '->has() returns true if a service exists');
    }

    public function testGet()
    {
        $builder = new ContainerBuilder();
        try {
            $builder->get('foo');
            $this->fail('->get() throws an InvalidArgumentException if the service does not exist');
        } catch (\InvalidArgumentException $e) {
            $this->assertEquals('The service definition "foo" does not exist.', $e->getMessage(), '->get() throws an InvalidArgumentException if the service does not exist');
        }

        $this->assertNull($builder->get('foo', ContainerInterface::NULL_ON_INVALID_REFERENCE), '->get() returns null if the service does not exist and NULL_ON_INVALID_REFERENCE is passed as a second argument');

        $builder->register('foo', 'stdClass');
        $this->assertInternalType('object', $builder->get('foo'), '->get() returns the service definition associated with the id');
        $builder->set('bar', $bar = new \stdClass());
        $this->assertEquals($bar, $builder->get('bar'), '->get() returns the service associated with the id');
        $builder->register('bar', 'stdClass');
        $this->assertEquals($bar, $builder->get('bar'), '->get() returns the service associated with the id even if a definition has been defined');

        $builder->register('baz', 'stdClass')->setArguments(array(new Reference('baz')));
        try {
            @$builder->get('baz');
            $this->fail('->get() throws a ServiceCircularReferenceException if the service has a circular reference to itself');
        } catch (\Symfony\Component\DependencyInjection\Exception\ServiceCircularReferenceException $e) {
            $this->assertEquals('Circular reference detected for service "baz", path: "baz".', $e->getMessage(), '->get() throws a LogicException if the service has a circular reference to itself');
        }

        $builder->register('foobar', 'stdClass')->setScope('container');
        $this->assertTrue($builder->get('bar') === $builder->get('bar'), '->get() always returns the same instance if the service is shared');
    }

    /**
     * @expectedException        \Symfony\Component\DependencyInjection\Exception\RuntimeException
     * @expectedExceptionMessage You have requested a synthetic service ("foo"). The DIC does not know how to construct this service.
     */
    public function testGetUnsetLoadingServiceWhenCreateServiceThrowsAnException()
    {
        $builder = new ContainerBuilder();
        $builder->register('foo', 'stdClass')->setSynthetic(true);

        // we expect a RuntimeException here as foo is synthetic
        try {
            $builder->get('foo');
        } catch (RuntimeException $e) {
        }

        // we must also have the same RuntimeException here
        $builder->get('foo');
    }

    public function testGetReturnsNullOnInactiveScope()
    {
        $builder = new ContainerBuilder();
        $builder->register('foo', 'stdClass')->setScope('request');

        $this->assertNull($builder->get('foo', ContainerInterface::NULL_ON_INVALID_REFERENCE));
    }

    public function testGetReturnsNullOnInactiveScopeWhenServiceIsCreatedByAMethod()
    {
        $builder = new ProjectContainer();

        $this->assertNull($builder->get('foobaz', ContainerInterface::NULL_ON_INVALID_REFERENCE));
    }

    public function testGetServiceIds()
    {
        $builder = new ContainerBuilder();
        $builder->register('foo', 'stdClass');
        $builder->bar = $bar = new \stdClass();
        $builder->register('bar', 'stdClass');
        $this->assertEquals(array('foo', 'bar', 'service_container'), $builder->getServiceIds(), '->getServiceIds() returns all defined service ids');
    }

    public function testAliases()
    {
        $builder = new ContainerBuilder();
        $builder->register('foo', 'stdClass');
        $builder->setAlias('bar', 'foo');
        $this->assertTrue($builder->hasAlias('bar'), '->hasAlias() returns true if the alias exists');
        $this->assertFalse($builder->hasAlias('foobar'), '->hasAlias() returns false if the alias does not exist');
        $this->assertEquals('foo', (string) $builder->getAlias('bar'), '->getAlias() returns the aliased service');
        $this->assertTrue($builder->has('bar'), '->setAlias() defines a new service');
        $this->assertTrue($builder->get('bar') === $builder->get('foo'), '->setAlias() creates a service that is an alias to another one');

        try {
            $builder->setAlias('foobar', 'foobar');
            $this->fail('->setAlias() throws an InvalidArgumentException if the alias references itself');
        } catch (\InvalidArgumentException $e) {
            $this->assertEquals('An alias can not reference itself, got a circular reference on "foobar".', $e->getMessage(), '->setAlias() throws an InvalidArgumentException if the alias references itself');
        }

        try {
            $builder->getAlias('foobar');
            $this->fail('->getAlias() throws an InvalidArgumentException if the alias does not exist');
        } catch (\InvalidArgumentException $e) {
            $this->assertEquals('The service alias "foobar" does not exist.', $e->getMessage(), '->getAlias() throws an InvalidArgumentException if the alias does not exist');
        }
    }

    public function testGetAliases()
    {
        $builder = new ContainerBuilder();
        $builder->setAlias('bar', 'foo');
        $builder->setAlias('foobar', 'foo');
        $builder->setAlias('moo', new Alias('foo', false));

        $aliases = $builder->getAliases();
        $this->assertEquals('foo', (string) $aliases['bar']);
        $this->assertTrue($aliases['bar']->isPublic());
        $this->assertEquals('foo', (string) $aliases['foobar']);
        $this->assertEquals('foo', (string) $aliases['moo']);
        $this->assertFalse($aliases['moo']->isPublic());

        $builder->register('bar', 'stdClass');
        $this->assertFalse($builder->hasAlias('bar'));

        $builder->set('foobar', 'stdClass');
        $builder->set('moo', 'stdClass');
        $this->assertCount(0, $builder->getAliases(), '->getAliases() does not return aliased services that have been overridden');
    }

    public function testSetAliases()
    {
        $builder = new ContainerBuilder();
        $builder->setAliases(array('bar' => 'foo', 'foobar' => 'foo'));

        $aliases = $builder->getAliases();
        $this->assertTrue(isset($aliases['bar']));
        $this->assertTrue(isset($aliases['foobar']));
    }

    public function testAddAliases()
    {
        $builder = new ContainerBuilder();
        $builder->setAliases(array('bar' => 'foo'));
        $builder->addAliases(array('foobar' => 'foo'));

        $aliases = $builder->getAliases();
        $this->assertTrue(isset($aliases['bar']));
        $this->assertTrue(isset($aliases['foobar']));
    }

    public function testAddGetCompilerPass()
    {
        $builder = new ContainerBuilder();
        $builder->setResourceTracking(false);
        $builderCompilerPasses = $builder->getCompiler()->getPassConfig()->getPasses();
        $builder->addCompilerPass($this->getMock('Symfony\Component\DependencyInjection\Compiler\CompilerPassInterface'));

        $this->assertCount(count($builder->getCompiler()->getPassConfig()->getPasses()) - 1, $builderCompilerPasses);
    }

    public function testCreateService()
    {
        $builder = new ContainerBuilder();
        $builder->register('foo1', 'Bar\FooClass')->setFile(__DIR__.'/Fixtures/includes/foo.php');
        $this->assertInstanceOf('\Bar\FooClass', $builder->get('foo1'), '->createService() requires the file defined by the service definition');
        $builder->register('foo2', 'Bar\FooClass')->setFile(__DIR__.'/Fixtures/includes/%file%.php');
        $builder->setParameter('file', 'foo');
        $this->assertInstanceOf('\Bar\FooClass', $builder->get('foo2'), '->createService() replaces parameters in the file provided by the service definition');
    }

    public function testCreateProxyWithRealServiceInstantiator()
    {
        $builder = new ContainerBuilder();

        $builder->register('foo1', 'Bar\FooClass')->setFile(__DIR__.'/Fixtures/includes/foo.php');
        $builder->getDefinition('foo1')->setLazy(true);

        $foo1 = $builder->get('foo1');

        $this->assertSame($foo1, $builder->get('foo1'), 'The same proxy is retrieved on multiple subsequent calls');
        $this->assertSame('Bar\FooClass', get_class($foo1));
    }

    public function testCreateServiceClass()
    {
        $builder = new ContainerBuilder();
        $builder->register('foo1', '%class%');
        $builder->setParameter('class', 'stdClass');
        $this->assertInstanceOf('\stdClass', $builder->get('foo1'), '->createService() replaces parameters in the class provided by the service definition');
    }

    public function testCreateServiceArguments()
    {
        $builder = new ContainerBuilder();
        $builder->register('bar', 'stdClass');
        $builder->register('foo1', 'Bar\FooClass')->addArgument(array('foo' => '%value%', '%value%' => 'foo', new Reference('bar'), '%%unescape_it%%'));
        $builder->setParameter('value', 'bar');
        $this->assertEquals(array('foo' => 'bar', 'bar' => 'foo', $builder->get('bar'), '%unescape_it%'), $builder->get('foo1')->arguments, '->createService() replaces parameters and service references in the arguments provided by the service definition');
    }

<<<<<<< HEAD
    /**
     * @covers Symfony\Component\DependencyInjection\ContainerBuilder::createService
     */
    public function testCreateServiceFactory()
=======
    public function testCreateServiceFactoryMethod()
>>>>>>> 30bd3973
    {
        $builder = new ContainerBuilder();
        $builder->register('foo', 'Bar\FooClass')->setFactory('Bar\FooClass::getInstance');
        $builder->register('qux', 'Bar\FooClass')->setFactory(array('Bar\FooClass', 'getInstance'));
        $builder->register('bar', 'Bar\FooClass')->setFactory(array(new Definition('Bar\FooClass'), 'getInstance'));
        $builder->register('baz', 'Bar\FooClass')->setFactory(array(new Reference('bar'), 'getInstance'));

        $this->assertTrue($builder->get('foo')->called, '->createService() calls the factory method to create the service instance');
        $this->assertTrue($builder->get('qux')->called, '->createService() calls the factory method to create the service instance');
        $this->assertTrue($builder->get('bar')->called, '->createService() uses anonymous service as factory');
        $this->assertTrue($builder->get('baz')->called, '->createService() uses another service as factory');
    }

    public function testLegacyCreateServiceFactory()
    {
        $builder = new ContainerBuilder();
        $builder->register('bar', 'Bar\FooClass');
        $builder
            ->register('foo1', 'Bar\FooClass')
            ->setFactoryClass('%foo_class%')
            ->setFactoryMethod('getInstance')
            ->addArgument(array('foo' => '%value%', '%value%' => 'foo', new Reference('bar')))
        ;
        $builder->setParameter('value', 'bar');
        $builder->setParameter('foo_class', 'Bar\FooClass');
        $this->assertTrue($builder->get('foo1')->called, '->createService() calls the factory method to create the service instance');
        $this->assertEquals(array('foo' => 'bar', 'bar' => 'foo', $builder->get('bar')), $builder->get('foo1')->arguments, '->createService() passes the arguments to the factory method');
    }

<<<<<<< HEAD
    /**
     * @covers Symfony\Component\DependencyInjection\ContainerBuilder::createService
     */
    public function testLegacyCreateServiceFactoryService()
=======
    public function testCreateServiceFactoryService()
>>>>>>> 30bd3973
    {
        $builder = new ContainerBuilder();
        $builder->register('foo_service', 'Bar\FooClass');
        $builder
            ->register('foo', 'Bar\FooClass')
            ->setFactoryService('%foo_service%')
            ->setFactoryMethod('getInstance')
        ;
        $builder->setParameter('foo_service', 'foo_service');
        $this->assertTrue($builder->get('foo')->called, '->createService() calls the factory method to create the service instance');
    }

    public function testCreateServiceMethodCalls()
    {
        $builder = new ContainerBuilder();
        $builder->register('bar', 'stdClass');
        $builder->register('foo1', 'Bar\FooClass')->addMethodCall('setBar', array(array('%value%', new Reference('bar'))));
        $builder->setParameter('value', 'bar');
        $this->assertEquals(array('bar', $builder->get('bar')), $builder->get('foo1')->bar, '->createService() replaces the values in the method calls arguments');
    }

    public function testCreateServiceConfigurator()
    {
        $builder = new ContainerBuilder();
        $builder->register('foo1', 'Bar\FooClass')->setConfigurator('sc_configure');
        $this->assertTrue($builder->get('foo1')->configured, '->createService() calls the configurator');

        $builder->register('foo2', 'Bar\FooClass')->setConfigurator(array('%class%', 'configureStatic'));
        $builder->setParameter('class', 'BazClass');
        $this->assertTrue($builder->get('foo2')->configured, '->createService() calls the configurator');

        $builder->register('baz', 'BazClass');
        $builder->register('foo3', 'Bar\FooClass')->setConfigurator(array(new Reference('baz'), 'configure'));
        $this->assertTrue($builder->get('foo3')->configured, '->createService() calls the configurator');

        $builder->register('foo4', 'Bar\FooClass')->setConfigurator(array($builder->getDefinition('baz'), 'configure'));
        $this->assertTrue($builder->get('foo4')->configured, '->createService() calls the configurator');

        $builder->register('foo5', 'Bar\FooClass')->setConfigurator('foo');
        try {
            $builder->get('foo5');
            $this->fail('->createService() throws an InvalidArgumentException if the configure callable is not a valid callable');
        } catch (\InvalidArgumentException $e) {
            $this->assertEquals('The configure callable for class "Bar\FooClass" is not a callable.', $e->getMessage(), '->createService() throws an InvalidArgumentException if the configure callable is not a valid callable');
        }
    }

    /**
     * @expectedException \RuntimeException
     */
    public function testCreateSyntheticService()
    {
        $builder = new ContainerBuilder();
        $builder->register('foo', 'Bar\FooClass')->setSynthetic(true);
        $builder->get('foo');
    }

<<<<<<< HEAD
    public function testCreateServiceWithExpression()
    {
        $builder = new ContainerBuilder();
        $builder->setParameter('bar', 'bar');
        $builder->register('bar', 'BarClass');
        $builder->register('foo', 'Bar\FooClass')->addArgument(array('foo' => new Expression('service("bar").foo ~ parameter("bar")')));
        $this->assertEquals('foobar', $builder->get('foo')->arguments['foo']);
    }

    /**
     * @covers Symfony\Component\DependencyInjection\ContainerBuilder::resolveServices
     */
=======
>>>>>>> 30bd3973
    public function testResolveServices()
    {
        $builder = new ContainerBuilder();
        $builder->register('foo', 'Bar\FooClass');
        $this->assertEquals($builder->get('foo'), $builder->resolveServices(new Reference('foo')), '->resolveServices() resolves service references to service instances');
        $this->assertEquals(array('foo' => array('foo', $builder->get('foo'))), $builder->resolveServices(array('foo' => array('foo', new Reference('foo')))), '->resolveServices() resolves service references to service instances in nested arrays');
        $this->assertEquals($builder->get('foo'), $builder->resolveServices(new Expression('service("foo")')), '->resolveServices() resolves expressions');
    }

    public function testMerge()
    {
        $container = new ContainerBuilder(new ParameterBag(array('bar' => 'foo')));
        $container->setResourceTracking(false);
        $config = new ContainerBuilder(new ParameterBag(array('foo' => 'bar')));
        $container->merge($config);
        $this->assertEquals(array('bar' => 'foo', 'foo' => 'bar'), $container->getParameterBag()->all(), '->merge() merges current parameters with the loaded ones');

        $container = new ContainerBuilder(new ParameterBag(array('bar' => 'foo')));
        $container->setResourceTracking(false);
        $config = new ContainerBuilder(new ParameterBag(array('foo' => '%bar%')));
        $container->merge($config);
        $container->compile();
        $this->assertEquals(array('bar' => 'foo', 'foo' => 'foo'), $container->getParameterBag()->all(), '->merge() evaluates the values of the parameters towards already defined ones');

        $container = new ContainerBuilder(new ParameterBag(array('bar' => 'foo')));
        $container->setResourceTracking(false);
        $config = new ContainerBuilder(new ParameterBag(array('foo' => '%bar%', 'baz' => '%foo%')));
        $container->merge($config);
        $container->compile();
        $this->assertEquals(array('bar' => 'foo', 'foo' => 'foo', 'baz' => 'foo'), $container->getParameterBag()->all(), '->merge() evaluates the values of the parameters towards already defined ones');

        $container = new ContainerBuilder();
        $container->setResourceTracking(false);
        $container->register('foo', 'Bar\FooClass');
        $container->register('bar', 'BarClass');
        $config = new ContainerBuilder();
        $config->setDefinition('baz', new Definition('BazClass'));
        $config->setAlias('alias_for_foo', 'foo');
        $container->merge($config);
        $this->assertEquals(array('foo', 'bar', 'baz'), array_keys($container->getDefinitions()), '->merge() merges definitions already defined ones');

        $aliases = $container->getAliases();
        $this->assertTrue(isset($aliases['alias_for_foo']));
        $this->assertEquals('foo', (string) $aliases['alias_for_foo']);

        $container = new ContainerBuilder();
        $container->setResourceTracking(false);
        $container->register('foo', 'Bar\FooClass');
        $config->setDefinition('foo', new Definition('BazClass'));
        $container->merge($config);
        $this->assertEquals('BazClass', $container->getDefinition('foo')->getClass(), '->merge() overrides already defined services');
    }

    /**
     * @expectedException \LogicException
     */
    public function testMergeLogicException()
    {
        $container = new ContainerBuilder();
        $container->setResourceTracking(false);
        $container->compile();
        $container->merge(new ContainerBuilder());
    }

    public function testfindTaggedServiceIds()
    {
        $builder = new ContainerBuilder();
        $builder
            ->register('foo', 'Bar\FooClass')
            ->addTag('foo', array('foo' => 'foo'))
            ->addTag('bar', array('bar' => 'bar'))
            ->addTag('foo', array('foofoo' => 'foofoo'))
        ;
        $this->assertEquals($builder->findTaggedServiceIds('foo'), array(
            'foo' => array(
                array('foo' => 'foo'),
                array('foofoo' => 'foofoo'),
            ),
        ), '->findTaggedServiceIds() returns an array of service ids and its tag attributes');
        $this->assertEquals(array(), $builder->findTaggedServiceIds('foobar'), '->findTaggedServiceIds() returns an empty array if there is annotated services');
    }

    public function testFindDefinition()
    {
        $container = new ContainerBuilder();
        $container->setDefinition('foo', $definition = new Definition('Bar\FooClass'));
        $container->setAlias('bar', 'foo');
        $container->setAlias('foobar', 'bar');
        $this->assertEquals($definition, $container->findDefinition('foobar'), '->findDefinition() returns a Definition');
    }

    public function testAddObjectResource()
    {
        $container = new ContainerBuilder();

        $container->setResourceTracking(false);
        $container->addObjectResource(new \BarClass());

        $this->assertEmpty($container->getResources(), 'No resources get registered without resource tracking');

        $container->setResourceTracking(true);
        $container->addObjectResource(new \BarClass());

        $resources = $container->getResources();

        $this->assertCount(1, $resources, '1 resource was registered');

        /* @var $resource \Symfony\Component\Config\Resource\FileResource */
        $resource = end($resources);

        $this->assertInstanceOf('Symfony\Component\Config\Resource\FileResource', $resource);
        $this->assertSame(realpath(__DIR__.'/Fixtures/includes/classes.php'), realpath($resource->getResource()));
    }

    public function testAddClassResource()
    {
        $container = new ContainerBuilder();

        $container->setResourceTracking(false);
        $container->addClassResource(new \ReflectionClass('BarClass'));

        $this->assertEmpty($container->getResources(), 'No resources get registered without resource tracking');

        $container->setResourceTracking(true);
        $container->addClassResource(new \ReflectionClass('BarClass'));

        $resources = $container->getResources();

        $this->assertCount(1, $resources, '1 resource was registered');

        /* @var $resource \Symfony\Component\Config\Resource\FileResource */
        $resource = end($resources);

        $this->assertInstanceOf('Symfony\Component\Config\Resource\FileResource', $resource);
        $this->assertSame(realpath(__DIR__.'/Fixtures/includes/classes.php'), realpath($resource->getResource()));
    }

    public function testCompilesClassDefinitionsOfLazyServices()
    {
        $container = new ContainerBuilder();

        $this->assertEmpty($container->getResources(), 'No resources get registered without resource tracking');

        $container->register('foo', 'BarClass');
        $container->getDefinition('foo')->setLazy(true);

        $container->compile();

        $classesPath = realpath(__DIR__.'/Fixtures/includes/classes.php');
        $matchingResources = array_filter(
            $container->getResources(),
            function (ResourceInterface $resource) use ($classesPath) {
                return $resource instanceof FileResource && $classesPath === realpath($resource->getResource());
            }
        );

        $this->assertNotEmpty($matchingResources);
    }

    public function testResources()
    {
        $container = new ContainerBuilder();
        $container->addResource($a = new FileResource(__DIR__.'/Fixtures/xml/services1.xml'));
        $container->addResource($b = new FileResource(__DIR__.'/Fixtures/xml/services2.xml'));
        $resources = array();
        foreach ($container->getResources() as $resource) {
            if (false === strpos($resource, '.php')) {
                $resources[] = $resource;
            }
        }
        $this->assertEquals(array($a, $b), $resources, '->getResources() returns an array of resources read for the current configuration');
        $this->assertSame($container, $container->setResources(array()));
        $this->assertEquals(array(), $container->getResources());
    }

    public function testExtension()
    {
        $container = new ContainerBuilder();
        $container->setResourceTracking(false);

        $container->registerExtension($extension = new \ProjectExtension());
        $this->assertTrue($container->getExtension('project') === $extension, '->registerExtension() registers an extension');

        $this->setExpectedException('LogicException');
        $container->getExtension('no_registered');
    }

    public function testRegisteredButNotLoadedExtension()
    {
        $extension = $this->getMock('Symfony\\Component\\DependencyInjection\\Extension\\ExtensionInterface');
        $extension->expects($this->once())->method('getAlias')->will($this->returnValue('project'));
        $extension->expects($this->never())->method('load');

        $container = new ContainerBuilder();
        $container->setResourceTracking(false);
        $container->registerExtension($extension);
        $container->compile();
    }

    public function testRegisteredAndLoadedExtension()
    {
        $extension = $this->getMock('Symfony\\Component\\DependencyInjection\\Extension\\ExtensionInterface');
        $extension->expects($this->exactly(2))->method('getAlias')->will($this->returnValue('project'));
        $extension->expects($this->once())->method('load')->with(array(array('foo' => 'bar')));

        $container = new ContainerBuilder();
        $container->setResourceTracking(false);
        $container->registerExtension($extension);
        $container->loadFromExtension('project', array('foo' => 'bar'));
        $container->compile();
    }

    public function testPrivateServiceUser()
    {
        $fooDefinition = new Definition('BarClass');
        $fooUserDefinition = new Definition('BarUserClass', array(new Reference('bar')));
        $container = new ContainerBuilder();
        $container->setResourceTracking(false);

        $fooDefinition->setPublic(false);

        $container->addDefinitions(array(
            'bar' => $fooDefinition,
            'bar_user' => $fooUserDefinition,
        ));

        $container->compile();
        $this->assertInstanceOf('BarClass', $container->get('bar_user')->bar);
    }

    /**
     * @expectedException \BadMethodCallException
     */
    public function testThrowsExceptionWhenSetServiceOnAFrozenContainer()
    {
        $container = new ContainerBuilder();
        $container->setResourceTracking(false);
        $container->setDefinition('a', new Definition('stdClass'));
        $container->compile();
        $container->set('a', new \stdClass());
    }

    /**
     * @expectedException \BadMethodCallException
     */
    public function testThrowsExceptionWhenAddServiceOnAFrozenContainer()
    {
        $container = new ContainerBuilder();
        $container->compile();
        $container->set('a', new \stdClass());
    }

    public function testNoExceptionWhenSetSyntheticServiceOnAFrozenContainer()
    {
        $container = new ContainerBuilder();
        $def = new Definition('stdClass');
        $def->setSynthetic(true);
        $container->setDefinition('a', $def);
        $container->compile();
        $container->set('a', $a = new \stdClass());
        $this->assertEquals($a, $container->get('a'));
    }

    /**
     * @group legacy
     */
    public function testLegacySetOnSynchronizedService()
    {
        $container = new ContainerBuilder();
        $container->register('baz', 'BazClass')
            ->setSynchronized(true)
        ;
        $container->register('bar', 'BarClass')
            ->addMethodCall('setBaz', array(new Reference('baz')))
        ;

        $container->set('baz', $baz = new \BazClass());
        $this->assertSame($baz, $container->get('bar')->getBaz());

        $container->set('baz', $baz = new \BazClass());
        $this->assertSame($baz, $container->get('bar')->getBaz());
    }

    /**
     * @group legacy
     */
    public function testLegacySynchronizedServiceWithScopes()
    {
        $container = new ContainerBuilder();
        $container->addScope(new Scope('foo'));
        $container->register('baz', 'BazClass')
            ->setSynthetic(true)
            ->setSynchronized(true)
            ->setScope('foo')
        ;
        $container->register('bar', 'BarClass')
            ->addMethodCall('setBaz', array(new Reference('baz', ContainerInterface::NULL_ON_INVALID_REFERENCE, false)))
        ;
        $container->compile();

        $container->enterScope('foo');
        $container->set('baz', $outerBaz = new \BazClass(), 'foo');
        $this->assertSame($outerBaz, $container->get('bar')->getBaz());

        $container->enterScope('foo');
        $container->set('baz', $innerBaz = new \BazClass(), 'foo');
        $this->assertSame($innerBaz, $container->get('bar')->getBaz());
        $container->leaveScope('foo');

        $this->assertNotSame($innerBaz, $container->get('bar')->getBaz());
        $this->assertSame($outerBaz, $container->get('bar')->getBaz());

        $container->leaveScope('foo');
    }

    /**
     * @expectedException \BadMethodCallException
     */
    public function testThrowsExceptionWhenSetDefinitionOnAFrozenContainer()
    {
        $container = new ContainerBuilder();
        $container->setResourceTracking(false);
        $container->compile();
        $container->setDefinition('a', new Definition());
    }

    public function testExtensionConfig()
    {
        $container = new ContainerBuilder();

        $configs = $container->getExtensionConfig('foo');
        $this->assertEmpty($configs);

        $first = array('foo' => 'bar');
        $container->prependExtensionConfig('foo', $first);
        $configs = $container->getExtensionConfig('foo');
        $this->assertEquals(array($first), $configs);

        $second = array('ding' => 'dong');
        $container->prependExtensionConfig('foo', $second);
        $configs = $container->getExtensionConfig('foo');
        $this->assertEquals(array($second, $first), $configs);
    }

    public function testLazyLoadedService()
    {
        $loader = new ClosureLoader($container = new ContainerBuilder());
        $loader->load(function (ContainerBuilder $container) {
                $container->set('a', new \BazClass());
                $definition = new Definition('BazClass');
                $definition->setLazy(true);
                $container->setDefinition('a', $definition);
            }
        );

        $container->setResourceTracking(true);

        $container->compile();

        $class = new \BazClass();
        $reflectionClass = new \ReflectionClass($class);

        $r = new \ReflectionProperty($container, 'resources');
        $r->setAccessible(true);
        $resources = $r->getValue($container);

        $classInList = false;
        foreach ($resources as $resource) {
            if ($resource->getResource() === $reflectionClass->getFileName()) {
                $classInList = true;
                break;
            }
        }

        $this->assertTrue($classInList);
    }
}

class FooClass
{
}

class ProjectContainer extends ContainerBuilder
{
    public function getFoobazService()
    {
        throw new InactiveScopeException('foo', 'request');
    }
}<|MERGE_RESOLUTION|>--- conflicted
+++ resolved
@@ -268,14 +268,7 @@
         $this->assertEquals(array('foo' => 'bar', 'bar' => 'foo', $builder->get('bar'), '%unescape_it%'), $builder->get('foo1')->arguments, '->createService() replaces parameters and service references in the arguments provided by the service definition');
     }
 
-<<<<<<< HEAD
-    /**
-     * @covers Symfony\Component\DependencyInjection\ContainerBuilder::createService
-     */
     public function testCreateServiceFactory()
-=======
-    public function testCreateServiceFactoryMethod()
->>>>>>> 30bd3973
     {
         $builder = new ContainerBuilder();
         $builder->register('foo', 'Bar\FooClass')->setFactory('Bar\FooClass::getInstance');
@@ -305,14 +298,7 @@
         $this->assertEquals(array('foo' => 'bar', 'bar' => 'foo', $builder->get('bar')), $builder->get('foo1')->arguments, '->createService() passes the arguments to the factory method');
     }
 
-<<<<<<< HEAD
-    /**
-     * @covers Symfony\Component\DependencyInjection\ContainerBuilder::createService
-     */
     public function testLegacyCreateServiceFactoryService()
-=======
-    public function testCreateServiceFactoryService()
->>>>>>> 30bd3973
     {
         $builder = new ContainerBuilder();
         $builder->register('foo_service', 'Bar\FooClass');
@@ -370,7 +356,6 @@
         $builder->get('foo');
     }
 
-<<<<<<< HEAD
     public function testCreateServiceWithExpression()
     {
         $builder = new ContainerBuilder();
@@ -380,11 +365,6 @@
         $this->assertEquals('foobar', $builder->get('foo')->arguments['foo']);
     }
 
-    /**
-     * @covers Symfony\Component\DependencyInjection\ContainerBuilder::resolveServices
-     */
-=======
->>>>>>> 30bd3973
     public function testResolveServices()
     {
         $builder = new ContainerBuilder();
