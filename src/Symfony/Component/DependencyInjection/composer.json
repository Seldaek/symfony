{
    "name": "symfony/dependency-injection",
    "type": "library",
    "description": "Symfony DependencyInjection Component",
    "keywords": [],
    "homepage": "https://symfony.com",
    "license": "MIT",
    "authors": [
        {
            "name": "Fabien Potencier",
            "email": "fabien@symfony.com"
        },
        {
            "name": "Symfony Community",
            "homepage": "https://symfony.com/contributors"
        }
    ],
    "require": {
        "php": ">=5.5.9"
    },
    "require-dev": {
<<<<<<< HEAD
        "symfony/yaml": "~2.8|~3.0",
        "symfony/config": "~2.8|~3.0",
        "symfony/expression-language": "~2.8|~3.0"
=======
        "symfony/yaml": "~2.3.42|~2.7.14|~2.8.7|~3.0.9",
        "symfony/config": "~2.2|~3.0.0",
        "symfony/expression-language": "~2.6|~3.0.0"
    },
    "conflict": {
        "symfony/expression-language": "<2.6"
>>>>>>> 15ab32bf
    },
    "suggest": {
        "symfony/yaml": "",
        "symfony/config": "",
        "symfony/expression-language": "For using expressions in service container configuration",
        "symfony/proxy-manager-bridge": "Generate service proxies to lazy load them"
    },
    "autoload": {
        "psr-4": { "Symfony\\Component\\DependencyInjection\\": "" },
        "exclude-from-classmap": [
            "/Tests/"
        ]
    },
    "minimum-stability": "dev",
    "extra": {
        "branch-alias": {
            "dev-master": "3.0-dev"
        }
    }
}<|MERGE_RESOLUTION|>--- conflicted
+++ resolved
@@ -19,18 +19,9 @@
         "php": ">=5.5.9"
     },
     "require-dev": {
-<<<<<<< HEAD
-        "symfony/yaml": "~2.8|~3.0",
+        "symfony/yaml": "~2.8.7|~3.0.9|~3.1.3|~3.2",
         "symfony/config": "~2.8|~3.0",
         "symfony/expression-language": "~2.8|~3.0"
-=======
-        "symfony/yaml": "~2.3.42|~2.7.14|~2.8.7|~3.0.9",
-        "symfony/config": "~2.2|~3.0.0",
-        "symfony/expression-language": "~2.6|~3.0.0"
-    },
-    "conflict": {
-        "symfony/expression-language": "<2.6"
->>>>>>> 15ab32bf
     },
     "suggest": {
         "symfony/yaml": "",
