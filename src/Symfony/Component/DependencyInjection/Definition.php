--- conflicted
+++ resolved
@@ -26,12 +26,7 @@
     private $factory;
     private $shared = true;
     private $deprecated = false;
-<<<<<<< HEAD
-    private $deprecationTemplate = 'The "%service_id%" service is deprecated. You should stop using it, as it will soon be removed.';
-=======
     private $deprecationTemplate;
-    private $scope = ContainerInterface::SCOPE_CONTAINER;
->>>>>>> 5e8412b6
     private $properties = array();
     private $calls = array();
     private $configurator;
