--- conflicted
+++ resolved
@@ -829,77 +829,6 @@
     }
 
     /**
-<<<<<<< HEAD
-=======
-     * Gets autowiring types that will default to this definition.
-     *
-     * @return string[]
-     *
-     * @deprecated since version 3.3, to be removed in 4.0.
-     */
-    public function getAutowiringTypes(/*$triggerDeprecation = true*/)
-    {
-        if (1 > \func_num_args() || func_get_arg(0)) {
-            @trigger_error('Autowiring-types are deprecated since Symfony 3.3 and will be removed in 4.0. Use aliases instead.', E_USER_DEPRECATED);
-        }
-
-        return array_keys($this->autowiringTypes);
-    }
-
-    /**
-     * Adds a type that will default to this definition.
-     *
-     * @param string $type
-     *
-     * @return $this
-     *
-     * @deprecated since version 3.3, to be removed in 4.0.
-     */
-    public function addAutowiringType($type)
-    {
-        @trigger_error(sprintf('Autowiring-types are deprecated since Symfony 3.3 and will be removed in 4.0. Use aliases instead for "%s".', $type), E_USER_DEPRECATED);
-
-        $this->autowiringTypes[$type] = true;
-
-        return $this;
-    }
-
-    /**
-     * Removes a type.
-     *
-     * @param string $type
-     *
-     * @return $this
-     *
-     * @deprecated since version 3.3, to be removed in 4.0.
-     */
-    public function removeAutowiringType($type)
-    {
-        @trigger_error(sprintf('Autowiring-types are deprecated since Symfony 3.3 and will be removed in 4.0. Use aliases instead for "%s".', $type), E_USER_DEPRECATED);
-
-        unset($this->autowiringTypes[$type]);
-
-        return $this;
-    }
-
-    /**
-     * Will this definition default for the given type?
-     *
-     * @param string $type
-     *
-     * @return bool
-     *
-     * @deprecated since version 3.3, to be removed in 4.0.
-     */
-    public function hasAutowiringType($type)
-    {
-        @trigger_error(sprintf('Autowiring-types are deprecated since Symfony 3.3 and will be removed in 4.0. Use aliases instead for "%s".', $type), E_USER_DEPRECATED);
-
-        return isset($this->autowiringTypes[$type]);
-    }
-
-    /**
->>>>>>> f5939a83
      * Gets bindings.
      *
      * @return array
