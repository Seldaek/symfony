<?php

/*
 * This file is part of the Symfony package.
 *
 * (c) Fabien Potencier <fabien@symfony.com>
 *
 * For the full copyright and license information, please view the LICENSE
 * file that was distributed with this source code.
 */

namespace Symfony\Component\DependencyInjection\Loader;

use Symfony\Component\DependencyInjection\Alias;
use Symfony\Component\DependencyInjection\Argument\ArgumentInterface;
use Symfony\Component\DependencyInjection\Argument\BoundArgument;
use Symfony\Component\DependencyInjection\Argument\IteratorArgument;
use Symfony\Component\DependencyInjection\Argument\ServiceLocatorArgument;
use Symfony\Component\DependencyInjection\Argument\TaggedIteratorArgument;
use Symfony\Component\DependencyInjection\ChildDefinition;
use Symfony\Component\DependencyInjection\ContainerBuilder;
use Symfony\Component\DependencyInjection\ContainerInterface;
use Symfony\Component\DependencyInjection\Definition;
use Symfony\Component\DependencyInjection\Exception\InvalidArgumentException;
use Symfony\Component\DependencyInjection\Exception\RuntimeException;
use Symfony\Component\DependencyInjection\Extension\ExtensionInterface;
use Symfony\Component\DependencyInjection\Reference;
use Symfony\Component\ExpressionLanguage\Expression;
use Symfony\Component\Yaml\Exception\ParseException;
use Symfony\Component\Yaml\Parser as YamlParser;
use Symfony\Component\Yaml\Tag\TaggedValue;
use Symfony\Component\Yaml\Yaml;

/**
 * YamlFileLoader loads YAML files service definitions.
 *
 * @author Fabien Potencier <fabien@symfony.com>
 */
class YamlFileLoader extends FileLoader
{
    private static $serviceKeywords = [
        'alias' => 'alias',
        'parent' => 'parent',
        'class' => 'class',
        'shared' => 'shared',
        'synthetic' => 'synthetic',
        'lazy' => 'lazy',
        'public' => 'public',
        'abstract' => 'abstract',
        'deprecated' => 'deprecated',
        'factory' => 'factory',
        'file' => 'file',
        'arguments' => 'arguments',
        'properties' => 'properties',
        'configurator' => 'configurator',
        'calls' => 'calls',
        'tags' => 'tags',
        'decorates' => 'decorates',
        'decoration_inner_name' => 'decoration_inner_name',
        'decoration_priority' => 'decoration_priority',
        'decoration_on_invalid' => 'decoration_on_invalid',
        'autowire' => 'autowire',
        'autoconfigure' => 'autoconfigure',
        'bind' => 'bind',
    ];

    private static $prototypeKeywords = [
        'resource' => 'resource',
        'namespace' => 'namespace',
        'exclude' => 'exclude',
        'parent' => 'parent',
        'shared' => 'shared',
        'lazy' => 'lazy',
        'public' => 'public',
        'abstract' => 'abstract',
        'deprecated' => 'deprecated',
        'factory' => 'factory',
        'arguments' => 'arguments',
        'properties' => 'properties',
        'configurator' => 'configurator',
        'calls' => 'calls',
        'tags' => 'tags',
        'autowire' => 'autowire',
        'autoconfigure' => 'autoconfigure',
        'bind' => 'bind',
    ];

    private static $instanceofKeywords = [
        'shared' => 'shared',
        'lazy' => 'lazy',
        'public' => 'public',
        'properties' => 'properties',
        'configurator' => 'configurator',
        'calls' => 'calls',
        'tags' => 'tags',
        'autowire' => 'autowire',
        'bind' => 'bind',
    ];

    private static $defaultsKeywords = [
        'public' => 'public',
        'tags' => 'tags',
        'autowire' => 'autowire',
        'autoconfigure' => 'autoconfigure',
        'bind' => 'bind',
    ];

    private $yamlParser;

    private $anonymousServicesCount;
    private $anonymousServicesSuffix;

    protected $autoRegisterAliasesForSinglyImplementedInterfaces = false;

    /**
     * {@inheritdoc}
     */
    public function load($resource, $type = null)
    {
        $path = $this->locator->locate($resource);

        $content = $this->loadFile($path);

        $this->container->fileExists($path);

        // empty file
        if (null === $content) {
            return;
        }

        // imports
        $this->parseImports($content, $path);

        // parameters
        if (isset($content['parameters'])) {
            if (!\is_array($content['parameters'])) {
                throw new InvalidArgumentException(sprintf('The "parameters" key should contain an array in "%s". Check your YAML syntax.', $path));
            }

            foreach ($content['parameters'] as $key => $value) {
                $this->container->setParameter($key, $this->resolveServices($value, $path, true));
            }
        }

        // extensions
        $this->loadFromExtensions($content);

        // services
        $this->anonymousServicesCount = 0;
        $this->anonymousServicesSuffix = '~'.ContainerBuilder::hash($path);
        $this->setCurrentDir(\dirname($path));
        try {
            $this->parseDefinitions($content, $path);
        } finally {
            $this->instanceof = [];
            $this->registerAliasesForSinglyImplementedInterfaces();
        }
    }

    /**
     * {@inheritdoc}
     */
    public function supports($resource, $type = null)
    {
        if (!\is_string($resource)) {
            return false;
        }

        if (null === $type && \in_array(pathinfo($resource, PATHINFO_EXTENSION), ['yaml', 'yml'], true)) {
            return true;
        }

        return \in_array($type, ['yaml', 'yml'], true);
    }

    private function parseImports(array $content, string $file)
    {
        if (!isset($content['imports'])) {
            return;
        }

        if (!\is_array($content['imports'])) {
            throw new InvalidArgumentException(sprintf('The "imports" key should contain an array in "%s". Check your YAML syntax.', $file));
        }

        $defaultDirectory = \dirname($file);
        foreach ($content['imports'] as $import) {
            if (!\is_array($import)) {
                $import = ['resource' => $import];
            }
            if (!isset($import['resource'])) {
                throw new InvalidArgumentException(sprintf('An import should provide a resource in "%s". Check your YAML syntax.', $file));
            }

            $this->setCurrentDir($defaultDirectory);
            $this->import($import['resource'], $import['type'] ?? null, $import['ignore_errors'] ?? false, $file);
        }
    }

    private function parseDefinitions(array $content, string $file)
    {
        if (!isset($content['services'])) {
            return;
        }

        if (!\is_array($content['services'])) {
            throw new InvalidArgumentException(sprintf('The "services" key should contain an array in "%s". Check your YAML syntax.', $file));
        }

        if (\array_key_exists('_instanceof', $content['services'])) {
            $instanceof = $content['services']['_instanceof'];
            unset($content['services']['_instanceof']);

            if (!\is_array($instanceof)) {
                throw new InvalidArgumentException(sprintf('Service "_instanceof" key must be an array, "%s" given in "%s".', \gettype($instanceof), $file));
            }
            $this->instanceof = [];
            $this->isLoadingInstanceof = true;
            foreach ($instanceof as $id => $service) {
                if (!$service || !\is_array($service)) {
                    throw new InvalidArgumentException(sprintf('Type definition "%s" must be a non-empty array within "_instanceof" in "%s". Check your YAML syntax.', $id, $file));
                }
                if (\is_string($service) && 0 === strpos($service, '@')) {
                    throw new InvalidArgumentException(sprintf('Type definition "%s" cannot be an alias within "_instanceof" in "%s". Check your YAML syntax.', $id, $file));
                }
                $this->parseDefinition($id, $service, $file, []);
            }
        }

        $this->isLoadingInstanceof = false;
        $defaults = $this->parseDefaults($content, $file);
        foreach ($content['services'] as $id => $service) {
            $this->parseDefinition($id, $service, $file, $defaults);
        }
    }

    /**
     * @throws InvalidArgumentException
     */
    private function parseDefaults(array &$content, string $file): array
    {
        if (!\array_key_exists('_defaults', $content['services'])) {
            return [];
        }
        $defaults = $content['services']['_defaults'];
        unset($content['services']['_defaults']);

        if (!\is_array($defaults)) {
            throw new InvalidArgumentException(sprintf('Service "_defaults" key must be an array, "%s" given in "%s".', \gettype($defaults), $file));
        }

        foreach ($defaults as $key => $default) {
            if (!isset(self::$defaultsKeywords[$key])) {
                throw new InvalidArgumentException(sprintf('The configuration key "%s" cannot be used to define a default value in "%s". Allowed keys are "%s".', $key, $file, implode('", "', self::$defaultsKeywords)));
            }
        }

        if (isset($defaults['tags'])) {
            if (!\is_array($tags = $defaults['tags'])) {
                throw new InvalidArgumentException(sprintf('Parameter "tags" in "_defaults" must be an array in "%s". Check your YAML syntax.', $file));
            }

            foreach ($tags as $tag) {
                if (!\is_array($tag)) {
                    $tag = ['name' => $tag];
                }

                if (!isset($tag['name'])) {
                    throw new InvalidArgumentException(sprintf('A "tags" entry in "_defaults" is missing a "name" key in "%s".', $file));
                }
                $name = $tag['name'];
                unset($tag['name']);

                if (!\is_string($name) || '' === $name) {
                    throw new InvalidArgumentException(sprintf('The tag name in "_defaults" must be a non-empty string in "%s".', $file));
                }

                foreach ($tag as $attribute => $value) {
                    if (!is_scalar($value) && null !== $value) {
                        throw new InvalidArgumentException(sprintf('Tag "%s", attribute "%s" in "_defaults" must be of a scalar-type in "%s". Check your YAML syntax.', $name, $attribute, $file));
                    }
                }
            }
        }

        if (isset($defaults['bind'])) {
            if (!\is_array($defaults['bind'])) {
                throw new InvalidArgumentException(sprintf('Parameter "bind" in "_defaults" must be an array in "%s". Check your YAML syntax.', $file));
            }

            foreach ($this->resolveServices($defaults['bind'], $file) as $argument => $value) {
                $defaults['bind'][$argument] = new BoundArgument($value, true, BoundArgument::DEFAULTS_BINDING, $file);
            }
        }

        return $defaults;
    }

    private function isUsingShortSyntax(array $service): bool
    {
        foreach ($service as $key => $value) {
            if (\is_string($key) && ('' === $key || '$' !== $key[0])) {
                return false;
            }
        }

        return true;
    }

    /**
     * Parses a definition.
     *
     * @param array|string $service
     *
     * @throws InvalidArgumentException When tags are invalid
     */
    private function parseDefinition(string $id, $service, string $file, array $defaults)
    {
        if (preg_match('/^_[a-zA-Z0-9_]*$/', $id)) {
            throw new InvalidArgumentException(sprintf('Service names that start with an underscore are reserved. Rename the "%s" service or define it in XML instead.', $id));
        }

        if (\is_string($service) && 0 === strpos($service, '@')) {
            $this->container->setAlias($id, $alias = new Alias(substr($service, 1)));
            if (isset($defaults['public'])) {
                $alias->setPublic($defaults['public']);
            }

            return;
        }

        if (\is_array($service) && $this->isUsingShortSyntax($service)) {
            $service = ['arguments' => $service];
        }

        if (null === $service) {
            $service = [];
        }

        if (!\is_array($service)) {
            throw new InvalidArgumentException(sprintf('A service definition must be an array or a string starting with "@" but "%s" found for service "%s" in "%s". Check your YAML syntax.', \gettype($service), $id, $file));
        }

        $this->checkDefinition($id, $service, $file);

        if (isset($service['alias'])) {
            $this->container->setAlias($id, $alias = new Alias($service['alias']));
            if (\array_key_exists('public', $service)) {
                $alias->setPublic($service['public']);
            } elseif (isset($defaults['public'])) {
                $alias->setPublic($defaults['public']);
            }

            foreach ($service as $key => $value) {
                if (!\in_array($key, ['alias', 'public', 'deprecated'])) {
                    throw new InvalidArgumentException(sprintf('The configuration key "%s" is unsupported for the service "%s" which is defined as an alias in "%s". Allowed configuration keys for service aliases are "alias", "public" and "deprecated".', $key, $id, $file));
                }

                if ('deprecated' === $key) {
                    $alias->setDeprecated(true, $value);
                }
            }

            return;
        }

        if ($this->isLoadingInstanceof) {
            $definition = new ChildDefinition('');
        } elseif (isset($service['parent'])) {
            if (!empty($this->instanceof)) {
                throw new InvalidArgumentException(sprintf('The service "%s" cannot use the "parent" option in the same file where "_instanceof" configuration is defined as using both is not supported. Move your child definitions to a separate file.', $id));
            }

            foreach ($defaults as $k => $v) {
                if ('tags' === $k) {
                    // since tags are never inherited from parents, there is no confusion
                    // thus we can safely add them as defaults to ChildDefinition
                    continue;
                }
                if ('bind' === $k) {
                    throw new InvalidArgumentException(sprintf('Attribute "bind" on service "%s" cannot be inherited from "_defaults" when a "parent" is set. Move your child definitions to a separate file.', $id));
                }
                if (!isset($service[$k])) {
                    throw new InvalidArgumentException(sprintf('Attribute "%s" on service "%s" cannot be inherited from "_defaults" when a "parent" is set. Move your child definitions to a separate file or define this attribute explicitly.', $k, $id));
                }
            }

            if ('' !== $service['parent'] && '@' === $service['parent'][0]) {
                throw new InvalidArgumentException(sprintf('The value of the "parent" option for the "%s" service must be the id of the service without the "@" prefix (replace "%s" with "%s").', $id, $service['parent'], substr($service['parent'], 1)));
            }

            $definition = new ChildDefinition($service['parent']);
        } else {
            $definition = new Definition();

            if (isset($defaults['public'])) {
                $definition->setPublic($defaults['public']);
            }
            if (isset($defaults['autowire'])) {
                $definition->setAutowired($defaults['autowire']);
            }
            if (isset($defaults['autoconfigure'])) {
                $definition->setAutoconfigured($defaults['autoconfigure']);
            }

            $definition->setChanges([]);
        }

        if (isset($service['class'])) {
            $definition->setClass($service['class']);
        }

        if (isset($service['shared'])) {
            $definition->setShared($service['shared']);
        }

        if (isset($service['synthetic'])) {
            $definition->setSynthetic($service['synthetic']);
        }

        if (isset($service['lazy'])) {
            $definition->setLazy((bool) $service['lazy']);
            if (\is_string($service['lazy'])) {
                $definition->addTag('proxy', ['interface' => $service['lazy']]);
            }
        }

        if (isset($service['public'])) {
            $definition->setPublic($service['public']);
        }

        if (isset($service['abstract'])) {
            $definition->setAbstract($service['abstract']);
        }

        if (\array_key_exists('deprecated', $service)) {
            $definition->setDeprecated(true, $service['deprecated']);
        }

        if (isset($service['factory'])) {
            $definition->setFactory($this->parseCallable($service['factory'], 'factory', $id, $file));
        }

        if (isset($service['file'])) {
            $definition->setFile($service['file']);
        }

        if (isset($service['arguments'])) {
            $definition->setArguments($this->resolveServices($service['arguments'], $file));
        }

        if (isset($service['properties'])) {
            $definition->setProperties($this->resolveServices($service['properties'], $file));
        }

        if (isset($service['configurator'])) {
            $definition->setConfigurator($this->parseCallable($service['configurator'], 'configurator', $id, $file));
        }

        if (isset($service['calls'])) {
            if (!\is_array($service['calls'])) {
                throw new InvalidArgumentException(sprintf('Parameter "calls" must be an array for service "%s" in "%s". Check your YAML syntax.', $id, $file));
            }

            foreach ($service['calls'] as $k => $call) {
                if (!\is_array($call) && (!\is_string($k) || !$call instanceof TaggedValue)) {
                    throw new InvalidArgumentException(sprintf('Invalid method call for service "%s": expected map or array, %s given in %s.', $id, $call instanceof TaggedValue ? '!'.$call->getTag() : \gettype($call), $file));
                }

                if (\is_string($k)) {
                    throw new InvalidArgumentException(sprintf('Invalid method call for service "%s", did you forgot a leading dash before "%s: ..." in %s?', $id, $k, $file));
                }

                if (isset($call['method'])) {
                    $method = $call['method'];
                    $args = $call['arguments'] ?? [];
                    $returnsClone = $call['returns_clone'] ?? false;
                } else {
                    if (1 === \count($call) && \is_string(key($call))) {
                        $method = key($call);
                        $args = $call[$method];

                        if ($args instanceof TaggedValue) {
                            if ('returns_clone' !== $args->getTag()) {
                                throw new InvalidArgumentException(sprintf('Unsupported tag "!%s", did you mean "!returns_clone" for service "%s" in %s?', $args->getTag(), $id, $file));
                            }

                            $returnsClone = true;
                            $args = $args->getValue();
                        } else {
                            $returnsClone = false;
                        }
                    } elseif (empty($call[0])) {
                        throw new InvalidArgumentException(sprintf('Invalid call for service "%s": the method must be defined as the first index of an array or as the only key of a map in %s.', $id, $file));
                    } else {
                        $method = $call[0];
                        $args = $call[1] ?? [];
                        $returnsClone = $call[2] ?? false;
                    }
                }

                if (!\is_array($args)) {
                    throw new InvalidArgumentException(sprintf('The second parameter for function call "%s" must be an array of its arguments for service "%s" in "%s". Check your YAML syntax.', $method, $id, $file));
                }

                $args = $this->resolveServices($args, $file);
                $definition->addMethodCall($method, $args, $returnsClone);
            }
        }

        $tags = isset($service['tags']) ? $service['tags'] : [];
        if (!\is_array($tags)) {
            throw new InvalidArgumentException(sprintf('Parameter "tags" must be an array for service "%s" in "%s". Check your YAML syntax.', $id, $file));
        }

        if (isset($defaults['tags'])) {
            $tags = array_merge($tags, $defaults['tags']);
        }

        foreach ($tags as $tag) {
            if (!\is_array($tag)) {
                $tag = ['name' => $tag];
            }

            if (!isset($tag['name'])) {
                throw new InvalidArgumentException(sprintf('A "tags" entry is missing a "name" key for service "%s" in "%s".', $id, $file));
            }
            $name = $tag['name'];
            unset($tag['name']);

            if (!\is_string($name) || '' === $name) {
                throw new InvalidArgumentException(sprintf('The tag name for service "%s" in "%s" must be a non-empty string.', $id, $file));
            }

            foreach ($tag as $attribute => $value) {
                if (!is_scalar($value) && null !== $value) {
                    throw new InvalidArgumentException(sprintf('A "tags" attribute must be of a scalar-type for service "%s", tag "%s", attribute "%s" in "%s". Check your YAML syntax.', $id, $name, $attribute, $file));
                }
            }

            $definition->addTag($name, $tag);
        }

        if (null !== $decorates = $service['decorates'] ?? null) {
            if ('' !== $decorates && '@' === $decorates[0]) {
                throw new InvalidArgumentException(sprintf('The value of the "decorates" option for the "%s" service must be the id of the service without the "@" prefix (replace "%s" with "%s").', $id, $service['decorates'], substr($decorates, 1)));
            }

            $decorationOnInvalid = \array_key_exists('decoration_on_invalid', $service) ? $service['decoration_on_invalid'] : 'exception';
            if ('exception' === $decorationOnInvalid) {
                $invalidBehavior = ContainerInterface::EXCEPTION_ON_INVALID_REFERENCE;
            } elseif ('ignore' === $decorationOnInvalid) {
                $invalidBehavior = ContainerInterface::IGNORE_ON_INVALID_REFERENCE;
            } elseif (null === $decorationOnInvalid) {
                $invalidBehavior = ContainerInterface::NULL_ON_INVALID_REFERENCE;
            } elseif ('null' === $decorationOnInvalid) {
                throw new InvalidArgumentException(sprintf('Invalid value "%s" for attribute "decoration_on_invalid" on service "%s". Did you mean null (without quotes) in "%s"?', $decorationOnInvalid, $id, $file));
            } else {
                throw new InvalidArgumentException(sprintf('Invalid value "%s" for attribute "decoration_on_invalid" on service "%s". Did you mean "exception", "ignore" or null in "%s"?', $decorationOnInvalid, $id, $file));
            }

            $renameId = isset($service['decoration_inner_name']) ? $service['decoration_inner_name'] : null;
            $priority = isset($service['decoration_priority']) ? $service['decoration_priority'] : 0;

            $definition->setDecoratedService($decorates, $renameId, $priority, $invalidBehavior);
        }

        if (isset($service['autowire'])) {
            $definition->setAutowired($service['autowire']);
        }

<<<<<<< HEAD
=======
        if (isset($service['autowiring_types'])) {
            if (\is_string($service['autowiring_types'])) {
                $definition->addAutowiringType($service['autowiring_types']);
            } else {
                if (!\is_array($service['autowiring_types'])) {
                    throw new InvalidArgumentException(sprintf('Parameter "autowiring_types" must be a string or an array for service "%s" in "%s". Check your YAML syntax.', $id, $file));
                }

                foreach ($service['autowiring_types'] as $autowiringType) {
                    if (!\is_string($autowiringType)) {
                        throw new InvalidArgumentException(sprintf('A "autowiring_types" attribute must be of type string for service "%s" in "%s". Check your YAML syntax.', $id, $file));
                    }

                    $definition->addAutowiringType($autowiringType);
                }
            }
        }

>>>>>>> e29cdb70
        if (isset($defaults['bind']) || isset($service['bind'])) {
            // deep clone, to avoid multiple process of the same instance in the passes
            $bindings = isset($defaults['bind']) ? unserialize(serialize($defaults['bind'])) : [];

            if (isset($service['bind'])) {
                if (!\is_array($service['bind'])) {
                    throw new InvalidArgumentException(sprintf('Parameter "bind" must be an array for service "%s" in "%s". Check your YAML syntax.', $id, $file));
                }

                $bindings = array_merge($bindings, $this->resolveServices($service['bind'], $file));
                $bindingType = $this->isLoadingInstanceof ? BoundArgument::INSTANCEOF_BINDING : BoundArgument::SERVICE_BINDING;
                foreach ($bindings as $argument => $value) {
                    if (!$value instanceof BoundArgument) {
                        $bindings[$argument] = new BoundArgument($value, true, $bindingType, $file);
                    }
                }
            }

            $definition->setBindings($bindings);
        }

        if (isset($service['autoconfigure'])) {
            if (!$definition instanceof ChildDefinition) {
                $definition->setAutoconfigured($service['autoconfigure']);
            } elseif ($service['autoconfigure']) {
                throw new InvalidArgumentException(sprintf('The service "%s" cannot have a "parent" and also have "autoconfigure". Try setting "autoconfigure: false" for the service.', $id));
            }
        }

        if (\array_key_exists('namespace', $service) && !\array_key_exists('resource', $service)) {
            throw new InvalidArgumentException(sprintf('A "resource" attribute must be set when the "namespace" attribute is set for service "%s" in "%s". Check your YAML syntax.', $id, $file));
        }

        if (\array_key_exists('resource', $service)) {
            if (!\is_string($service['resource'])) {
                throw new InvalidArgumentException(sprintf('A "resource" attribute must be of type string for service "%s" in "%s". Check your YAML syntax.', $id, $file));
            }
            $exclude = isset($service['exclude']) ? $service['exclude'] : null;
            $namespace = isset($service['namespace']) ? $service['namespace'] : $id;
            $this->registerClasses($definition, $namespace, $service['resource'], $exclude);
        } else {
            $this->setDefinition($id, $definition);
        }
    }

    /**
     * Parses a callable.
     *
     * @param string|array $callable A callable reference
     *
     * @throws InvalidArgumentException When errors occur
     *
     * @return string|array|Reference A parsed callable
     */
    private function parseCallable($callable, string $parameter, string $id, string $file)
    {
        if (\is_string($callable)) {
            if ('' !== $callable && '@' === $callable[0]) {
                if (false === strpos($callable, ':')) {
                    return [$this->resolveServices($callable, $file), '__invoke'];
                }

                throw new InvalidArgumentException(sprintf('The value of the "%s" option for the "%s" service must be the id of the service without the "@" prefix (replace "%s" with "%s" in "%s").', $parameter, $id, $callable, substr($callable, 1), $file));
            }

            if (false !== strpos($callable, ':') && false === strpos($callable, '::')) {
                $parts = explode(':', $callable);

                @trigger_error(sprintf('Using short %s syntax for service "%s" is deprecated since Symfony 4.4, use "[\'@%s\', \'%s\']" instead.', $parameter, $id, ...$parts), E_USER_DEPRECATED);

                return [$this->resolveServices('@'.$parts[0], $file), $parts[1]];
            }

            return $callable;
        }

        if (\is_array($callable)) {
            if (isset($callable[0]) && isset($callable[1])) {
                return [$this->resolveServices($callable[0], $file), $callable[1]];
            }

            if ('factory' === $parameter && isset($callable[1]) && null === $callable[0]) {
                return $callable;
            }

            throw new InvalidArgumentException(sprintf('Parameter "%s" must contain an array with two elements for service "%s" in "%s". Check your YAML syntax.', $parameter, $id, $file));
        }

        throw new InvalidArgumentException(sprintf('Parameter "%s" must be a string or an array for service "%s" in "%s". Check your YAML syntax.', $parameter, $id, $file));
    }

    /**
     * Loads a YAML file.
     *
     * @param string $file
     *
     * @return array The file content
     *
     * @throws InvalidArgumentException when the given file is not a local file or when it does not exist
     */
    protected function loadFile($file)
    {
        if (!class_exists('Symfony\Component\Yaml\Parser')) {
            throw new RuntimeException('Unable to load YAML config files as the Symfony Yaml Component is not installed.');
        }

        if (!stream_is_local($file)) {
            throw new InvalidArgumentException(sprintf('This is not a local file "%s".', $file));
        }

        if (!file_exists($file)) {
            throw new InvalidArgumentException(sprintf('The file "%s" does not exist.', $file));
        }

        if (null === $this->yamlParser) {
            $this->yamlParser = new YamlParser();
        }

        try {
            $configuration = $this->yamlParser->parseFile($file, Yaml::PARSE_CONSTANT | Yaml::PARSE_CUSTOM_TAGS);
        } catch (ParseException $e) {
            throw new InvalidArgumentException(sprintf('The file "%s" does not contain valid YAML: %s.', $file, $e->getMessage()), 0, $e);
        }

        return $this->validate($configuration, $file);
    }

    /**
     * Validates a YAML file.
     *
     * @throws InvalidArgumentException When service file is not valid
     */
    private function validate($content, string $file): ?array
    {
        if (null === $content) {
            return $content;
        }

        if (!\is_array($content)) {
            throw new InvalidArgumentException(sprintf('The service file "%s" is not valid. It should contain an array. Check your YAML syntax.', $file));
        }

        foreach ($content as $namespace => $data) {
            if (\in_array($namespace, ['imports', 'parameters', 'services'])) {
                continue;
            }

            if (!$this->container->hasExtension($namespace)) {
<<<<<<< HEAD
                $extensionNamespaces = array_filter(array_map(function (ExtensionInterface $ext) { return $ext->getAlias(); }, $this->container->getExtensions()));
                throw new InvalidArgumentException(sprintf('There is no extension able to load the configuration for "%s" (in %s). Looked for namespace "%s", found %s.', $namespace, $file, $namespace, $extensionNamespaces ? sprintf('"%s"', implode('", "', $extensionNamespaces)) : 'none'));
=======
                $extensionNamespaces = array_filter(array_map(function ($ext) { return $ext->getAlias(); }, $this->container->getExtensions()));
                throw new InvalidArgumentException(sprintf('There is no extension able to load the configuration for "%s" (in "%s"). Looked for namespace "%s", found "%s".', $namespace, $file, $namespace, $extensionNamespaces ? sprintf('"%s"', implode('", "', $extensionNamespaces)) : 'none'));
>>>>>>> e29cdb70
            }
        }

        return $content;
    }

    /**
     * Resolves services.
     *
     * @return array|string|Reference|ArgumentInterface
     */
    private function resolveServices($value, string $file, bool $isParameter = false)
    {
        if ($value instanceof TaggedValue) {
            $argument = $value->getValue();
            if ('iterator' === $value->getTag()) {
                if (!\is_array($argument)) {
                    throw new InvalidArgumentException(sprintf('"!iterator" tag only accepts sequences in "%s".', $file));
                }
                $argument = $this->resolveServices($argument, $file, $isParameter);
                try {
                    return new IteratorArgument($argument);
                } catch (InvalidArgumentException $e) {
                    throw new InvalidArgumentException(sprintf('"!iterator" tag only accepts arrays of "@service" references in "%s".', $file));
                }
            }
            if ('service_locator' === $value->getTag()) {
                if (!\is_array($argument)) {
                    throw new InvalidArgumentException(sprintf('"!service_locator" tag only accepts maps in "%s".', $file));
                }

                $argument = $this->resolveServices($argument, $file, $isParameter);

                try {
                    return new ServiceLocatorArgument($argument);
                } catch (InvalidArgumentException $e) {
                    throw new InvalidArgumentException(sprintf('"!service_locator" tag only accepts maps of "@service" references in "%s".', $file));
                }
            }
            if (\in_array($value->getTag(), ['tagged', 'tagged_iterator', 'tagged_locator'], true)) {
                $forLocator = 'tagged_locator' === $value->getTag();

                if (\is_array($argument) && isset($argument['tag']) && $argument['tag']) {
                    if ($diff = array_diff(array_keys($argument), ['tag', 'index_by', 'default_index_method', 'default_priority_method'])) {
                        throw new InvalidArgumentException(sprintf('"!%s" tag contains unsupported key "%s"; supported ones are "tag", "index_by", "default_index_method", and "default_priority_method".', $value->getTag(), implode('"", "', $diff)));
                    }

                    $argument = new TaggedIteratorArgument($argument['tag'], $argument['index_by'] ?? null, $argument['default_index_method'] ?? null, $forLocator, $argument['default_priority_method'] ?? null);
                } elseif (\is_string($argument) && $argument) {
                    $argument = new TaggedIteratorArgument($argument, null, null, $forLocator);
                } else {
                    throw new InvalidArgumentException(sprintf('"!%s" tags only accept a non empty string or an array with a key "tag" in "%s".', $value->getTag(), $file));
                }

                if ($forLocator) {
                    $argument = new ServiceLocatorArgument($argument);
                }

                return $argument;
            }
            if ('service' === $value->getTag()) {
                if ($isParameter) {
                    throw new InvalidArgumentException(sprintf('Using an anonymous service in a parameter is not allowed in "%s".', $file));
                }

                $isLoadingInstanceof = $this->isLoadingInstanceof;
                $this->isLoadingInstanceof = false;
                $instanceof = $this->instanceof;
                $this->instanceof = [];

                $id = sprintf('.%d_%s', ++$this->anonymousServicesCount, preg_replace('/^.*\\\\/', '', isset($argument['class']) ? $argument['class'] : '').$this->anonymousServicesSuffix);
                $this->parseDefinition($id, $argument, $file, []);

                if (!$this->container->hasDefinition($id)) {
                    throw new InvalidArgumentException(sprintf('Creating an alias using the tag "!service" is not allowed in "%s".', $file));
                }

                $this->container->getDefinition($id)->setPublic(false);

                $this->isLoadingInstanceof = $isLoadingInstanceof;
                $this->instanceof = $instanceof;

                return new Reference($id);
            }

            throw new InvalidArgumentException(sprintf('Unsupported tag "!%s".', $value->getTag()));
        }

        if (\is_array($value)) {
            foreach ($value as $k => $v) {
                $value[$k] = $this->resolveServices($v, $file, $isParameter);
            }
        } elseif (\is_string($value) && 0 === strpos($value, '@=')) {
            if (!class_exists(Expression::class)) {
                throw new \LogicException(sprintf('The "@=" expression syntax cannot be used without the ExpressionLanguage component. Try running "composer require symfony/expression-language".'));
            }

            return new Expression(substr($value, 2));
        } elseif (\is_string($value) && 0 === strpos($value, '@')) {
            if (0 === strpos($value, '@@')) {
                $value = substr($value, 1);
                $invalidBehavior = null;
            } elseif (0 === strpos($value, '@!')) {
                $value = substr($value, 2);
                $invalidBehavior = ContainerInterface::IGNORE_ON_UNINITIALIZED_REFERENCE;
            } elseif (0 === strpos($value, '@?')) {
                $value = substr($value, 2);
                $invalidBehavior = ContainerInterface::IGNORE_ON_INVALID_REFERENCE;
            } else {
                $value = substr($value, 1);
                $invalidBehavior = ContainerInterface::EXCEPTION_ON_INVALID_REFERENCE;
            }

            if (null !== $invalidBehavior) {
                $value = new Reference($value, $invalidBehavior);
            }
        }

        return $value;
    }

    /**
     * Loads from Extensions.
     */
    private function loadFromExtensions(array $content)
    {
        foreach ($content as $namespace => $values) {
            if (\in_array($namespace, ['imports', 'parameters', 'services'])) {
                continue;
            }

            if (!\is_array($values) && null !== $values) {
                $values = [];
            }

            $this->container->loadFromExtension($namespace, $values);
        }
    }

    /**
     * Checks the keywords used to define a service.
     */
    private function checkDefinition(string $id, array $definition, string $file)
    {
        if ($this->isLoadingInstanceof) {
            $keywords = self::$instanceofKeywords;
        } elseif (isset($definition['resource']) || isset($definition['namespace'])) {
            $keywords = self::$prototypeKeywords;
        } else {
            $keywords = self::$serviceKeywords;
        }

        foreach ($definition as $key => $value) {
            if (!isset($keywords[$key])) {
                throw new InvalidArgumentException(sprintf('The configuration key "%s" is unsupported for definition "%s" in "%s". Allowed configuration keys are "%s".', $key, $id, $file, implode('", "', $keywords)));
            }
        }
    }
}<|MERGE_RESOLUTION|>--- conflicted
+++ resolved
@@ -569,27 +569,6 @@
             $definition->setAutowired($service['autowire']);
         }
 
-<<<<<<< HEAD
-=======
-        if (isset($service['autowiring_types'])) {
-            if (\is_string($service['autowiring_types'])) {
-                $definition->addAutowiringType($service['autowiring_types']);
-            } else {
-                if (!\is_array($service['autowiring_types'])) {
-                    throw new InvalidArgumentException(sprintf('Parameter "autowiring_types" must be a string or an array for service "%s" in "%s". Check your YAML syntax.', $id, $file));
-                }
-
-                foreach ($service['autowiring_types'] as $autowiringType) {
-                    if (!\is_string($autowiringType)) {
-                        throw new InvalidArgumentException(sprintf('A "autowiring_types" attribute must be of type string for service "%s" in "%s". Check your YAML syntax.', $id, $file));
-                    }
-
-                    $definition->addAutowiringType($autowiringType);
-                }
-            }
-        }
-
->>>>>>> e29cdb70
         if (isset($defaults['bind']) || isset($service['bind'])) {
             // deep clone, to avoid multiple process of the same instance in the passes
             $bindings = isset($defaults['bind']) ? unserialize(serialize($defaults['bind'])) : [];
@@ -738,13 +717,8 @@
             }
 
             if (!$this->container->hasExtension($namespace)) {
-<<<<<<< HEAD
                 $extensionNamespaces = array_filter(array_map(function (ExtensionInterface $ext) { return $ext->getAlias(); }, $this->container->getExtensions()));
-                throw new InvalidArgumentException(sprintf('There is no extension able to load the configuration for "%s" (in %s). Looked for namespace "%s", found %s.', $namespace, $file, $namespace, $extensionNamespaces ? sprintf('"%s"', implode('", "', $extensionNamespaces)) : 'none'));
-=======
-                $extensionNamespaces = array_filter(array_map(function ($ext) { return $ext->getAlias(); }, $this->container->getExtensions()));
                 throw new InvalidArgumentException(sprintf('There is no extension able to load the configuration for "%s" (in "%s"). Looked for namespace "%s", found "%s".', $namespace, $file, $namespace, $extensionNamespaces ? sprintf('"%s"', implode('", "', $extensionNamespaces)) : 'none'));
->>>>>>> e29cdb70
             }
         }
 
