<?php

/*
 * This file is part of the Symfony package.
 *
 * (c) Fabien Potencier <fabien@symfony.com>
 *
 * For the full copyright and license information, please view the LICENSE
 * file that was distributed with this source code.
 */

namespace Symfony\Component\DependencyInjection;

use Symfony\Component\DependencyInjection\Exception\BadMethodCallException;
use Symfony\Component\DependencyInjection\Exception\InvalidArgumentException;
use Symfony\Component\DependencyInjection\Exception\OutOfBoundsException;

/**
 * This definition extends another definition.
 *
 * @author Johannes M. Schmitt <schmittjoh@gmail.com>
 */
class ChildDefinition extends Definition
{
    private $parent;

    /**
     * @param string $parent The id of Definition instance to decorate
     */
    public function __construct(string $parent)
    {
        $this->parent = $parent;
        $this->setPrivate(false);
    }

    /**
     * Returns the Definition to inherit from.
     *
     * @return string
     */
    public function getParent()
    {
        return $this->parent;
    }

    /**
     * Sets the Definition to inherit from.
     *
     * @param string $parent
     *
     * @return $this
     */
    public function setParent($parent)
    {
        $this->parent = $parent;

        return $this;
    }

    /**
     * Gets an argument to pass to the service constructor/factory method.
     *
     * If replaceArgument() has been used to replace an argument, this method
     * will return the replacement value.
     *
     * @param int|string $index
     *
     * @return mixed The argument value
     *
     * @throws OutOfBoundsException When the argument does not exist
     */
    public function getArgument($index)
    {
        if (array_key_exists('index_'.$index, $this->arguments)) {
            return $this->arguments['index_'.$index];
        }

        return parent::getArgument($index);
    }

    /**
     * You should always use this method when overwriting existing arguments
     * of the parent definition.
     *
     * If you directly call setArguments() keep in mind that you must follow
     * certain conventions when you want to overwrite the arguments of the
     * parent definition, otherwise your arguments will only be appended.
     *
     * @param int|string $index
     * @param mixed      $value
     *
     * @return self the current instance
     *
     * @throws InvalidArgumentException when $index isn't an integer
     */
    public function replaceArgument($index, $value)
    {
        if (is_int($index)) {
            $this->arguments['index_'.$index] = $value;
        } elseif (0 === strpos($index, '$')) {
            $this->arguments[$index] = $value;
        } else {
            throw new InvalidArgumentException('The argument must be an existing index or the name of a constructor\'s parameter.');
        }

        return $this;
    }

    /**
     * @internal
     */
    public function setAutoconfigured($autoconfigured)
    {
        throw new BadMethodCallException('A ChildDefinition cannot be autoconfigured.');
    }

    /**
     * @internal
     */
    public function setInstanceofConditionals(array $instanceof)
    {
        throw new BadMethodCallException('A ChildDefinition cannot have instanceof conditionals set on it.');
    }
<<<<<<< HEAD

    /**
     * @internal
     */
    public function setBindings(array $bindings)
    {
        throw new BadMethodCallException('A ChildDefinition cannot have bindings set on it.');
    }
}
=======
}

class_alias(ChildDefinition::class, DefinitionDecorator::class);
>>>>>>> 793d1fe7
<|MERGE_RESOLUTION|>--- conflicted
+++ resolved
@@ -121,18 +121,4 @@
     {
         throw new BadMethodCallException('A ChildDefinition cannot have instanceof conditionals set on it.');
     }
-<<<<<<< HEAD
-
-    /**
-     * @internal
-     */
-    public function setBindings(array $bindings)
-    {
-        throw new BadMethodCallException('A ChildDefinition cannot have bindings set on it.');
-    }
-}
-=======
-}
-
-class_alias(ChildDefinition::class, DefinitionDecorator::class);
->>>>>>> 793d1fe7
+}