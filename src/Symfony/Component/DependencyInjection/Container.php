<?php

/*
 * This file is part of the Symfony package.
 *
 * (c) Fabien Potencier <fabien@symfony.com>
 *
 * For the full copyright and license information, please view the LICENSE
 * file that was distributed with this source code.
 */

namespace Symfony\Component\DependencyInjection;

use Symfony\Component\DependencyInjection\Argument\RewindableGenerator;
use Symfony\Component\DependencyInjection\Argument\ServiceLocator as ArgumentServiceLocator;
use Symfony\Component\DependencyInjection\Exception\EnvNotFoundException;
use Symfony\Component\DependencyInjection\Exception\InvalidArgumentException;
use Symfony\Component\DependencyInjection\Exception\ParameterCircularReferenceException;
use Symfony\Component\DependencyInjection\Exception\RuntimeException;
use Symfony\Component\DependencyInjection\Exception\ServiceCircularReferenceException;
use Symfony\Component\DependencyInjection\Exception\ServiceNotFoundException;
use Symfony\Component\DependencyInjection\ParameterBag\EnvPlaceholderParameterBag;
use Symfony\Component\DependencyInjection\ParameterBag\FrozenParameterBag;
use Symfony\Component\DependencyInjection\ParameterBag\ParameterBagInterface;
use Symfony\Contracts\Service\ResetInterface;

// Help opcache.preload discover always-needed symbols
class_exists(RewindableGenerator::class);
class_exists(ArgumentServiceLocator::class);

/**
 * Container is a dependency injection container.
 *
 * It gives access to object instances (services).
 * Services and parameters are simple key/pair stores.
 * The container can have four possible behaviors when a service
 * does not exist (or is not initialized for the last case):
 *
 *  * EXCEPTION_ON_INVALID_REFERENCE: Throws an exception (the default)
 *  * NULL_ON_INVALID_REFERENCE:      Returns null
 *  * IGNORE_ON_INVALID_REFERENCE:    Ignores the wrapping command asking for the reference
 *                                    (for instance, ignore a setter if the service does not exist)
 *  * IGNORE_ON_UNINITIALIZED_REFERENCE: Ignores/returns null for uninitialized services or invalid references
 *
 * @author Fabien Potencier <fabien@symfony.com>
 * @author Johannes M. Schmitt <schmittjoh@gmail.com>
 */
class Container implements ContainerInterface, ResetInterface
{
    protected $parameterBag;
    protected $services = [];
    protected $privates = [];
    protected $fileMap = [];
    protected $methodMap = [];
    protected $factories = [];
    protected $aliases = [];
    protected $loading = [];
    protected $resolving = [];
    protected $syntheticIds = [];

    private $envCache = [];
    private $compiled = false;
    private $getEnv;

    public function __construct(ParameterBagInterface $parameterBag = null)
    {
        $this->parameterBag = $parameterBag ?? new EnvPlaceholderParameterBag();
    }

    /**
     * Compiles the container.
     *
     * This method does two things:
     *
     *  * Parameter values are resolved;
     *  * The parameter bag is frozen.
     */
    public function compile()
    {
        $this->parameterBag->resolve();

        $this->parameterBag = new FrozenParameterBag($this->parameterBag->all());

        $this->compiled = true;
    }

    /**
     * Returns true if the container is compiled.
     *
     * @return bool
     */
    public function isCompiled()
    {
        return $this->compiled;
    }

    /**
     * Gets the service container parameter bag.
     *
     * @return ParameterBagInterface A ParameterBagInterface instance
     */
    public function getParameterBag()
    {
        return $this->parameterBag;
    }

    /**
     * Gets a parameter.
     *
<<<<<<< HEAD
     * @return mixed
=======
     * @param string $name The parameter name
     *
     * @return array|bool|string|int|float|null
>>>>>>> ba7e97d5
     *
     * @throws InvalidArgumentException if the parameter is not defined
     */
    public function getParameter(string $name)
    {
        return $this->parameterBag->get($name);
    }

    /**
     * @return bool The presence of parameter in container
     */
    public function hasParameter(string $name)
    {
        return $this->parameterBag->has($name);
    }

    /**
     * Sets a parameter.
     *
     * @param string                           $name  The parameter name
     * @param array|bool|string|int|float|null $value The parameter value
     */
    public function setParameter(string $name, $value)
    {
        $this->parameterBag->set($name, $value);
    }

    /**
     * Sets a service.
     *
     * Setting a synthetic service to null resets it: has() returns false and get()
     * behaves in the same way as if the service was never created.
     */
    public function set(string $id, ?object $service)
    {
        // Runs the internal initializer; used by the dumped container to include always-needed files
        if (isset($this->privates['service_container']) && $this->privates['service_container'] instanceof \Closure) {
            $initialize = $this->privates['service_container'];
            unset($this->privates['service_container']);
            $initialize();
        }

        if ('service_container' === $id) {
            throw new InvalidArgumentException('You cannot set service "service_container".');
        }

        if (!(isset($this->fileMap[$id]) || isset($this->methodMap[$id]))) {
            if (isset($this->syntheticIds[$id]) || !isset($this->getRemovedIds()[$id])) {
                // no-op
            } elseif (null === $service) {
                throw new InvalidArgumentException(sprintf('The "%s" service is private, you cannot unset it.', $id));
            } else {
                throw new InvalidArgumentException(sprintf('The "%s" service is private, you cannot replace it.', $id));
            }
        } elseif (isset($this->services[$id])) {
            throw new InvalidArgumentException(sprintf('The "%s" service is already initialized, you cannot replace it.', $id));
        }

        if (isset($this->aliases[$id])) {
            unset($this->aliases[$id]);
        }

        if (null === $service) {
            unset($this->services[$id]);

            return;
        }

        $this->services[$id] = $service;
    }

    /**
     * Returns true if the given service is defined.
     *
     * @param string $id The service identifier
     *
     * @return bool true if the service is defined, false otherwise
     */
    public function has($id)
    {
        if (isset($this->aliases[$id])) {
            $id = $this->aliases[$id];
        }
        if (isset($this->services[$id])) {
            return true;
        }
        if ('service_container' === $id) {
            return true;
        }

        return isset($this->fileMap[$id]) || isset($this->methodMap[$id]);
    }

    /**
     * Gets a service.
     *
     * @return object|null The associated service
     *
     * @throws ServiceCircularReferenceException When a circular reference is detected
     * @throws ServiceNotFoundException          When the service is not defined
     * @throws \Exception                        if an exception has been thrown when the service has been resolved
     *
     * @see Reference
     */
    public function get($id, int $invalidBehavior = /* self::EXCEPTION_ON_INVALID_REFERENCE */ 1)
    {
        return $this->services[$id]
            ?? $this->services[$id = $this->aliases[$id] ?? $id]
            ?? ('service_container' === $id ? $this : ($this->factories[$id] ?? [$this, 'make'])($id, $invalidBehavior));
    }

    /**
     * Creates a service.
     *
     * As a separate method to allow "get()" to use the really fast `??` operator.
     */
    private function make(string $id, int $invalidBehavior)
    {
        if (isset($this->loading[$id])) {
            throw new ServiceCircularReferenceException($id, array_merge(array_keys($this->loading), [$id]));
        }

        $this->loading[$id] = true;

        try {
            if (isset($this->fileMap[$id])) {
                return /* self::IGNORE_ON_UNINITIALIZED_REFERENCE */ 4 === $invalidBehavior ? null : $this->load($this->fileMap[$id]);
            } elseif (isset($this->methodMap[$id])) {
                return /* self::IGNORE_ON_UNINITIALIZED_REFERENCE */ 4 === $invalidBehavior ? null : $this->{$this->methodMap[$id]}();
            }
        } catch (\Exception $e) {
            unset($this->services[$id]);

            throw $e;
        } finally {
            unset($this->loading[$id]);
        }

        if (/* self::EXCEPTION_ON_INVALID_REFERENCE */ 1 === $invalidBehavior) {
            if (!$id) {
                throw new ServiceNotFoundException($id);
            }
            if (isset($this->syntheticIds[$id])) {
                throw new ServiceNotFoundException($id, null, null, [], sprintf('The "%s" service is synthetic, it needs to be set at boot time before it can be used.', $id));
            }
            if (isset($this->getRemovedIds()[$id])) {
                throw new ServiceNotFoundException($id, null, null, [], sprintf('The "%s" service or alias has been removed or inlined when the container was compiled. You should either make it public, or stop using the container directly and use dependency injection instead.', $id));
            }

            $alternatives = [];
            foreach ($this->getServiceIds() as $knownId) {
                if ('' === $knownId || '.' === $knownId[0]) {
                    continue;
                }
                $lev = levenshtein($id, $knownId);
                if ($lev <= \strlen($id) / 3 || false !== strpos($knownId, $id)) {
                    $alternatives[] = $knownId;
                }
            }

            throw new ServiceNotFoundException($id, null, null, $alternatives);
        }

        return null;
    }

    /**
     * Returns true if the given service has actually been initialized.
     *
     * @return bool true if service has already been initialized, false otherwise
     */
    public function initialized(string $id)
    {
        if (isset($this->aliases[$id])) {
            $id = $this->aliases[$id];
        }

        if ('service_container' === $id) {
            return false;
        }

        return isset($this->services[$id]);
    }

    /**
     * {@inheritdoc}
     */
    public function reset()
    {
        $services = $this->services + $this->privates;
        $this->services = $this->factories = $this->privates = [];

        foreach ($services as $service) {
            try {
                if ($service instanceof ResetInterface) {
                    $service->reset();
                }
            } catch (\Throwable $e) {
                continue;
            }
        }
    }

    /**
     * Gets all service ids.
     *
     * @return string[] An array of all defined service ids
     */
    public function getServiceIds()
    {
        return array_map('strval', array_unique(array_merge(['service_container'], array_keys($this->fileMap), array_keys($this->methodMap), array_keys($this->aliases), array_keys($this->services))));
    }

    /**
     * Gets service ids that existed at compile time.
     *
     * @return array
     */
    public function getRemovedIds()
    {
        return [];
    }

    /**
     * Camelizes a string.
     *
     * @return string The camelized string
     */
    public static function camelize(string $id)
    {
        return strtr(ucwords(strtr($id, ['_' => ' ', '.' => '_ ', '\\' => '_ '])), [' ' => '']);
    }

    /**
     * A string to underscore.
     *
     * @return string The underscored string
     */
    public static function underscore(string $id)
    {
        return strtolower(preg_replace(['/([A-Z]+)([A-Z][a-z])/', '/([a-z\d])([A-Z])/'], ['\\1_\\2', '\\1_\\2'], str_replace('_', '.', $id)));
    }

    /**
     * Creates a service by requiring its factory file.
     */
    protected function load(string $file)
    {
        return require $file;
    }

    /**
     * Fetches a variable from the environment.
     *
     * @return mixed The value to use for the provided environment variable name
     *
     * @throws EnvNotFoundException When the environment variable is not found and has no default value
     */
    protected function getEnv(string $name)
    {
        if (isset($this->resolving[$envName = "env($name)"])) {
            throw new ParameterCircularReferenceException(array_keys($this->resolving));
        }
        if (isset($this->envCache[$name]) || \array_key_exists($name, $this->envCache)) {
            return $this->envCache[$name];
        }
        if (!$this->has($id = 'container.env_var_processors_locator')) {
            $this->set($id, new ServiceLocator([]));
        }
        if (!$this->getEnv) {
            $this->getEnv = \Closure::fromCallable([$this, 'getEnv']);
        }
        $processors = $this->get($id);

        if (false !== $i = strpos($name, ':')) {
            $prefix = substr($name, 0, $i);
            $localName = substr($name, 1 + $i);
        } else {
            $prefix = 'string';
            $localName = $name;
        }
        $processor = $processors->has($prefix) ? $processors->get($prefix) : new EnvVarProcessor($this);

        $this->resolving[$envName] = true;
        try {
            return $this->envCache[$name] = $processor->getEnv($prefix, $localName, $this->getEnv);
        } finally {
            unset($this->resolving[$envName]);
        }
    }

    /**
     * @param string|false $registry
     * @param string|bool  $load
     *
     * @return mixed
     *
     * @internal
     */
    final protected function getService($registry, string $id, ?string $method, $load)
    {
        if ('service_container' === $id) {
            return $this;
        }
        if (\is_string($load)) {
            throw new RuntimeException($load);
        }
        if (null === $method) {
            return false !== $registry ? $this->{$registry}[$id] ?? null : null;
        }
        if (false !== $registry) {
            return $this->{$registry}[$id] ?? $this->{$registry}[$id] = $load ? $this->load($method) : $this->{$method}();
        }
        if (!$load) {
            return $this->{$method}();
        }

        return ($factory = $this->factories[$id] ?? $this->factories['service_container'][$id] ?? null) ? $factory() : $this->load($method);
    }

    private function __clone()
    {
    }
}<|MERGE_RESOLUTION|>--- conflicted
+++ resolved
@@ -107,13 +107,7 @@
     /**
      * Gets a parameter.
      *
-<<<<<<< HEAD
-     * @return mixed
-=======
-     * @param string $name The parameter name
-     *
      * @return array|bool|string|int|float|null
->>>>>>> ba7e97d5
      *
      * @throws InvalidArgumentException if the parameter is not defined
      */
