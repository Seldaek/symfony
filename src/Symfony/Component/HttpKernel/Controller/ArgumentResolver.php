--- conflicted
+++ resolved
@@ -62,11 +62,7 @@
                 }
 
                 if (!$atLeastOne) {
-<<<<<<< HEAD
-                    throw new \InvalidArgumentException(sprintf('%s::resolve() must yield at least one value.', get_debug_type($resolver)));
-=======
-                    throw new \InvalidArgumentException(sprintf('"%s::resolve()" must yield at least one value.', \get_class($resolver)));
->>>>>>> 000ffb29
+                    throw new \InvalidArgumentException(sprintf('"%s::resolve()" must yield at least one value.', get_debug_type($resolver)));
                 }
 
                 // continue to the next controller argument
