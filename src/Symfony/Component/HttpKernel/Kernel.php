--- conflicted
+++ resolved
@@ -63,17 +63,10 @@
     private $requestStackSize = 0;
     private $resetServices = false;
 
-<<<<<<< HEAD
     const VERSION = '4.0.12-DEV';
     const VERSION_ID = 40012;
     const MAJOR_VERSION = 4;
     const MINOR_VERSION = 0;
-=======
-    const VERSION = '3.4.12-DEV';
-    const VERSION_ID = 30412;
-    const MAJOR_VERSION = 3;
-    const MINOR_VERSION = 4;
->>>>>>> bf202600
     const RELEASE_VERSION = 12;
     const EXTRA_VERSION = 'DEV';
 
