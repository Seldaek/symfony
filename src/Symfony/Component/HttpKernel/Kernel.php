--- conflicted
+++ resolved
@@ -68,19 +68,11 @@
 
     private static $freshCache = [];
 
-<<<<<<< HEAD
     const VERSION = '5.1.0-DEV';
     const VERSION_ID = 50100;
     const MAJOR_VERSION = 5;
     const MINOR_VERSION = 1;
     const RELEASE_VERSION = 0;
-=======
-    const VERSION = '5.0.4-DEV';
-    const VERSION_ID = 50004;
-    const MAJOR_VERSION = 5;
-    const MINOR_VERSION = 0;
-    const RELEASE_VERSION = 4;
->>>>>>> bbda3400
     const EXTRA_VERSION = 'DEV';
 
     const END_OF_MAINTENANCE = '01/2021';
