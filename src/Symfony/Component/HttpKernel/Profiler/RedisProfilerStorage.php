--- conflicted
+++ resolved
@@ -81,7 +81,6 @@
                 continue;
             }
 
-<<<<<<< HEAD
             if (!empty($start) && $itemTime < $start) {
                 continue;
             }
@@ -91,9 +90,6 @@
             }
 
             $result[$itemToken] = array(
-=======
-            $result[] = array(
->>>>>>> a25fad84
                 'token'  => $itemToken,
                 'ip'     => $itemIp,
                 'method' => $itemMethod,
