<?php

/*
 * This file is part of the Symfony package.
 *
 * (c) Fabien Potencier <fabien@symfony.com>
 *
 * For the full copyright and license information, please view the LICENSE
 * file that was distributed with this source code.
 */

namespace Symfony\Component\HttpKernel\Log;

use Psr\Log\LoggerInterface as PsrLogger;

/**
 * LoggerInterface.
 *
 * @author Fabien Potencier <fabien@symfony.com>
 *
<<<<<<< HEAD
 * @deprecated since version 2.2, to be removed in 3.0. Type-hint \Psr\Log\LoggerInterface instead.
 *
 * @api
=======
 * @deprecated since 2.2, to be removed in 3.0. Type-hint \Psr\Log\LoggerInterface instead.
>>>>>>> e1ede46b
 */
interface LoggerInterface extends PsrLogger
{
    /**
<<<<<<< HEAD
     * @api
     *
     * @deprecated since version 2.2, to be removed in 3.0. Use emergency() which is PSR-3 compatible.
=======
     * @deprecated since 2.2, to be removed in 3.0. Use emergency() which is PSR-3 compatible.
>>>>>>> e1ede46b
     */
    public function emerg($message, array $context = array());

    /**
<<<<<<< HEAD
     * @api
     *
     * @deprecated since version 2.2, to be removed in 3.0. Use critical() which is PSR-3 compatible.
=======
     * @deprecated since 2.2, to be removed in 3.0. Use critical() which is PSR-3 compatible.
>>>>>>> e1ede46b
     */
    public function crit($message, array $context = array());

    /**
<<<<<<< HEAD
     * @api
     *
     * @deprecated since version 2.2, to be removed in 3.0. Use error() which is PSR-3 compatible.
=======
     * @deprecated since 2.2, to be removed in 3.0. Use error() which is PSR-3 compatible.
>>>>>>> e1ede46b
     */
    public function err($message, array $context = array());

    /**
<<<<<<< HEAD
     * @api
     *
     * @deprecated since version 2.2, to be removed in 3.0. Use warning() which is PSR-3 compatible.
=======
     * @deprecated since 2.2, to be removed in 3.0. Use warning() which is PSR-3 compatible.
>>>>>>> e1ede46b
     */
    public function warn($message, array $context = array());
}<|MERGE_RESOLUTION|>--- conflicted
+++ resolved
@@ -18,57 +18,27 @@
  *
  * @author Fabien Potencier <fabien@symfony.com>
  *
-<<<<<<< HEAD
  * @deprecated since version 2.2, to be removed in 3.0. Type-hint \Psr\Log\LoggerInterface instead.
- *
- * @api
-=======
- * @deprecated since 2.2, to be removed in 3.0. Type-hint \Psr\Log\LoggerInterface instead.
->>>>>>> e1ede46b
  */
 interface LoggerInterface extends PsrLogger
 {
     /**
-<<<<<<< HEAD
-     * @api
-     *
      * @deprecated since version 2.2, to be removed in 3.0. Use emergency() which is PSR-3 compatible.
-=======
-     * @deprecated since 2.2, to be removed in 3.0. Use emergency() which is PSR-3 compatible.
->>>>>>> e1ede46b
      */
     public function emerg($message, array $context = array());
 
     /**
-<<<<<<< HEAD
-     * @api
-     *
      * @deprecated since version 2.2, to be removed in 3.0. Use critical() which is PSR-3 compatible.
-=======
-     * @deprecated since 2.2, to be removed in 3.0. Use critical() which is PSR-3 compatible.
->>>>>>> e1ede46b
      */
     public function crit($message, array $context = array());
 
     /**
-<<<<<<< HEAD
-     * @api
-     *
      * @deprecated since version 2.2, to be removed in 3.0. Use error() which is PSR-3 compatible.
-=======
-     * @deprecated since 2.2, to be removed in 3.0. Use error() which is PSR-3 compatible.
->>>>>>> e1ede46b
      */
     public function err($message, array $context = array());
 
     /**
-<<<<<<< HEAD
-     * @api
-     *
      * @deprecated since version 2.2, to be removed in 3.0. Use warning() which is PSR-3 compatible.
-=======
-     * @deprecated since 2.2, to be removed in 3.0. Use warning() which is PSR-3 compatible.
->>>>>>> e1ede46b
      */
     public function warn($message, array $context = array());
 }