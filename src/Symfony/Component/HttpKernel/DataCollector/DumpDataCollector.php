--- conflicted
+++ resolved
@@ -203,15 +203,9 @@
                 --$i;
             }
 
-<<<<<<< HEAD
-            if ('cli' !== PHP_SAPI && stripos($h[$i], 'html')) {
+            if (!\in_array(PHP_SAPI, array('cli', 'phpdbg'), true) && stripos($h[$i], 'html')) {
                 $dumper = new HtmlDumper('php://output', $this->charset);
                 $dumper->setDisplayOptions(array('fileLinkFormat' => $this->fileLinkFormat));
-=======
-            if (!\in_array(PHP_SAPI, array('cli', 'phpdbg'), true) && stripos($h[$i], 'html')) {
-                $this->dumper = new HtmlDumper('php://output', $this->charset);
-                $this->dumper->setDisplayOptions(array('fileLinkFormat' => $this->fileLinkFormat));
->>>>>>> 8ac91cd1
             } else {
                 $dumper = new CliDumper('php://output', $this->charset);
             }
