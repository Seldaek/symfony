--- conflicted
+++ resolved
@@ -97,12 +97,7 @@
      * @return string|null The Response content or null when the Response is streamed
      *
      * @throws \InvalidArgumentException when the renderer does not exist
-<<<<<<< HEAD
-     * @throws \LogicException           when the Request is not successful
-=======
      * @throws \LogicException           when no master request is being handled
-     * @throws \RuntimeException         when the Response is not successful
->>>>>>> d754467d
      */
     public function render($uri, $renderer = 'inline', array $options = array())
     {
