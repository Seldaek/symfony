--- conflicted
+++ resolved
@@ -38,11 +38,7 @@
      * @param FragmentRendererInterface $inlineStrategy The inline strategy to use when ESI is not supported
      * @param UriSigner                 $signer
      */
-<<<<<<< HEAD
-    public function __construct(Esi $esi = null, InlineFragmentRenderer $inlineStrategy)
-=======
-    public function __construct(Esi $esi, FragmentRendererInterface $inlineStrategy, UriSigner $signer = null)
->>>>>>> 23eb033a
+    public function __construct(Esi $esi = null, InlineFragmentRenderer $inlineStrategy, UriSigner $signer = null)
     {
         $this->esi = $esi;
         $this->inlineStrategy = $inlineStrategy;
