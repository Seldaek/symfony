--- conflicted
+++ resolved
@@ -42,14 +42,8 @@
      * @param Profiler                     $profiler           A Profiler instance
      * @param RequestStack                 $requestStack       A RequestStack instance
      * @param RequestMatcherInterface|null $matcher            A RequestMatcher instance
-<<<<<<< HEAD
-     * @param bool                         $onlyException      true if the profiler only collects data when an exception occurs, false otherwise
-     * @param bool                         $onlyMasterRequests true if the profiler only collects data when the request is a master request, false otherwise
-=======
      * @param bool                         $onlyException      True if the profiler only collects data when an exception occurs, false otherwise
      * @param bool                         $onlyMasterRequests True if the profiler only collects data when the request is a master request, false otherwise
-     * @param RequestStack|null            $requestStack       A RequestStack instance
->>>>>>> 5a3db678
      */
     public function __construct(Profiler $profiler, $requestStack = null, $matcher = null, $onlyException = false, $onlyMasterRequests = false)
     {
