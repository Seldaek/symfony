--- conflicted
+++ resolved
@@ -122,20 +122,10 @@
         $this->assertSame($service, $controller);
     }
 
-<<<<<<< HEAD
-    /**
-     * Tests where the fallback instantiation fails due to required constructor arguments.
-     *
-     * @expectedException \InvalidArgumentException
-     * @expectedExceptionMessage Controller "Symfony\Component\HttpKernel\Tests\Controller\ControllerTestService" cannot be fetched from the container because it is private. Did you forget to tag the service with "controller.service_arguments"?
-     */
     public function testExceptionWhenUsingRemovedControllerServiceWithClassNameAsName()
-=======
-    public function testNonConstructController()
->>>>>>> 8173dafd
-    {
-        $this->expectException('LogicException');
-        $this->expectExceptionMessage('Controller "Symfony\Component\HttpKernel\Tests\Controller\ImpossibleConstructController" cannot be fetched from the container because it is private. Did you forget to tag the service with "controller.service_arguments"?');
+    {
+        $this->expectException('InvalidArgumentException');
+        $this->expectExceptionMessage('Controller "Symfony\Component\HttpKernel\Tests\Controller\ControllerTestService" cannot be fetched from the container because it is private. Did you forget to tag the service with "controller.service_arguments"?');
         $container = $this->getMockBuilder(Container::class)->getMock();
         $container->expects($this->once())
             ->method('has')
@@ -156,18 +146,9 @@
         $resolver->getController($request);
     }
 
-<<<<<<< HEAD
-    /**
-     * Tests where the fallback instantiation fails due to non-existing class.
-     *
-     * @expectedException \InvalidArgumentException
-     * @expectedExceptionMessage Controller "app.my_controller" cannot be fetched from the container because it is private. Did you forget to tag the service with "controller.service_arguments"?
-     */
-=======
->>>>>>> 8173dafd
     public function testExceptionWhenUsingRemovedControllerService()
     {
-        $this->expectException('LogicException');
+        $this->expectException('InvalidArgumentException');
         $this->expectExceptionMessage('Controller "app.my_controller" cannot be fetched from the container because it is private. Did you forget to tag the service with "controller.service_arguments"?');
         $container = $this->getMockBuilder(Container::class)->getMock();
         $container->expects($this->once())
@@ -189,47 +170,6 @@
         $resolver->getController($request);
     }
 
-<<<<<<< HEAD
-=======
-    public function testExceptionWhenUsingControllerWithoutAnInvokeMethod()
-    {
-        $this->expectException('LogicException');
-        $this->expectExceptionMessage('Controller "app.my_controller" cannot be called without a method name. Did you forget an "__invoke" method?');
-        $container = $this->getMockBuilder(Container::class)->getMock();
-        $container->expects($this->once())
-            ->method('has')
-            ->with('app.my_controller')
-            ->willReturn(true)
-        ;
-        $container->expects($this->once())
-            ->method('get')
-            ->with('app.my_controller')
-            ->willReturn(new ImpossibleConstructController('toto', 'controller'))
-        ;
-
-        $resolver = $this->createControllerResolver(null, $container);
-
-        $request = Request::create('/');
-        $request->attributes->set('_controller', 'app.my_controller');
-        $resolver->getController($request);
-    }
-
-    /**
-     * @dataProvider getUndefinedControllers
-     */
-    public function testGetControllerOnNonUndefinedFunction($controller, $exceptionName = null, $exceptionMessage = null)
-    {
-        // All this logic needs to be duplicated, since calling parent::testGetControllerOnNonUndefinedFunction will override the expected excetion and not use the regex
-        $resolver = $this->createControllerResolver();
-        $this->expectException($exceptionName);
-        $this->expectExceptionMessageRegExp($exceptionMessage);
-
-        $request = Request::create('/');
-        $request->attributes->set('_controller', $controller);
-        $resolver->getController($request);
-    }
-
->>>>>>> 8173dafd
     public function getUndefinedControllers()
     {
         $tests = parent::getUndefinedControllers();
