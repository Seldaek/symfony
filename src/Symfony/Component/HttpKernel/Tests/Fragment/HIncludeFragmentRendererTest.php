<?php

/*
 * This file is part of the Symfony package.
 *
 * (c) Fabien Potencier <fabien@symfony.com>
 *
 * For the full copyright and license information, please view the LICENSE
 * file that was distributed with this source code.
 */

namespace Symfony\Component\HttpKernel\Fragment\Tests\FragmentRenderer;

use Symfony\Component\HttpKernel\Controller\ControllerReference;
use Symfony\Component\HttpKernel\Fragment\HIncludeFragmentRenderer;
use Symfony\Component\HttpKernel\UriSigner;
use Symfony\Component\HttpFoundation\Request;

class HIncludeFragmentRendererTest extends \PHPUnit_Framework_TestCase
{
    protected function setUp()
    {
        if (!class_exists('Symfony\Component\HttpFoundation\Request')) {
            $this->markTestSkipped('The "HttpFoundation" component is not available');
        }
    }

    /**
     * @expectedException \LogicException
     */
    public function testRenderExceptionWhenControllerAndNoSigner()
    {
        $strategy = new HIncludeFragmentRenderer();
        $strategy->render(new ControllerReference('main_controller', array(), array()), Request::create('/'));
    }

    public function testRenderWithControllerAndSigner()
    {
        $strategy = new HIncludeFragmentRenderer(null, new UriSigner('foo'));

        $this->assertEquals('<hx:include src="http://localhost/_fragment?_path=_format%3Dhtml%26_controller%3Dmain_controller&amp;_hash=VI25qJj8J0qveB3bGKPhsJtexKg%3D"></hx:include>', $strategy->render(new ControllerReference('main_controller', array(), array()), Request::create('/'))->getContent());
    }

    public function testRenderWithUri()
    {
        $strategy = new HIncludeFragmentRenderer();
        $this->assertEquals('<hx:include src="/foo"></hx:include>', $strategy->render('/foo', Request::create('/'))->getContent());

        $strategy = new HIncludeFragmentRenderer(null, new UriSigner('foo'));
        $this->assertEquals('<hx:include src="/foo"></hx:include>', $strategy->render('/foo', Request::create('/'))->getContent());
    }

    public function testRenderWithDefault()
    {
        // only default
        $strategy = new HIncludeFragmentRenderer();
        $this->assertEquals('<hx:include src="/foo">default</hx:include>', $strategy->render('/foo', Request::create('/'), array('default' => 'default'))->getContent());

        // only global default
        $strategy = new HIncludeFragmentRenderer(null, null, 'global_default');
        $this->assertEquals('<hx:include src="/foo">global_default</hx:include>', $strategy->render('/foo', Request::create('/'), array())->getContent());

        // global default and default
        $strategy = new HIncludeFragmentRenderer(null, null, 'global_default');
        $this->assertEquals('<hx:include src="/foo">default</hx:include>', $strategy->render('/foo', Request::create('/'), array('default' => 'default'))->getContent());
    }

<<<<<<< HEAD
    public function testRenderWithAttributesOptions()
    {
        // with id
        $strategy = new HIncludeFragmentRenderer();
        $this->assertEquals('<hx:include src="/foo" id="bar">default</hx:include>', $strategy->render('/foo', Request::create('/'), array('default' => 'default', 'id' => 'bar'))->getContent());

        // with attributes
        $strategy = new HIncludeFragmentRenderer();
        $this->assertEquals('<hx:include src="/foo" p1="v1" p2="v2">default</hx:include>', $strategy->render('/foo', Request::create('/'), array('default' => 'default', 'attributes' => array('p1' => 'v1', 'p2' => 'v2')))->getContent());

        // with id & attributes
        $strategy = new HIncludeFragmentRenderer();
        $this->assertEquals('<hx:include src="/foo" p1="v1" p2="v2" id="bar">default</hx:include>', $strategy->render('/foo', Request::create('/'), array('default' => 'default', 'id' => 'bar', 'attributes' => array('p1' => 'v1', 'p2' => 'v2')))->getContent());
=======
    public function testRenderWithDefaultText()
    {
        $engine = $this->getMock('Symfony\\Component\\Templating\\EngineInterface');
        $engine->expects($this->once())
            ->method('exists')
            ->with('default')
            ->will($this->throwException(new \InvalidArgumentException()));

        // only default
        $strategy = new HIncludeFragmentRenderer($engine);
        $this->assertEquals('<hx:include src="/foo">default</hx:include>', $strategy->render('/foo', Request::create('/'), array('default' => 'default'))->getContent());
>>>>>>> d3f16d0e
    }
}<|MERGE_RESOLUTION|>--- conflicted
+++ resolved
@@ -65,7 +65,6 @@
         $this->assertEquals('<hx:include src="/foo">default</hx:include>', $strategy->render('/foo', Request::create('/'), array('default' => 'default'))->getContent());
     }
 
-<<<<<<< HEAD
     public function testRenderWithAttributesOptions()
     {
         // with id
@@ -79,7 +78,8 @@
         // with id & attributes
         $strategy = new HIncludeFragmentRenderer();
         $this->assertEquals('<hx:include src="/foo" p1="v1" p2="v2" id="bar">default</hx:include>', $strategy->render('/foo', Request::create('/'), array('default' => 'default', 'id' => 'bar', 'attributes' => array('p1' => 'v1', 'p2' => 'v2')))->getContent());
-=======
+    }
+
     public function testRenderWithDefaultText()
     {
         $engine = $this->getMock('Symfony\\Component\\Templating\\EngineInterface');
@@ -91,6 +91,5 @@
         // only default
         $strategy = new HIncludeFragmentRenderer($engine);
         $this->assertEquals('<hx:include src="/foo">default</hx:include>', $strategy->render('/foo', Request::create('/'), array('default' => 'default'))->getContent());
->>>>>>> d3f16d0e
     }
 }