--- conflicted
+++ resolved
@@ -30,14 +30,8 @@
         $this->assertSame('test', $c->getEnv());
         $this->assertTrue($c->isDebug());
         $this->assertSame('config', $c->getName());
-<<<<<<< HEAD
-        $this->assertMatchesRegularExpression('~^'.preg_quote($c->getPhpVersion(), '~').'~', PHP_VERSION);
-        $this->assertMatchesRegularExpression('~'.preg_quote((string) $c->getPhpVersionExtra(), '~').'$~', PHP_VERSION);
-=======
-        $this->assertSame('testkernel', $c->getAppName());
         $this->assertMatchesRegularExpression('~^'.preg_quote($c->getPhpVersion(), '~').'~', \PHP_VERSION);
         $this->assertMatchesRegularExpression('~'.preg_quote((string) $c->getPhpVersionExtra(), '~').'$~', \PHP_VERSION);
->>>>>>> 4351a706
         $this->assertSame(\PHP_INT_SIZE * 8, $c->getPhpArchitecture());
         $this->assertSame(class_exists('Locale', false) && \Locale::getDefault() ? \Locale::getDefault() : 'n/a', $c->getPhpIntlLocale());
         $this->assertSame(date_default_timezone_get(), $c->getPhpTimezone());
