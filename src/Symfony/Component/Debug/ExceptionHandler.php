<?php

/*
 * This file is part of the Symfony package.
 *
 * (c) Fabien Potencier <fabien@symfony.com>
 *
 * For the full copyright and license information, please view the LICENSE
 * file that was distributed with this source code.
 */

namespace Symfony\Component\Debug;

use Symfony\Component\HttpFoundation\Response;
use Symfony\Component\Debug\Exception\FlattenException;
use Symfony\Component\Debug\Exception\OutOfMemoryException;

if (!defined('ENT_SUBSTITUTE')) {
    define('ENT_SUBSTITUTE', 8);
}

/**
 * ExceptionHandler converts an exception to a Response object.
 *
 * It is mostly useful in debug mode to replace the default PHP/XDebug
 * output with something prettier and more useful.
 *
 * As this class is mainly used during Kernel boot, where nothing is yet
 * available, the Response content is always HTML.
 *
 * @author Fabien Potencier <fabien@symfony.com>
 * @author Nicolas Grekas <p@tchwork.com>
 */
class ExceptionHandler
{
    private $debug;
    private $handler;
    private $caughtBuffer;
    private $caughtLength;
    private $fileLinkFormat;

    public function __construct($debug = true, $fileLinkFormat = null)
    {
        $this->debug = $debug;
        $this->fileLinkFormat = $fileLinkFormat ?: ini_get('xdebug.file_link_format') ?: get_cfg_var('xdebug.file_link_format');
    }

    /**
     * Registers the exception handler.
     *
     * @param bool $debug
     *
     * @return ExceptionHandler The registered exception handler
     */
    public static function register($debug = true, $fileLinkFormat = null)
    {
        $handler = new static($debug, $fileLinkFormat = null);

        $prev = set_exception_handler(array($handler, 'handle'));
        if (is_array($prev) && $prev[0] instanceof ErrorHandler) {
            restore_exception_handler();
            $prev[0]->setExceptionHandler(array($handler, 'handle'));
        }

        return $handler;
    }

    /**
     * Sets a user exception handler.
     *
     * @param callable $handler An handler that will be called on Exception
     *
     * @return callable|null The previous exception handler if any
     */
    public function setHandler($handler)
    {
        if (null !== $handler && !is_callable($handler)) {
            throw new \LogicException('The exception handler must be a valid PHP callable.');
        }
        $old = $this->handler;
        $this->handler = $handler;

        return $old;
    }

    /**
     * Sets the format for links to source files.
     *
     * @param string $format The format for links to source files
     *
     * @return string The previous file link format.
     */
    public function setFileLinkFormat($format)
    {
        $old = $this->fileLinkFormat;
        $this->fileLinkFormat = $format;

        return $old;
    }

    /**
     * Sends a response for the given Exception.
     *
     * To be as fail-safe as possible, the exception is first handled
     * by our simple exception handler, then by the user exception handler.
     * The latter takes precedence and any output from the former is cancelled,
     * if and only if nothing bad happens in this handling path.
     */
    public function handle(\Exception $exception)
    {
        if (null === $this->handler || $exception instanceof OutOfMemoryException) {
            $this->failSafeHandle($exception);

            return;
        }

        $caughtLength = $this->caughtLength = 0;

        ob_start(array($this, 'catchOutput'));
        $this->failSafeHandle($exception);
        while (null === $this->caughtBuffer && ob_end_flush()) {
            // Empty loop, everything is in the condition
        }
        if (isset($this->caughtBuffer[0])) {
            ob_start(array($this, 'cleanOutput'));
            echo $this->caughtBuffer;
            $caughtLength = ob_get_length();
        }
        $this->caughtBuffer = null;

        try {
            call_user_func($this->handler, $exception);
            $this->caughtLength = $caughtLength;
        } catch (\Exception $e) {
            if (!$caughtLength) {
                // All handlers failed. Let PHP handle that now.
                throw $exception;
            }
        }
    }

    /**
     * Sends a response for the given Exception.
     *
     * If you have the Symfony HttpFoundation component installed,
     * this method will use it to create and send the response. If not,
     * it will fallback to plain PHP functions.
     *
     * @see sendPhpResponse
     * @see createResponse
     */
    private function failSafeHandle(\Exception $exception)
    {
        if (class_exists('Symfony\Component\HttpFoundation\Response', false)) {
            $response = $this->createResponse($exception);
            $response->sendHeaders();
            $response->sendContent();
        } else {
            $this->sendPhpResponse($exception);
        }
    }

    /**
     * Sends the error associated with the given Exception as a plain PHP response.
     *
     * This method uses plain PHP functions like header() and echo to output
     * the response.
     *
     * @param \Exception|FlattenException $exception An \Exception instance
     */
    public function sendPhpResponse($exception)
    {
        if (!$exception instanceof FlattenException) {
            $exception = FlattenException::create($exception);
        }

        if (!headers_sent()) {
            header(sprintf('HTTP/1.0 %s', $exception->getStatusCode()));
            foreach ($exception->getHeaders() as $name => $value) {
                header($name.': '.$value, false);
            }
        }

        echo $this->decorate($this->getContent($exception), $this->getStylesheet($exception));
    }

    /**
     * Creates the error Response associated with the given Exception.
     *
     * @param \Exception|FlattenException $exception An \Exception instance
     *
     * @return Response A Response instance
     */
    public function createResponse($exception)
    {
        if (!$exception instanceof FlattenException) {
            $exception = FlattenException::create($exception);
        }

        return new Response($this->decorate($this->getContent($exception), $this->getStylesheet($exception)), $exception->getStatusCode(), $exception->getHeaders());
    }

    /**
     * Gets the HTML content associated with the given exception.
     *
     * @param FlattenException $exception A FlattenException instance
     *
     * @return string The content as a string
     */
    public function getContent(FlattenException $exception)
    {
        switch ($exception->getStatusCode()) {
            case 404:
                $title = 'Sorry, the page you are looking for could not be found.';
                break;
            default:
                $title = 'Whoops, looks like something went wrong.';
        }

        $content = '';
        if ($this->debug) {
            try {
                $count = count($exception->getAllPrevious());
                $total = $count + 1;
                foreach ($exception->toArray() as $position => $e) {
                    $ind = $count - $position + 1;
                    $class = $this->formatClass($e['class']);
                    $message = nl2br(self::utf8Htmlize($e['message']));
                    $content .= sprintf(<<<EOF
                        <h2 class="block_exception clear_fix">
                            <span class="exception_counter">%d/%d</span>
                            <span class="exception_title">%s%s:</span>
                            <span class="exception_message">%s</span>
                        </h2>
                        <div class="block">
                            <ol class="traces list_exception">

EOF
                        , $ind, $total, $class, $this->formatPath($e['trace'][0]['file'], $e['trace'][0]['line']), $message);
                    foreach ($e['trace'] as $trace) {
                        $content .= '       <li>';
                        if ($trace['function']) {
                            $content .= sprintf('at %s%s%s(%s)', $this->formatClass($trace['class']), $trace['type'], $trace['function'], $this->formatArgs($trace['args']));
                        }
                        if (isset($trace['file']) && isset($trace['line'])) {
                            $content .= $this->formatPath($trace['file'], $trace['line']);
                        }
                        $content .= "</li>\n";
                    }

                    $content .= "    </ol>\n</div>\n";
                }
            } catch (\Exception $e) {
                // something nasty happened and we cannot throw an exception anymore
                if ($this->debug) {
                    $title = sprintf('Exception thrown when handling an exception (%s: %s)', get_class($exception), $exception->getMessage());
                } else {
                    $title = 'Whoops, looks like something went wrong.';
                }
            }
        }

        return <<<EOF
            <div id="sf-resetcontent" class="sf-reset">
                <h1>$title</h1>
                $content
            </div>
EOF;
    }

    /**
     * Gets the stylesheet associated with the given exception.
     *
     * @param FlattenException $exception A FlattenException instance
     *
     * @return string The stylesheet as a string
     */
    public function getStylesheet(FlattenException $exception)
    {
        return <<<EOF
            .sf-reset { font: 11px Verdana, Arial, sans-serif; color: #333 }
            .sf-reset .clear { clear:both; height:0; font-size:0; line-height:0; }
            .sf-reset .clear_fix:after { display:block; height:0; clear:both; visibility:hidden; }
            .sf-reset .clear_fix { display:inline-block; }
            .sf-reset * html .clear_fix { height:1%; }
            .sf-reset .clear_fix { display:block; }
            .sf-reset, .sf-reset .block { margin: auto }
            .sf-reset abbr { border-bottom: 1px dotted #000; cursor: help; }
            .sf-reset p { font-size:14px; line-height:20px; color:#868686; padding-bottom:20px }
            .sf-reset strong { font-weight:bold; }
            .sf-reset a { color:#6c6159; cursor: default; }
            .sf-reset a img { border:none; }
            .sf-reset a:hover { text-decoration:underline; }
            .sf-reset em { font-style:italic; }
            .sf-reset h1, .sf-reset h2 { font: 20px Georgia, "Times New Roman", Times, serif }
            .sf-reset .exception_counter { background-color: #fff; color: #333; padding: 6px; float: left; margin-right: 10px; float: left; display: block; }
            .sf-reset .exception_title { margin-left: 3em; margin-bottom: 0.7em; display: block; }
            .sf-reset .exception_message { margin-left: 3em; display: block; }
            .sf-reset .traces li { font-size:12px; padding: 2px 4px; list-style-type:decimal; margin-left:20px; }
            .sf-reset .block { background-color:#FFFFFF; padding:10px 28px; margin-bottom:20px;
                -webkit-border-bottom-right-radius: 16px;
                -webkit-border-bottom-left-radius: 16px;
                -moz-border-radius-bottomright: 16px;
                -moz-border-radius-bottomleft: 16px;
                border-bottom-right-radius: 16px;
                border-bottom-left-radius: 16px;
                border-bottom:1px solid #ccc;
                border-right:1px solid #ccc;
                border-left:1px solid #ccc;
            }
            .sf-reset .block_exception { background-color:#ddd; color: #333; padding:20px;
                -webkit-border-top-left-radius: 16px;
                -webkit-border-top-right-radius: 16px;
                -moz-border-radius-topleft: 16px;
                -moz-border-radius-topright: 16px;
                border-top-left-radius: 16px;
                border-top-right-radius: 16px;
                border-top:1px solid #ccc;
                border-right:1px solid #ccc;
                border-left:1px solid #ccc;
                overflow: hidden;
                word-wrap: break-word;
            }
            .sf-reset a { background:none; color:#868686; text-decoration:none; }
            .sf-reset a:hover { background:none; color:#313131; text-decoration:underline; }
            .sf-reset ol { padding: 10px 0; }
            .sf-reset h1 { background-color:#FFFFFF; padding: 15px 28px; margin-bottom: 20px;
                -webkit-border-radius: 10px;
                -moz-border-radius: 10px;
                border-radius: 10px;
                border: 1px solid #ccc;
            }
EOF;
    }

    private function decorate($content, $css)
    {
        return <<<EOF
<!DOCTYPE html>
<html>
    <head>
        <meta charset="UTF-8" />
        <meta name="robots" content="noindex,nofollow" />
        <style>
            /* Copyright (c) 2010, Yahoo! Inc. All rights reserved. Code licensed under the BSD License: http://developer.yahoo.com/yui/license.html */
            html{color:#000;background:#FFF;}body,div,dl,dt,dd,ul,ol,li,h1,h2,h3,h4,h5,h6,pre,code,form,fieldset,legend,input,textarea,p,blockquote,th,td{margin:0;padding:0;}table{border-collapse:collapse;border-spacing:0;}fieldset,img{border:0;}address,caption,cite,code,dfn,em,strong,th,var{font-style:normal;font-weight:normal;}li{list-style:none;}caption,th{text-align:left;}h1,h2,h3,h4,h5,h6{font-size:100%;font-weight:normal;}q:before,q:after{content:'';}abbr,acronym{border:0;font-variant:normal;}sup{vertical-align:text-top;}sub{vertical-align:text-bottom;}input,textarea,select{font-family:inherit;font-size:inherit;font-weight:inherit;}input,textarea,select{*font-size:100%;}legend{color:#000;}

            html { background: #eee; padding: 10px }
            img { border: 0; }
            #sf-resetcontent { width:970px; margin:0 auto; }
            $css
        </style>
    </head>
    <body>
        $content
    </body>
</html>
EOF;
    }

    private function formatClass($class)
    {
        $parts = explode('\\', $class);

        return sprintf("<abbr title=\"%s\">%s</abbr>", $class, array_pop($parts));
    }

    private function formatPath($path, $line)
    {
        $path = self::utf8Htmlize($path);
        $file = preg_match('#[^/\\\\]*$#', $path, $file) ? $file[0] : $path;

        if ($linkFormat = $this->fileLinkFormat) {
            $link = str_replace(array('%f', '%l'), array($path, $line), $linkFormat);

            return sprintf(' in <a href="%s" title="Go to source">%s line %d</a>', $link, $file, $line);
        }

        return sprintf(' in <a title="%s line %3$d" ondblclick="var f=this.innerHTML;this.innerHTML=this.title;this.title=f;">%s line %d</a>', $path, $file, $line);
    }

    /**
     * Formats an array as a string.
     *
     * @param array $args The argument array
     *
     * @return string
     */
    private function formatArgs(array $args)
    {
        $result = array();
        foreach ($args as $key => $item) {
            if ('object' === $item[0]) {
                $formattedValue = sprintf("<em>object</em>(%s)", $this->formatClass($item[1]));
            } elseif ('array' === $item[0]) {
                $formattedValue = sprintf("<em>array</em>(%s)", is_array($item[1]) ? $this->formatArgs($item[1]) : $item[1]);
<<<<<<< HEAD
            } elseif ('string'  === $item[0]) {
                $formattedValue = sprintf("'%s'", self::utf8Htmlize($item[1]));
=======
            } elseif ('string' === $item[0]) {
                $formattedValue = sprintf("'%s'", htmlspecialchars($item[1], ENT_QUOTES | ENT_SUBSTITUTE, $this->charset));
>>>>>>> b5b12a54
            } elseif ('null' === $item[0]) {
                $formattedValue = '<em>null</em>';
            } elseif ('boolean' === $item[0]) {
                $formattedValue = '<em>'.strtolower(var_export($item[1], true)).'</em>';
            } elseif ('resource' === $item[0]) {
                $formattedValue = '<em>resource</em>';
            } else {
                $formattedValue = str_replace("\n", '', var_export(self::utf8Htmlize((string) $item[1]), true));
            }

            $result[] = is_int($key) ? $formattedValue : sprintf("'%s' => %s", $key, $formattedValue);
        }

        return implode(', ', $result);
    }

    /**
     * Returns an UTF-8 and HTML encoded string
     */
    protected static function utf8Htmlize($str)
    {
        if (!preg_match('//u', $str) && function_exists('iconv')) {
            set_error_handler('var_dump', 0);
            $charset = ini_get('default_charset');
            if ('UTF-8' === $charset || $str !== @iconv($charset, $charset, $str)) {
                $charset = 'CP1252';
            }
            restore_error_handler();

            $str = iconv($charset, 'UTF-8', $str);
        }

        return htmlspecialchars($str, ENT_QUOTES | ENT_SUBSTITUTE, 'UTF-8');
    }

    /**
     * @internal
     */
    public function catchOutput($buffer)
    {
        $this->caughtBuffer = $buffer;

        return '';
    }

    /**
     * @internal
     */
    public function cleanOutput($buffer)
    {
        if ($this->caughtLength) {
            // use substr_replace() instead of substr() for mbstring overloading resistance
            $cleanBuffer = substr_replace($buffer, '', 0, $this->caughtLength);
            if (isset($cleanBuffer[0])) {
                $buffer = $cleanBuffer;
            }
        }

        return $buffer;
    }
}<|MERGE_RESOLUTION|>--- conflicted
+++ resolved
@@ -394,13 +394,8 @@
                 $formattedValue = sprintf("<em>object</em>(%s)", $this->formatClass($item[1]));
             } elseif ('array' === $item[0]) {
                 $formattedValue = sprintf("<em>array</em>(%s)", is_array($item[1]) ? $this->formatArgs($item[1]) : $item[1]);
-<<<<<<< HEAD
-            } elseif ('string'  === $item[0]) {
+            } elseif ('string' === $item[0]) {
                 $formattedValue = sprintf("'%s'", self::utf8Htmlize($item[1]));
-=======
-            } elseif ('string' === $item[0]) {
-                $formattedValue = sprintf("'%s'", htmlspecialchars($item[1], ENT_QUOTES | ENT_SUBSTITUTE, $this->charset));
->>>>>>> b5b12a54
             } elseif ('null' === $item[0]) {
                 $formattedValue = '<em>null</em>';
             } elseif ('boolean' === $item[0]) {
