<?php

/*
 * This file is part of the Symfony package.
 *
 * (c) Fabien Potencier <fabien@symfony.com>
 *
 * For the full copyright and license information, please view the LICENSE
 * file that was distributed with this source code.
 */

namespace Symfony\Component\Debug;

/**
 * Autoloader checking if the class is really defined in the file found.
 *
 * The ClassLoader will wrap all registered autoloaders
 * and will throw an exception if a file is found but does
 * not declare the class.
 *
 * @author Fabien Potencier <fabien@symfony.com>
 * @author Christophe Coevoet <stof@notk.org>
 * @author Nicolas Grekas <p@tchwork.com>
 *
 * @api
 */
class DebugClassLoader
{
    private $classLoader;
    private $isFinder;
    private static $caseCheck;
    private static $deprecated = array();
    private static $php7Reserved = array('int', 'float', 'bool', 'string', 'true', 'false', 'null');

    /**
     * Constructor.
     *
     * @param callable $classLoader A class loader
     *
     * @api
     */
    public function __construct(callable $classLoader)
    {
        $this->classLoader = $classLoader;
        $this->isFinder = is_array($classLoader) && method_exists($classLoader[0], 'findFile');

        if (!isset(self::$caseCheck)) {
            self::$caseCheck = false !== stripos(PHP_OS, 'win') ? (false !== stripos(PHP_OS, 'darwin') ? 2 : 1) : 0;
        }
    }

    /**
     * Gets the wrapped class loader.
     *
     * @return callable The wrapped class loader
     */
    public function getClassLoader()
    {
        return $this->classLoader;
    }

    /**
     * Wraps all autoloaders.
     */
    public static function enable()
    {
        // Ensures we don't hit https://bugs.php.net/42098
        class_exists('Symfony\Component\Debug\ErrorHandler');
        class_exists('Psr\Log\LogLevel');

        if (!is_array($functions = spl_autoload_functions())) {
            return;
        }

        foreach ($functions as $function) {
            spl_autoload_unregister($function);
        }

        foreach ($functions as $function) {
            if (!is_array($function) || !$function[0] instanceof self) {
                $function = array(new static($function), 'loadClass');
            }

            spl_autoload_register($function);
        }
    }

    /**
     * Disables the wrapping.
     */
    public static function disable()
    {
        if (!is_array($functions = spl_autoload_functions())) {
            return;
        }

        foreach ($functions as $function) {
            spl_autoload_unregister($function);
        }

        foreach ($functions as $function) {
            if (is_array($function) && $function[0] instanceof self) {
                $function = $function[0]->getClassLoader();
            }

            spl_autoload_register($function);
        }
    }

    /**
<<<<<<< HEAD
=======
     * Finds a file by class name.
     *
     * @param string $class A class name to resolve to file
     *
     * @return string|null
     *
     * @deprecated since version 2.5, to be removed in 3.0.
     */
    public function findFile($class)
    {
        trigger_error('The '.__METHOD__.' method is deprecated since version 2.5 and will be removed in 3.0.', E_USER_DEPRECATED);

        if ($this->wasFinder) {
            return $this->classLoader[0]->findFile($class);
        }
    }

    /**
>>>>>>> bb8b0769
     * Loads the given class or interface.
     *
     * @param string $class The name of the class
     *
     * @return bool|null True, if loaded
     *
     * @throws \RuntimeException
     */
    public function loadClass($class)
    {
        ErrorHandler::stackErrors();

        try {
            if ($this->isFinder) {
                if ($file = $this->classLoader[0]->findFile($class)) {
                    require $file;
                }
            } else {
                call_user_func($this->classLoader, $class);
                $file = false;
            }
        } catch (\Exception $e) {
            ErrorHandler::unstackErrors();

            throw $e;
        }

        ErrorHandler::unstackErrors();

        $exists = class_exists($class, false) || interface_exists($class, false) || trait_exists($class, false);

        if ('\\' === $class[0]) {
            $class = substr($class, 1);
        }

        if ($exists) {
            $refl = new \ReflectionClass($class);
            $name = $refl->getName();

            if ($name !== $class && 0 === strcasecmp($name, $class)) {
                throw new \RuntimeException(sprintf('Case mismatch between loaded and declared class names: %s vs %s', $class, $name));
            }

            if (in_array(strtolower($refl->getShortName()), self::$php7Reserved)) {
                trigger_error(sprintf('%s uses a reserved class name (%s) that will break on PHP 7 and higher', $name, $refl->getShortName()), E_USER_DEPRECATED);
            } elseif (preg_match('#\n \* @deprecated (.*?)\r?\n \*(?: @|/$)#s', $refl->getDocComment(), $notice)) {
                self::$deprecated[$name] = preg_replace('#\s*\r?\n \* +#', ' ', $notice[1]);
            } else {
                if (2 > $len = 1 + (strpos($name, '\\', 1 + strpos($name, '\\')) ?: strpos($name, '_'))) {
                    $len = 0;
                    $ns = '';
                } else {
                    switch ($ns = substr($name, 0, $len)) {
                        case 'Symfony\Bridge\\':
                        case 'Symfony\Bundle\\':
                        case 'Symfony\Component\\':
                            $ns = 'Symfony\\';
                            $len = strlen($ns);
                            break;
                    }
                }
                $parent = $refl->getParentClass();

                if (!$parent || strncmp($ns, $parent->name, $len)) {
                    if ($parent && isset(self::$deprecated[$parent->name]) && strncmp($ns, $parent->name, $len)) {
                        trigger_error(sprintf('The %s class extends %s that is deprecated %s', $name, $parent->name, self::$deprecated[$parent->name]), E_USER_DEPRECATED);
                    }

                    foreach ($refl->getInterfaceNames() as $interface) {
                        if (isset(self::$deprecated[$interface]) && strncmp($ns, $interface, $len) && !($parent && $parent->implementsInterface($interface))) {
                            trigger_error(sprintf('The %s %s %s that is deprecated %s', $name, $refl->isInterface() ? 'interface extends' : 'class implements', $interface, self::$deprecated[$interface]), E_USER_DEPRECATED);
                        }
                    }
                }
            }
        }

        if ($file) {
            if (!$exists) {
                if (false !== strpos($class, '/')) {
                    throw new \RuntimeException(sprintf('Trying to autoload a class with an invalid name "%s". Be careful that the namespace separator is "\" in PHP, not "/".', $class));
                }

                throw new \RuntimeException(sprintf('The autoloader expected class "%s" to be defined in file "%s". The file was found but the class was not in it, the class name or namespace probably has a typo.', $class, $file));
            }
            if (self::$caseCheck && preg_match('#([/\\\\][a-zA-Z_\x7F-\xFF][a-zA-Z0-9_\x7F-\xFF]*)+\.(php|hh)$#D', $file, $tail)) {
                $tail = $tail[0];
                $real = $refl->getFilename();

                if (2 === self::$caseCheck) {
                    // realpath() on MacOSX doesn't normalize the case of characters
                    $cwd = getcwd();
                    $basename = strrpos($real, '/');
                    chdir(substr($real, 0, $basename));
                    $basename = substr($real, $basename + 1);
                    // glob() patterns are case-sensitive even if the underlying fs is not
                    if (!in_array($basename, glob($basename.'*', GLOB_NOSORT), true)) {
                        $real = getcwd().'/';
                        $h = opendir('.');
                        while (false !== $f = readdir($h)) {
                            if (0 === strcasecmp($f, $basename)) {
                                $real .= $f;
                                break;
                            }
                        }
                        closedir($h);
                    }
                    chdir($cwd);
                }

                if (0 === substr_compare($real, $tail, -strlen($tail), strlen($tail), true)
                  && 0 !== substr_compare($real, $tail, -strlen($tail), strlen($tail), false)
                ) {
                    throw new \RuntimeException(sprintf('Case mismatch between class and source file names: %s vs %s', $class, $real));
                }
            }

            return true;
        }
    }
}<|MERGE_RESOLUTION|>--- conflicted
+++ resolved
@@ -108,27 +108,6 @@
     }
 
     /**
-<<<<<<< HEAD
-=======
-     * Finds a file by class name.
-     *
-     * @param string $class A class name to resolve to file
-     *
-     * @return string|null
-     *
-     * @deprecated since version 2.5, to be removed in 3.0.
-     */
-    public function findFile($class)
-    {
-        trigger_error('The '.__METHOD__.' method is deprecated since version 2.5 and will be removed in 3.0.', E_USER_DEPRECATED);
-
-        if ($this->wasFinder) {
-            return $this->classLoader[0]->findFile($class);
-        }
-    }
-
-    /**
->>>>>>> bb8b0769
      * Loads the given class or interface.
      *
      * @param string $class The name of the class
