--- conflicted
+++ resolved
@@ -30,13 +30,9 @@
     private static $final = array();
     private static $finalMethods = array();
     private static $deprecated = array();
-<<<<<<< HEAD
-=======
     private static $deprecatedMethods = array();
     private static $internal = array();
     private static $internalMethods = array();
-    private static $php7Reserved = array('int', 'float', 'bool', 'string', 'true', 'false', 'null');
->>>>>>> 00897c02
     private static $darwinCache = array('/' => array('/', array()));
 
     /**
@@ -171,53 +167,6 @@
                 throw new \RuntimeException(sprintf('Case mismatch between loaded and declared class names: "%s" vs "%s".', $class, $name));
             }
 
-<<<<<<< HEAD
-            $parent = get_parent_class($class);
-            $doc = $refl->getDocComment();
-            if (preg_match('#\n \* @internal(?:( .+?)\.?)?\r?\n \*(?: @|/$)#s', $doc, $notice)) {
-                self::$internal[$name] = isset($notice[1]) ? preg_replace('#\s*\r?\n \* +#', ' ', $notice[1]) : '';
-            }
-
-            // Not an interface nor a trait
-            if (class_exists($name, false)) {
-                if (preg_match('#\n \* @final(?:( .+?)\.?)?\r?\n \*(?: @|/$)#s', $doc, $notice)) {
-                    self::$final[$name] = isset($notice[1]) ? preg_replace('#\s*\r?\n \* +#', ' ', $notice[1]) : '';
-                }
-
-                if ($parent && isset(self::$final[$parent])) {
-                    @trigger_error(sprintf('The "%s" class is considered final%s. It may change without further notice as of its next major version. You should not extend it from "%s".', $parent, self::$final[$parent], $name), E_USER_DEPRECATED);
-                }
-
-                // Inherit @final annotations
-                self::$finalMethods[$name] = $parent && isset(self::$finalMethods[$parent]) ? self::$finalMethods[$parent] : array();
-
-                foreach ($refl->getMethods(\ReflectionMethod::IS_PUBLIC | \ReflectionMethod::IS_PROTECTED) as $method) {
-                    if ($method->class !== $name) {
-                        continue;
-                    }
-
-                    if ($parent && isset(self::$finalMethods[$parent][$method->name])) {
-                        @trigger_error(sprintf('%s It may change without further notice as of its next major version. You should not extend it from "%s".', self::$finalMethods[$parent][$method->name], $name), E_USER_DEPRECATED);
-                    }
-
-                    $doc = $method->getDocComment();
-                    if (false === $doc || false === strpos($doc, '@final')) {
-                        continue;
-                    }
-
-                    if (preg_match('#\n\s+\* @final(?:( .+?)\.?)?\r?\n\s+\*(?: @|/$)#s', $doc, $notice)) {
-                        $message = isset($notice[1]) ? preg_replace('#\s*\r?\n \* +#', ' ', $notice[1]) : '';
-                        self::$finalMethods[$name][$method->name] = sprintf('The "%s::%s()" method is considered final%s.', $name, $method->name, $message);
-                    }
-                }
-            }
-
-            if (preg_match('#\n \* @deprecated (.*?)\r?\n \*(?: @|/$)#s', $refl->getDocComment(), $notice)) {
-                self::$deprecated[$name] = preg_replace('#\s*\r?\n \* +#', ' ', $notice[1]);
-            }
-
-=======
->>>>>>> 00897c02
             // Don't trigger deprecations for classes in the same vendor
             if (2 > $len = 1 + (strpos($name, '\\', 1 + strpos($name, '\\')) ?: strpos($name, '_'))) {
                 $len = 0;
@@ -318,10 +267,6 @@
                         self::${$annotation.'Methods'}[$name][$method->name] = array($name, $message);
                     }
                 }
-            }
-
-            if (in_array(strtolower($refl->getShortName()), self::$php7Reserved)) {
-                @trigger_error(sprintf('The "%s" class uses the reserved name "%s", it will break on PHP 7 and higher', $name, $refl->getShortName()), E_USER_DEPRECATED);
             }
         }
 
