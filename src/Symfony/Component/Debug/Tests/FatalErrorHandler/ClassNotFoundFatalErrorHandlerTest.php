--- conflicted
+++ resolved
@@ -33,11 +33,7 @@
             }
 
             if ($function[0] instanceof ComposerClassLoader) {
-<<<<<<< HEAD
-                $function[0]->add('Symfony\Component\Debug\Tests\Fixtures', dirname(dirname(dirname(dirname(dirname(__DIR__))))));
-=======
                 $function[0]->add('Symfony_Component_Debug_Tests_Fixtures', dirname(dirname(dirname(dirname(dirname(__DIR__))))));
->>>>>>> d90891a3
                 break;
             }
         }
@@ -77,26 +73,11 @@
      */
     public function testLegacyHandleClassNotFound()
     {
-<<<<<<< HEAD
-        // Unregister all autoloaders to ensure the custom provided
-        // autoloader is the only one to be used during the test run.
-        $autoloaders = spl_autoload_functions();
-        array_map('spl_autoload_unregister', $autoloaders);
-        spl_autoload_register($autoloader);
-
-        $handler = new ClassNotFoundFatalErrorHandler();
-
-        $exception = $handler->handleError($error, new FatalErrorException('', 0, $error['type'], $error['file'], $error['line']));
-
-        spl_autoload_unregister($autoloader);
-        array_map('spl_autoload_register', $autoloaders);
-=======
         $this->iniSet('error_reporting', -1 & ~E_USER_DEPRECATED);
 
         $prefixes = array('Symfony\Component\Debug\Exception\\' => realpath(__DIR__.'/../../Exception'));
         $symfonyUniversalClassLoader = new SymfonyUniversalClassLoader();
         $symfonyUniversalClassLoader->registerPrefixes($prefixes);
->>>>>>> d90891a3
 
         $this->testHandleClassNotFound(
             array(
@@ -165,29 +146,6 @@
                 ),
                 "Attempted to load class \"UndefinedFunctionException\" from namespace \"Foo\Bar\".\nDid you forget a \"use\" statement for \"Symfony\Component\Debug\Exception\UndefinedFunctionException\"?",
             ),
-<<<<<<< HEAD
-        );
-    }
-
-    public function provideLegacyClassNotFoundData()
-    {
-        $this->iniSet('error_reporting', -1 & ~E_USER_DEPRECATED);
-
-        $prefixes = array('Symfony\Component\Debug\Exception\\' => realpath(__DIR__.'/../../Exception'));
-
-        $symfonyAutoloader = new SymfonyClassLoader();
-        $symfonyAutoloader->addPrefixes($prefixes);
-
-        if (class_exists('Symfony\Component\ClassLoader\UniversalClassLoader')) {
-            $symfonyUniversalClassLoader = new SymfonyUniversalClassLoader();
-            $symfonyUniversalClassLoader->registerPrefixes($prefixes);
-        } else {
-            $symfonyUniversalClassLoader = $symfonyAutoloader;
-        }
-
-        return array(
-=======
->>>>>>> d90891a3
             array(
                 array(
                     'type' => 1,
