--- conflicted
+++ resolved
@@ -32,24 +32,14 @@
         ];
 
         $body = '{
-<<<<<<< HEAD
     "SERVER_PROTOCOL": "HTTP/1.1",
     "SERVER_NAME": "127.0.0.1",
     "REQUEST_URI": "/",
     "REQUEST_METHOD": "GET",
+    "HTTP_ACCEPT": "*/*",
     "HTTP_FOO": "baR",
     "HTTP_HOST": "localhost:8057"
 }';
-=======
-            "SERVER_PROTOCOL": "HTTP/1.1",
-            "SERVER_NAME": "127.0.0.1",
-            "REQUEST_URI": "/",
-            "REQUEST_METHOD": "GET",
-            "HTTP_ACCEPT": "*/*",
-            "HTTP_FOO": "baR",
-            "HTTP_HOST": "localhost:8057"
-        }';
->>>>>>> 76f44df8
 
         $client = new NativeHttpClient();
 
