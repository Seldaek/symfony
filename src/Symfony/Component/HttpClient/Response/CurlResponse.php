--- conflicted
+++ resolved
@@ -66,44 +66,8 @@
             curl_setopt($ch, CURLOPT_PRIVATE, \in_array($method, ['GET', 'HEAD', 'OPTIONS', 'TRACE'], true) && 1.0 < (float) ($options['http_version'] ?? 1.1) ? 'H2' : 'H0'); // H = headers + retry counter
         }
 
-<<<<<<< HEAD
-        if (null === $content = &$this->content) {
-            $content = null === $options || true === $options['buffer'] ? fopen('php://temp', 'w+') : (\is_resource($options['buffer']) ? $options['buffer'] : null);
-        } else {
-            // Move the pushed response to the activity list
-            $buffer = $options['buffer'];
-
-            if ('H' !== curl_getinfo($ch, CURLINFO_PRIVATE)[0]) {
-                if ($options['buffer'] instanceof \Closure) {
-                    try {
-                        [$content, $buffer] = [null, $content];
-                        [$content, $buffer] = [$buffer, $options['buffer']($headers)];
-                    } catch (\Throwable $e) {
-                        $multi->handlesActivity[$id][] = null;
-                        $multi->handlesActivity[$id][] = $e;
-                        [$content, $buffer] = [$buffer, false];
-                    }
-                }
-
-                if (ftell($content)) {
-                    rewind($content);
-                    $multi->handlesActivity[$id][] = stream_get_contents($content);
-                }
-            }
-
-            if (\is_resource($buffer)) {
-                $content = $buffer;
-            } elseif (true !== $buffer) {
-                $content = null;
-            }
-        }
-
-        curl_setopt($ch, CURLOPT_HEADERFUNCTION, static function ($ch, string $data) use (&$info, &$headers, $options, $multi, $id, &$location, $resolveRedirect, $logger, &$content): int {
-            return self::parseHeaderLine($ch, $data, $info, $headers, $options, $multi, $id, $location, $resolveRedirect, $logger, $content);
-=======
         curl_setopt($ch, CURLOPT_HEADERFUNCTION, static function ($ch, string $data) use (&$info, &$headers, $options, $multi, $id, &$location, $resolveRedirect, $logger): int {
             return self::parseHeaderLine($ch, $data, $info, $headers, $options, $multi, $id, $location, $resolveRedirect, $logger);
->>>>>>> f9b36c75
         });
 
         if (null === $options) {
@@ -415,22 +379,6 @@
             }
 
             curl_setopt($ch, CURLOPT_PRIVATE, $waitFor);
-
-            try {
-                if (!$content && $options['buffer'] instanceof \Closure && $content = $options['buffer']($headers) ?: null) {
-                    $content = \is_resource($content) ? $content : fopen('php://temp', 'w+');
-                }
-
-                if (null !== $info['error']) {
-                    throw new TransportException($info['error']);
-                }
-            } catch (\Throwable $e) {
-                $multi->handlesActivity[$id] = $multi->handlesActivity[$id] ?? [new FirstChunk()];
-                $multi->handlesActivity[$id][] = null;
-                $multi->handlesActivity[$id][] = $e;
-
-                return 0;
-            }
         } elseif (null !== $info['redirect_url'] && $logger) {
             $logger->info(sprintf('Redirecting: "%s %s"', $info['http_code'], $info['redirect_url']));
         }
