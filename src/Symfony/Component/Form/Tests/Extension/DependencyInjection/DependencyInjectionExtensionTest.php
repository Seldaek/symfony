--- conflicted
+++ resolved
@@ -53,54 +53,7 @@
 
         $extension = new DependencyInjectionExtension(new ContainerBuilder(), $extensions, []);
 
-<<<<<<< HEAD
         $extension->getTypeExtensions('unmatched');
-=======
-        $extension->getTypeExtensions('test');
-    }
-
-    /**
-     * @group legacy
-     * @expectedDeprecation Passing four arguments to the Symfony\Component\Form\Extension\DependencyInjection\DependencyInjectionExtension::__construct() method is deprecated since Symfony 3.3 and will be disallowed in Symfony 4.0. The new constructor only accepts three arguments.
-     */
-    public function testLegacyGetTypeExtensions()
-    {
-        $container = new ContainerBuilder();
-
-        $typeExtension1 = new DummyExtension('test');
-        $typeExtension2 = new DummyExtension('test');
-        $typeExtension3 = new DummyExtension('other');
-
-        $container->set('extension1', $typeExtension1);
-        $container->set('extension2', $typeExtension2);
-        $container->set('extension3', $typeExtension3);
-
-        $extension = new DependencyInjectionExtension($container, [], ['test' => ['extension1', 'extension2'], 'other' => ['extension3']], []);
-
-        $this->assertTrue($extension->hasTypeExtensions('test'));
-        $this->assertFalse($extension->hasTypeExtensions('unknown'));
-        $this->assertSame([$typeExtension1, $typeExtension2], $extension->getTypeExtensions('test'));
-    }
-
-    /**
-     * @group legacy
-     * @expectedDeprecation Passing four arguments to the Symfony\Component\Form\Extension\DependencyInjection\DependencyInjectionExtension::__construct() method is deprecated since Symfony 3.3 and will be disallowed in Symfony 4.0. The new constructor only accepts three arguments.
-     */
-    public function testLegacyThrowExceptionForInvalidExtendedType()
-    {
-        $this->expectException('Symfony\Component\Form\Exception\InvalidArgumentException');
-        $formTypeExtension = new DummyExtension('unmatched');
-
-        $container = new ContainerBuilder();
-        $container->set('extension', $formTypeExtension);
-
-        $extension = new DependencyInjectionExtension($container, [], ['test' => ['extension']], []);
-
-        $extensions = $extension->getTypeExtensions('test');
-
-        $this->assertCount(1, $extensions);
-        $this->assertSame($formTypeExtension, $extensions[0]);
->>>>>>> 8173dafd
     }
 
     public function testGetTypeGuesser()
