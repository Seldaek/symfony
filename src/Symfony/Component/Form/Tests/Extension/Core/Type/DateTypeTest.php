--- conflicted
+++ resolved
@@ -23,22 +23,13 @@
     protected function setUp()
     {
         parent::setUp();
-
-<<<<<<< HEAD
-        // we test against "de_AT", so we need the full implementation
-        IntlTestHelper::requireFullIntl($this);
-
-        \Locale::setDefault('de_AT');
-
         $this->defaultTimezone = date_default_timezone_get();
     }
 
     protected function tearDown()
     {
         date_default_timezone_set($this->defaultTimezone);
-=======
         \Locale::setDefault('en');
->>>>>>> 1270e725
     }
 
     /**
@@ -722,7 +713,6 @@
         $this->factory->create('date', new \DateTime());
     }
 
-<<<<<<< HEAD
     public function testSingleTextWidgetShouldUseTheRightInputType()
     {
         $form = $this->factory->create('date', null, array(
@@ -734,9 +724,6 @@
     }
 
     public function testPassDefaultPlaceholderToViewIfNotRequired()
-=======
-    public function testPassDefaultEmptyValueToViewIfNotRequired()
->>>>>>> 1270e725
     {
         $form = $this->factory->create('date', null, array(
             'required' => false,
