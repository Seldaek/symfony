--- conflicted
+++ resolved
@@ -13,21 +13,8 @@
 
 class UrlTypeTest extends TextTypeTest
 {
-<<<<<<< HEAD
-=======
     const TESTED_TYPE = 'Symfony\Component\Form\Extension\Core\Type\UrlType';
 
-    /**
-     * @group legacy
-     */
-    public function testLegacyName()
-    {
-        $form = $this->factory->create('url');
-
-        $this->assertSame('url', $form->getConfig()->getType()->getName());
-    }
-
->>>>>>> 663661b3
     public function testSubmitAddsDefaultProtocolIfNoneIsIncluded()
     {
         $form = $this->factory->create(static::TESTED_TYPE, 'name');
