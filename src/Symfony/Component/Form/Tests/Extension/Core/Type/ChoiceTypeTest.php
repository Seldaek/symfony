<?php

/*
 * This file is part of the Symfony package.
 *
 * (c) Fabien Potencier <fabien@symfony.com>
 *
 * For the full copyright and license information, please view the LICENSE
 * file that was distributed with this source code.
 */

namespace Symfony\Component\Form\Tests\Extension\Core\Type;

use Symfony\Component\Form\ChoiceList\View\ChoiceGroupView;
use Symfony\Component\Form\ChoiceList\View\ChoiceView;
use Symfony\Component\Form\Extension\Core\ChoiceList\ObjectChoiceList;

class ChoiceTypeTest extends BaseTypeTest
{
    const TESTED_TYPE = 'Symfony\Component\Form\Extension\Core\Type\ChoiceType';

    private $choices = array(
        'Bernhard' => 'a',
        'Fabien' => 'b',
        'Kris' => 'c',
        'Jon' => 'd',
        'Roman' => 'e',
    );

    private $scalarChoices = array(
        'Yes' => true,
        'No' => false,
        'n/a' => '',
    );

    private $booleanChoicesWithNull = array(
        'Yes' => true,
        'No' => false,
        'n/a' => null,
    );

    private $numericChoicesFlipped = array(
        0 => 'Bernhard',
        1 => 'Fabien',
        2 => 'Kris',
        3 => 'Jon',
        4 => 'Roman',
    );

    private $objectChoices;

    protected $groupedChoices = array(
        'Symfony' => array(
            'Bernhard' => 'a',
            'Fabien' => 'b',
            'Kris' => 'c',
        ),
        'Doctrine' => array(
            'Jon' => 'd',
            'Roman' => 'e',
        ),
    );

    protected function setUp()
    {
        parent::setUp();

        $this->objectChoices = array(
            (object) array('id' => 1, 'name' => 'Bernhard'),
            (object) array('id' => 2, 'name' => 'Fabien'),
            (object) array('id' => 3, 'name' => 'Kris'),
            (object) array('id' => 4, 'name' => 'Jon'),
            (object) array('id' => 5, 'name' => 'Roman'),
        );
    }

    protected function tearDown()
    {
        parent::tearDown();

        $this->objectChoices = null;
    }

    /**
     * @expectedException \Symfony\Component\OptionsResolver\Exception\InvalidOptionsException
     */
    public function testChoicesOptionExpectsArrayOrTraversable()
    {
        $this->factory->create(static::TESTED_TYPE, null, array(
            'choices' => new \stdClass(),
        ));
    }

    /**
     * @expectedException \Symfony\Component\OptionsResolver\Exception\InvalidOptionsException
     */
<<<<<<< HEAD
=======
    public function testChoiceListOptionExpectsChoiceListInterface()
    {
        $this->factory->create(static::TESTED_TYPE, null, array(
            'choice_list' => array('foo' => 'foo'),
        ));
    }

    /**
     * @expectedException \Symfony\Component\OptionsResolver\Exception\InvalidOptionsException
     */
>>>>>>> 663661b3
    public function testChoiceLoaderOptionExpectsChoiceLoaderInterface()
    {
        $this->factory->create(static::TESTED_TYPE, null, array(
            'choice_loader' => new \stdClass(),
        ));
    }

    public function testChoiceListAndChoicesCanBeEmpty()
    {
<<<<<<< HEAD
        $this->factory->create('Symfony\Component\Form\Extension\Core\Type\ChoiceType', null, array(
=======
        $this->factory->create(static::TESTED_TYPE, null, array(
            'choices_as_values' => true,
>>>>>>> 663661b3
        ));
    }

    public function testExpandedChoicesOptionsTurnIntoChildren()
    {
        $form = $this->factory->create(static::TESTED_TYPE, null, array(
            'expanded' => true,
            'choices' => $this->choices,
<<<<<<< HEAD
=======
            'choices_as_values' => true,
        ));

        $this->assertCount(count($this->choices), $form, 'Each choice should become a new field');
    }

    /**
     * @group legacy
     */
    public function testExpandedFlippedChoicesOptionsTurnIntoChildren()
    {
        $form = $this->factory->create(static::TESTED_TYPE, null, array(
            'expanded' => true,
            'choices' => array_flip($this->choices),
>>>>>>> 663661b3
        ));

        $this->assertCount(count($this->choices), $form, 'Each choice should become a new field');
    }

    public function testChoiceListWithScalarValues()
    {
        $view = $this->factory->create(static::TESTED_TYPE, null, array(
            'choices' => $this->scalarChoices,
        ))->createView();

        $this->assertSame('1', $view->vars['choices'][0]->value);
        $this->assertSame('0', $view->vars['choices'][1]->value);
        $this->assertSame('', $view->vars['choices'][2]->value);
        $this->assertFalse($view->vars['is_selected']($view->vars['choices'][0], $view->vars['value']), 'True value should not be pre selected');
        $this->assertFalse($view->vars['is_selected']($view->vars['choices'][1], $view->vars['value']), 'False value should not be pre selected');
        $this->assertFalse($view->vars['is_selected']($view->vars['choices'][2], $view->vars['value']), 'Empty value should not be pre selected');
    }

    public function testChoiceListWithScalarValuesAndFalseAsPreSetData()
    {
        $view = $this->factory->create(static::TESTED_TYPE, false, array(
            'choices' => $this->scalarChoices,
        ))->createView();

        $this->assertTrue($view->vars['is_selected']($view->vars['choices'][1]->value, $view->vars['value']), 'False value should be pre selected');
    }

    public function testExpandedChoiceListWithScalarValues()
    {
        $view = $this->factory->create(static::TESTED_TYPE, null, array(
            'choices' => $this->scalarChoices,
            'expanded' => true,
        ))->createView();

        $this->assertFalse($view->children[0]->vars['checked'], 'True value should not be pre selected');
        $this->assertFalse($view->children[1]->vars['checked'], 'False value should not be pre selected');
        $this->assertTrue($view->children[2]->vars['checked'], 'Empty value should be pre selected');
    }

    public function testExpandedChoiceListWithBooleanAndNullValues()
    {
        $view = $this->factory->create(static::TESTED_TYPE, null, array(
            'choices' => $this->booleanChoicesWithNull,
            'expanded' => true,
        ))->createView();

        $this->assertFalse($view->children[0]->vars['checked'], 'True value should not be pre selected');
        $this->assertFalse($view->children[1]->vars['checked'], 'False value should not be pre selected');
        $this->assertTrue($view->children[2]->vars['checked'], 'Empty value should be pre selected');
    }

    public function testExpandedChoiceListWithScalarValuesAndFalseAsPreSetData()
    {
        $view = $this->factory->create(static::TESTED_TYPE, false, array(
            'choices' => $this->scalarChoices,
            'expanded' => true,
        ))->createView();

        $this->assertSame('1', $view->vars['choices'][0]->value);
        $this->assertSame('0', $view->vars['choices'][1]->value);
        $this->assertTrue($view->children[1]->vars['checked'], 'False value should be pre selected');
        $this->assertFalse($view->children[2]->vars['checked'], 'Empty value should not be pre selected');
    }

    public function testExpandedChoiceListWithBooleanAndNullValuesAndFalseAsPreSetData()
    {
        $view = $this->factory->create(static::TESTED_TYPE, false, array(
            'choices' => $this->booleanChoicesWithNull,
            'expanded' => true,
        ))->createView();

        $this->assertFalse($view->children[0]->vars['checked'], 'True value should not be pre selected');
        $this->assertTrue($view->children[1]->vars['checked'], 'False value should be pre selected');
        $this->assertFalse($view->children[2]->vars['checked'], 'Null value should not be pre selected');
    }

    public function testPlaceholderPresentOnNonRequiredExpandedSingleChoice()
    {
        $form = $this->factory->create(static::TESTED_TYPE, null, array(
            'multiple' => false,
            'expanded' => true,
            'required' => false,
            'choices' => $this->choices,
        ));

        $this->assertTrue(isset($form['placeholder']));
        $this->assertCount(count($this->choices) + 1, $form, 'Each choice should become a new field');
    }

    public function testPlaceholderNotPresentIfRequired()
    {
        $form = $this->factory->create(static::TESTED_TYPE, null, array(
            'multiple' => false,
            'expanded' => true,
            'required' => true,
            'choices' => $this->choices,
        ));

        $this->assertFalse(isset($form['placeholder']));
        $this->assertCount(count($this->choices), $form, 'Each choice should become a new field');
    }

    public function testPlaceholderNotPresentIfMultiple()
    {
        $form = $this->factory->create(static::TESTED_TYPE, null, array(
            'multiple' => true,
            'expanded' => true,
            'required' => false,
            'choices' => $this->choices,
        ));

        $this->assertFalse(isset($form['placeholder']));
        $this->assertCount(count($this->choices), $form, 'Each choice should become a new field');
    }

    public function testPlaceholderNotPresentIfEmptyChoice()
    {
        $form = $this->factory->create(static::TESTED_TYPE, null, array(
            'multiple' => false,
            'expanded' => true,
            'required' => false,
            'choices' => array(
                'Empty' => '',
                'Not empty' => 1,
            ),
        ));

        $this->assertFalse(isset($form['placeholder']));
        $this->assertCount(2, $form, 'Each choice should become a new field');
    }

    public function testPlaceholderWithBooleanChoices()
    {
        $view = $this->factory->create(static::TESTED_TYPE, null, array(
            'multiple' => false,
            'expanded' => false,
            'required' => false,
            'choices' => array(
                'Yes' => true,
                'No' => false,
            ),
            'placeholder' => 'Select an option',
<<<<<<< HEAD
        ));

        $view = $form->createView();
=======
            'choices_as_values' => true,
        ))
            ->createView();
>>>>>>> 663661b3

        $this->assertSame('', $view->vars['value'], 'Value should be empty');
        $this->assertSame('1', $view->vars['choices'][0]->value);
        $this->assertSame('0', $view->vars['choices'][1]->value, 'Choice "false" should have "0" as value');
        $this->assertFalse($view->vars['is_selected']($view->vars['choices'][1]->value, $view->vars['value']), 'Choice "false" should not be selected');
    }

    public function testPlaceholderWithBooleanChoicesWithFalseAsPreSetData()
    {
        $view = $this->factory->create(static::TESTED_TYPE, false, array(
            'multiple' => false,
            'expanded' => false,
            'required' => false,
            'choices' => array(
                'Yes' => true,
                'No' => false,
            ),
            'placeholder' => 'Select an option',
<<<<<<< HEAD
        ));

        $view = $form->createView();
=======
            'choices_as_values' => true,
        ))
            ->createView();
>>>>>>> 663661b3

        $this->assertSame('0', $view->vars['value'], 'Value should be "0"');
        $this->assertSame('1', $view->vars['choices'][0]->value);
        $this->assertSame('0', $view->vars['choices'][1]->value, 'Choice "false" should have "0" as value');
        $this->assertTrue($view->vars['is_selected']($view->vars['choices'][1]->value, $view->vars['value']), 'Choice "false" should be selected');
    }

    public function testPlaceholderWithExpandedBooleanChoices()
    {
        $form = $this->factory->create(static::TESTED_TYPE, null, array(
            'multiple' => false,
            'expanded' => true,
            'required' => false,
            'choices' => array(
                'Yes' => true,
                'No' => false,
            ),
            'placeholder' => 'Select an option',
        ));

        $this->assertTrue(isset($form['placeholder']), 'Placeholder should be set');
        $this->assertCount(3, $form, 'Each choice should become a new field, placeholder included');

        $view = $form->createView();

        $this->assertSame('', $view->vars['value'], 'Value should be an empty string');
        $this->assertSame('1', $view->vars['choices'][0]->value);
        $this->assertSame('0', $view->vars['choices'][1]->value, 'Choice "false" should have "0" as value');
        $this->assertFalse($view->children[1]->vars['checked'], 'Choice "false" should not be selected');
    }

    public function testPlaceholderWithExpandedBooleanChoicesAndWithFalseAsPreSetData()
    {
        $form = $this->factory->create(static::TESTED_TYPE, false, array(
            'multiple' => false,
            'expanded' => true,
            'required' => false,
            'choices' => array(
                'Yes' => true,
                'No' => false,
            ),
            'placeholder' => 'Select an option',
        ));

        $this->assertTrue(isset($form['placeholder']), 'Placeholder should be set');
        $this->assertCount(3, $form, 'Each choice should become a new field, placeholder included');

        $view = $form->createView();

        $this->assertSame('0', $view->vars['value'], 'Value should be "0"');
        $this->assertSame('1', $view->vars['choices'][0]->value);
        $this->assertSame('0', $view->vars['choices'][1]->value, 'Choice "false" should have "0" as value');
        $this->assertTrue($view->children[1]->vars['checked'], 'Choice "false" should be selected');
    }

    public function testExpandedChoicesOptionsAreFlattened()
    {
        $form = $this->factory->create(static::TESTED_TYPE, null, array(
            'expanded' => true,
            'choices' => $this->groupedChoices,
<<<<<<< HEAD
=======
            'choices_as_values' => true,
        ));

        $flattened = array();
        foreach ($this->groupedChoices as $choices) {
            $flattened = array_merge($flattened, array_keys($choices));
        }

        $this->assertCount($form->count(), $flattened, 'Each nested choice should become a new field, not the groups');

        foreach ($flattened as $value => $choice) {
            $this->assertTrue($form->has($value), 'Flattened choice is named after it\'s value');
        }
    }

    /**
     * @group legacy
     */
    public function testExpandedChoicesFlippedOptionsAreFlattened()
    {
        $form = $this->factory->create(static::TESTED_TYPE, null, array(
            'expanded' => true,
            'choices' => $this->groupedChoicesFlipped,
>>>>>>> 663661b3
        ));

        $flattened = array();
        foreach ($this->groupedChoices as $choices) {
            $flattened = array_merge($flattened, array_keys($choices));
        }

        $this->assertCount($form->count(), $flattened, 'Each nested choice should become a new field, not the groups');

        foreach ($flattened as $value => $choice) {
            $this->assertTrue($form->has($value), 'Flattened choice is named after it\'s value');
        }
    }

    public function testExpandedChoicesOptionsAreFlattenedObjectChoices()
    {
        $obj1 = (object) array('id' => 1, 'name' => 'Bernhard');
        $obj2 = (object) array('id' => 2, 'name' => 'Fabien');
        $obj3 = (object) array('id' => 3, 'name' => 'Kris');
        $obj4 = (object) array('id' => 4, 'name' => 'Jon');
        $obj5 = (object) array('id' => 5, 'name' => 'Roman');

        $form = $this->factory->create(static::TESTED_TYPE, null, array(
            'expanded' => true,
            'choices' => array(
                'Symfony' => array($obj1, $obj2, $obj3),
                'Doctrine' => array($obj4, $obj5),
            ),
            'choice_name' => 'id',
        ));

        $this->assertSame(5, $form->count(), 'Each nested choice should become a new field, not the groups');
        $this->assertTrue($form->has(1));
        $this->assertTrue($form->has(2));
        $this->assertTrue($form->has(3));
        $this->assertTrue($form->has(4));
        $this->assertTrue($form->has(5));
    }

    public function testExpandedCheckboxesAreNeverRequired()
    {
        $form = $this->factory->create(static::TESTED_TYPE, null, array(
            'multiple' => true,
            'expanded' => true,
            'required' => true,
            'choices' => $this->choices,
        ));

        foreach ($form as $child) {
            $this->assertFalse($child->isRequired());
        }
    }

    public function testExpandedRadiosAreRequiredIfChoiceChildIsRequired()
    {
        $form = $this->factory->create(static::TESTED_TYPE, null, array(
            'multiple' => false,
            'expanded' => true,
            'required' => true,
            'choices' => $this->choices,
        ));

        foreach ($form as $child) {
            $this->assertTrue($child->isRequired());
        }
    }

    public function testExpandedRadiosAreNotRequiredIfChoiceChildIsNotRequired()
    {
        $form = $this->factory->create(static::TESTED_TYPE, null, array(
            'multiple' => false,
            'expanded' => true,
            'required' => false,
            'choices' => $this->choices,
        ));

        foreach ($form as $child) {
            $this->assertFalse($child->isRequired());
        }
    }

    public function testSubmitSingleNonExpanded()
    {
        $form = $this->factory->create(static::TESTED_TYPE, null, array(
            'multiple' => false,
            'expanded' => false,
            'choices' => $this->choices,
        ));

        $form->submit('b');

        $this->assertEquals('b', $form->getData());
        $this->assertEquals('b', $form->getViewData());
        $this->assertTrue($form->isSynchronized());
    }

    public function testSubmitSingleNonExpandedInvalidChoice()
    {
        $form = $this->factory->create(static::TESTED_TYPE, null, array(
            'multiple' => false,
            'expanded' => false,
            'choices' => $this->choices,
        ));

        $form->submit('foobar');

        $this->assertNull($form->getData());
        $this->assertEquals('foobar', $form->getViewData());
        $this->assertFalse($form->isSynchronized());
    }

    public function testSubmitSingleNonExpandedNull()
    {
        $form = $this->factory->create(static::TESTED_TYPE, null, array(
            'multiple' => false,
            'expanded' => false,
            'choices' => $this->choices,
        ));

        $form->submit(null);

        $this->assertNull($form->getData());
        $this->assertSame('', $form->getViewData());
        $this->assertTrue($form->isSynchronized());
    }

    // In edge cases (for example, when choices are loaded dynamically by a
    // loader), the choices may be empty. Make sure to behave the same as when
    // choices are available.
    public function testSubmitNull($expected = null, $norm = null, $view = null)
    {
        $form = $this->factory->create(static::TESTED_TYPE, null, array(
            'multiple' => false,
            'expanded' => false,
            'choices' => array(),
        ));

        $form->submit(null);

        $this->assertNull($form->getData());
        $this->assertNull($form->getNormData());
        $this->assertSame('', $form->getViewData());
        $this->assertTrue($form->isSynchronized());
    }

    public function testSubmitSingleNonExpandedEmpty()
    {
        $form = $this->factory->create(static::TESTED_TYPE, null, array(
            'multiple' => false,
            'expanded' => false,
            'choices' => $this->choices,
        ));

        $form->submit('');

        $this->assertNull($form->getData());
        $this->assertSame('', $form->getViewData());
        $this->assertTrue($form->isSynchronized());
    }

    public function testSubmitSingleNonExpandedEmptyExplicitEmptyChoice()
    {
        $form = $this->factory->create(static::TESTED_TYPE, null, array(
            'multiple' => false,
            'expanded' => false,
            'choices' => array(
                'Empty' => 'EMPTY_CHOICE',
            ),
            'choice_value' => function () {
                return '';
            },
        ));

        $form->submit('');

        $this->assertSame('EMPTY_CHOICE', $form->getData());
        $this->assertSame('', $form->getViewData());
        $this->assertTrue($form->isSynchronized());
    }

    // In edge cases (for example, when choices are loaded dynamically by a
    // loader), the choices may be empty. Make sure to behave the same as when
    // choices are available.
    public function testSubmitSingleNonExpandedEmptyNoChoices()
    {
        $form = $this->factory->create(static::TESTED_TYPE, null, array(
            'multiple' => false,
            'expanded' => false,
            'choices' => array(),
        ));

        $form->submit('');

        $this->assertNull($form->getData());
        $this->assertSame('', $form->getViewData());
        $this->assertTrue($form->isSynchronized());
    }

    public function testSubmitSingleNonExpandedFalse()
    {
        $form = $this->factory->create(static::TESTED_TYPE, null, array(
            'multiple' => false,
            'expanded' => false,
            'choices' => $this->choices,
        ));

        $form->submit(false);

        $this->assertNull($form->getData());
        $this->assertSame('', $form->getViewData());
        $this->assertTrue($form->isSynchronized());
    }

    // In edge cases (for example, when choices are loaded dynamically by a
    // loader), the choices may be empty. Make sure to behave the same as when
    // choices are available.
    public function testSubmitSingleNonExpandedFalseNoChoices()
    {
        $form = $this->factory->create(static::TESTED_TYPE, null, array(
            'multiple' => false,
            'expanded' => false,
            'choices' => array(),
        ));

        $form->submit(false);

        $this->assertNull($form->getData());
        $this->assertSame('', $form->getViewData());
        $this->assertTrue($form->isSynchronized());
    }

    public function testSubmitSingleNonExpandedObjectChoices()
    {
        $form = $this->factory->create(static::TESTED_TYPE, null, array(
            'multiple' => false,
            'expanded' => false,
            'choices' => $this->objectChoices,
            'choice_label' => 'name',
            'choice_value' => 'id',
        ));

        // "id" value of the second entry
        $form->submit('2');

        $this->assertEquals($this->objectChoices[1], $form->getData());
        $this->assertEquals('2', $form->getViewData());
        $this->assertTrue($form->isSynchronized());
    }

    public function testSubmitSingleChoiceWithEmptyData()
    {
        $form = $this->factory->create(static::TESTED_TYPE, null, array(
            'multiple' => false,
            'expanded' => false,
            'choices' => array('test'),
            'empty_data' => 'test',
        ));

        $form->submit(null);

        $this->assertSame('test', $form->getData());
    }

    public function testSubmitMultipleChoiceWithEmptyData()
    {
        $form = $this->factory->create(static::TESTED_TYPE, null, array(
            'multiple' => true,
            'expanded' => false,
            'choices' => array('test'),
            'empty_data' => array('test'),
        ));

        $form->submit(null);

        $this->assertSame(array('test'), $form->getData());
    }

    public function testSubmitSingleChoiceExpandedWithEmptyData()
    {
        $form = $this->factory->create(static::TESTED_TYPE, null, array(
            'multiple' => false,
            'expanded' => true,
            'choices' => array('test'),
            'empty_data' => 'test',
        ));

        $form->submit(null);

        $this->assertSame('test', $form->getData());
    }

    public function testSubmitMultipleChoiceExpandedWithEmptyData()
    {
        $form = $this->factory->create(static::TESTED_TYPE, null, array(
            'multiple' => true,
            'expanded' => true,
            'choices' => array('test'),
            'empty_data' => array('test'),
        ));

        $form->submit(null);

        $this->assertSame(array('test'), $form->getData());
    }

<<<<<<< HEAD
=======
    /**
     * @group legacy
     */
    public function testLegacyNullChoices()
    {
        $form = $this->factory->create(static::TESTED_TYPE, null, array(
            'multiple' => false,
            'expanded' => false,
            'choices' => null,
        ));
        $this->assertNull($form->getConfig()->getOption('choices'));
        $this->assertFalse($form->getConfig()->getOption('multiple'));
        $this->assertFalse($form->getConfig()->getOption('expanded'));
    }

    /**
     * @group legacy
     */
    public function testLegacySubmitSingleNonExpandedObjectChoices()
    {
        $form = $this->factory->create(static::TESTED_TYPE, null, array(
            'multiple' => false,
            'expanded' => false,
            'choice_list' => new ObjectChoiceList(
                $this->objectChoices,
                // label path
                'name',
                array(),
                null,
                // value path
                'id'
            ),
        ));

        // "id" value of the second entry
        $form->submit('2');

        $this->assertEquals($this->objectChoices[1], $form->getData());
        $this->assertEquals('2', $form->getViewData());
        $this->assertTrue($form->isSynchronized());
    }

>>>>>>> 663661b3
    public function testSubmitMultipleNonExpanded()
    {
        $form = $this->factory->create(static::TESTED_TYPE, null, array(
            'multiple' => true,
            'expanded' => false,
            'choices' => $this->choices,
        ));

        $form->submit(array('a', 'b'));

        $this->assertEquals(array('a', 'b'), $form->getData());
        $this->assertEquals(array('a', 'b'), $form->getViewData());
        $this->assertTrue($form->isSynchronized());
    }

    public function testSubmitMultipleNonExpandedEmpty()
    {
        $form = $this->factory->create(static::TESTED_TYPE, null, array(
            'multiple' => true,
            'expanded' => false,
            'choices' => $this->choices,
        ));

        $form->submit(array());

        $this->assertSame(array(), $form->getData());
        $this->assertSame(array(), $form->getViewData());
        $this->assertTrue($form->isSynchronized());
    }

    // In edge cases (for example, when choices are loaded dynamically by a
    // loader), the choices may be empty. Make sure to behave the same as when
    // choices are available.
    public function testSubmitMultipleNonExpandedEmptyNoChoices()
    {
        $form = $this->factory->create(static::TESTED_TYPE, null, array(
            'multiple' => true,
            'expanded' => false,
            'choices' => array(),
        ));

        $form->submit(array());

        $this->assertSame(array(), $form->getData());
        $this->assertSame(array(), $form->getViewData());
        $this->assertTrue($form->isSynchronized());
    }

    public function testSubmitMultipleNonExpandedInvalidScalarChoice()
    {
        $form = $this->factory->create(static::TESTED_TYPE, null, array(
            'multiple' => true,
            'expanded' => false,
            'choices' => $this->choices,
        ));

        $form->submit('foobar');

        $this->assertNull($form->getData());
        $this->assertEquals('foobar', $form->getViewData());
        $this->assertFalse($form->isSynchronized());
    }

    public function testSubmitMultipleNonExpandedInvalidArrayChoice()
    {
        $form = $this->factory->create(static::TESTED_TYPE, null, array(
            'multiple' => true,
            'expanded' => false,
            'choices' => $this->choices,
        ));

        $form->submit(array('a', 'foobar'));

        $this->assertNull($form->getData());
        $this->assertEquals(array('a', 'foobar'), $form->getViewData());
        $this->assertFalse($form->isSynchronized());
    }

    public function testSubmitMultipleNonExpandedObjectChoices()
    {
        $form = $this->factory->create(static::TESTED_TYPE, null, array(
            'multiple' => true,
            'expanded' => false,
            'choices' => $this->objectChoices,
            'choice_label' => 'name',
            'choice_value' => 'id',
        ));

        $form->submit(array('2', '3'));

        $this->assertEquals(array($this->objectChoices[1], $this->objectChoices[2]), $form->getData());
        $this->assertEquals(array('2', '3'), $form->getViewData());
        $this->assertTrue($form->isSynchronized());
    }

<<<<<<< HEAD
=======
    /**
     * @group legacy
     */
    public function testLegacySubmitMultipleNonExpandedObjectChoices()
    {
        $form = $this->factory->create(static::TESTED_TYPE, null, array(
            'multiple' => true,
            'expanded' => false,
            'choice_list' => new ObjectChoiceList(
                $this->objectChoices,
                // label path
                'name',
                array(),
                null,
                // value path
                'id'
            ),
        ));

        $form->submit(array('2', '3'));

        $this->assertEquals(array($this->objectChoices[1], $this->objectChoices[2]), $form->getData());
        $this->assertEquals(array('2', '3'), $form->getViewData());
        $this->assertTrue($form->isSynchronized());
    }

>>>>>>> 663661b3
    public function testSubmitSingleExpandedRequired()
    {
        $form = $this->factory->create(static::TESTED_TYPE, null, array(
            'multiple' => false,
            'expanded' => true,
            'required' => true,
            'choices' => $this->choices,
        ));

        $form->submit('b');

        $this->assertSame('b', $form->getData());
        $this->assertSame('b', $form->getViewData());
        $this->assertEmpty($form->getExtraData());
        $this->assertTrue($form->isSynchronized());

        $this->assertFalse($form[0]->getData());
        $this->assertTrue($form[1]->getData());
        $this->assertFalse($form[2]->getData());
        $this->assertFalse($form[3]->getData());
        $this->assertFalse($form[4]->getData());
        $this->assertNull($form[0]->getViewData());
        $this->assertSame('b', $form[1]->getViewData());
        $this->assertNull($form[2]->getViewData());
        $this->assertNull($form[3]->getViewData());
        $this->assertNull($form[4]->getViewData());
    }

    public function testSubmitSingleExpandedRequiredInvalidChoice()
    {
        $form = $this->factory->create(static::TESTED_TYPE, null, array(
            'multiple' => false,
            'expanded' => true,
            'required' => true,
            'choices' => $this->choices,
        ));

        $form->submit('foobar');

        $this->assertNull($form->getData());
        $this->assertSame('foobar', $form->getViewData());
        $this->assertEmpty($form->getExtraData());
        $this->assertFalse($form->isSynchronized());

        $this->assertFalse($form[0]->getData());
        $this->assertFalse($form[1]->getData());
        $this->assertFalse($form[2]->getData());
        $this->assertFalse($form[3]->getData());
        $this->assertFalse($form[4]->getData());
        $this->assertNull($form[0]->getViewData());
        $this->assertNull($form[1]->getViewData());
        $this->assertNull($form[2]->getViewData());
        $this->assertNull($form[3]->getViewData());
        $this->assertNull($form[4]->getViewData());
    }

    public function testSubmitSingleExpandedNonRequired()
    {
        $form = $this->factory->create(static::TESTED_TYPE, null, array(
            'multiple' => false,
            'expanded' => true,
            'required' => false,
            'choices' => $this->choices,
        ));

        $form->submit('b');

        $this->assertSame('b', $form->getData());
        $this->assertSame('b', $form->getViewData());
        $this->assertEmpty($form->getExtraData());
        $this->assertTrue($form->isSynchronized());

        $this->assertFalse($form['placeholder']->getData());
        $this->assertFalse($form[0]->getData());
        $this->assertTrue($form[1]->getData());
        $this->assertFalse($form[2]->getData());
        $this->assertFalse($form[3]->getData());
        $this->assertFalse($form[4]->getData());
        $this->assertNull($form['placeholder']->getViewData());
        $this->assertNull($form[0]->getViewData());
        $this->assertSame('b', $form[1]->getViewData());
        $this->assertNull($form[2]->getViewData());
        $this->assertNull($form[3]->getViewData());
        $this->assertNull($form[4]->getViewData());
    }

    public function testSubmitSingleExpandedNonRequiredInvalidChoice()
    {
        $form = $this->factory->create(static::TESTED_TYPE, null, array(
            'multiple' => false,
            'expanded' => true,
            'required' => false,
            'choices' => $this->choices,
        ));

        $form->submit('foobar');

        $this->assertNull($form->getData());
        $this->assertSame('foobar', $form->getViewData());
        $this->assertEmpty($form->getExtraData());
        $this->assertFalse($form->isSynchronized());

        $this->assertFalse($form[0]->getData());
        $this->assertFalse($form[1]->getData());
        $this->assertFalse($form[2]->getData());
        $this->assertFalse($form[3]->getData());
        $this->assertFalse($form[4]->getData());
        $this->assertNull($form[0]->getViewData());
        $this->assertNull($form[1]->getViewData());
        $this->assertNull($form[2]->getViewData());
        $this->assertNull($form[3]->getViewData());
        $this->assertNull($form[4]->getViewData());
    }

    public function testSubmitSingleExpandedRequiredNull()
    {
        $form = $this->factory->create(static::TESTED_TYPE, null, array(
            'multiple' => false,
            'expanded' => true,
            'required' => true,
            'choices' => $this->choices,
        ));

        $form->submit(null);

        $this->assertNull($form->getData());
        $this->assertSame('', $form->getViewData(), 'View data should always be a string');
        $this->assertSame(array(), $form->getExtraData(), 'ChoiceType is compound when expanded, extra data should always be an array');
        $this->assertTrue($form->isSynchronized());

        $this->assertFalse($form[0]->getData());
        $this->assertFalse($form[1]->getData());
        $this->assertFalse($form[2]->getData());
        $this->assertFalse($form[3]->getData());
        $this->assertFalse($form[4]->getData());
        $this->assertNull($form[0]->getViewData());
        $this->assertNull($form[1]->getViewData());
        $this->assertNull($form[2]->getViewData());
        $this->assertNull($form[3]->getViewData());
        $this->assertNull($form[4]->getViewData());
    }

    // In edge cases (for example, when choices are loaded dynamically by a
    // loader), the choices may be empty. Make sure to behave the same as when
    // choices are available.
    public function testSubmitSingleExpandedRequiredNullNoChoices()
    {
        $form = $this->factory->create(static::TESTED_TYPE, null, array(
            'multiple' => false,
            'expanded' => true,
            'required' => true,
            'choices' => array(),
        ));

        $form->submit(null);

        $this->assertNull($form->getData());
        $this->assertSame('', $form->getViewData(), 'View data should always be a string');
        $this->assertSame(array(), $form->getExtraData(), 'ChoiceType is compound when expanded, extra data should always be an array');
        $this->assertTrue($form->isSynchronized());
    }

    public function testSubmitSingleExpandedRequiredEmpty()
    {
        $form = $this->factory->create(static::TESTED_TYPE, null, array(
            'multiple' => false,
            'expanded' => true,
            'required' => true,
            'choices' => $this->choices,
        ));

        $form->submit('');

        $this->assertNull($form->getData());
        $this->assertSame('', $form->getViewData(), 'View data should always be a string');
        $this->assertSame(array(), $form->getExtraData(), 'ChoiceType is compound when expanded, extra data should always be an array');
        $this->assertTrue($form->isSynchronized());

        $this->assertFalse($form[0]->getData());
        $this->assertFalse($form[1]->getData());
        $this->assertFalse($form[2]->getData());
        $this->assertFalse($form[3]->getData());
        $this->assertFalse($form[4]->getData());
        $this->assertNull($form[0]->getViewData());
        $this->assertNull($form[1]->getViewData());
        $this->assertNull($form[2]->getViewData());
        $this->assertNull($form[3]->getViewData());
        $this->assertNull($form[4]->getViewData());
    }

    // In edge cases (for example, when choices are loaded dynamically by a
    // loader), the choices may be empty. Make sure to behave the same as when
    // choices are available.
    public function testSubmitSingleExpandedRequiredEmptyNoChoices()
    {
        $form = $this->factory->create(static::TESTED_TYPE, null, array(
            'multiple' => false,
            'expanded' => true,
            'required' => true,
            'choices' => array(),
        ));

        $form->submit('');

        $this->assertNull($form->getData());
        $this->assertSame('', $form->getViewData(), 'View data should always be a string');
        $this->assertSame(array(), $form->getExtraData(), 'ChoiceType is compound when expanded, extra data should always be an array');
        $this->assertTrue($form->isSynchronized());
    }

    public function testSubmitSingleExpandedRequiredFalse()
    {
        $form = $this->factory->create(static::TESTED_TYPE, null, array(
            'multiple' => false,
            'expanded' => true,
            'required' => true,
            'choices' => $this->choices,
        ));

        $form->submit(false);

        $this->assertNull($form->getData());
        $this->assertSame('', $form->getViewData(), 'View data should always be a string');
        $this->assertSame(array(), $form->getExtraData(), 'ChoiceType is compound when expanded, extra data should always be an array');
        $this->assertTrue($form->isSynchronized());

        $this->assertFalse($form[0]->getData());
        $this->assertFalse($form[1]->getData());
        $this->assertFalse($form[2]->getData());
        $this->assertFalse($form[3]->getData());
        $this->assertFalse($form[4]->getData());
        $this->assertNull($form[0]->getViewData());
        $this->assertNull($form[1]->getViewData());
        $this->assertNull($form[2]->getViewData());
        $this->assertNull($form[3]->getViewData());
        $this->assertNull($form[4]->getViewData());
    }

    // In edge cases (for example, when choices are loaded dynamically by a
    // loader), the choices may be empty. Make sure to behave the same as when
    // choices are available.
    public function testSubmitSingleExpandedRequiredFalseNoChoices()
    {
        $form = $this->factory->create(static::TESTED_TYPE, null, array(
            'multiple' => false,
            'expanded' => true,
            'required' => true,
            'choices' => array(),
        ));

        $form->submit(false);

        $this->assertNull($form->getData());
        $this->assertSame('', $form->getViewData(), 'View data should always be a string');
        $this->assertSame(array(), $form->getExtraData(), 'ChoiceType is compound when expanded, extra data should always be an array');
        $this->assertTrue($form->isSynchronized());
    }

    public function testSubmitSingleExpandedNonRequiredNull()
    {
        $form = $this->factory->create(static::TESTED_TYPE, null, array(
            'multiple' => false,
            'expanded' => true,
            'required' => false,
            'choices' => $this->choices,
        ));

        $form->submit(null);

        $this->assertNull($form->getData());
        $this->assertSame('', $form->getViewData(), 'View data should always be a string');
        $this->assertSame(array(), $form->getExtraData(), 'ChoiceType is compound when expanded, extra data should always be an array');
        $this->assertTrue($form->isSynchronized());

        $this->assertTrue($form['placeholder']->getData());
        $this->assertFalse($form[0]->getData());
        $this->assertFalse($form[1]->getData());
        $this->assertFalse($form[2]->getData());
        $this->assertFalse($form[3]->getData());
        $this->assertFalse($form[4]->getData());
        $this->assertSame('', $form['placeholder']->getViewData());
        $this->assertNull($form[0]->getViewData());
        $this->assertNull($form[1]->getViewData());
        $this->assertNull($form[2]->getViewData());
        $this->assertNull($form[3]->getViewData());
        $this->assertNull($form[4]->getViewData());
    }

    // In edge cases (for example, when choices are loaded dynamically by a
    // loader), the choices may be empty. Make sure to behave the same as when
    // choices are available.
    public function testSubmitSingleExpandedNonRequiredNullNoChoices()
    {
        $form = $this->factory->create(static::TESTED_TYPE, null, array(
            'multiple' => false,
            'expanded' => true,
            'required' => false,
            'choices' => array(),
        ));

        $form->submit(null);

        $this->assertNull($form->getData());
        $this->assertSame('', $form->getViewData(), 'View data should always be a string');
        $this->assertSame(array(), $form->getExtraData(), 'ChoiceType is compound when expanded, extra data should always be an array');
        $this->assertTrue($form->isSynchronized());
    }

    public function testSubmitSingleExpandedNonRequiredEmpty()
    {
        $form = $this->factory->create(static::TESTED_TYPE, null, array(
            'multiple' => false,
            'expanded' => true,
            'required' => false,
            'choices' => $this->choices,
        ));

        $form->submit('');

        $this->assertNull($form->getData());
        $this->assertSame('', $form->getViewData(), 'View data should always be a string');
        $this->assertSame(array(), $form->getExtraData(), 'ChoiceType is compound when expanded, extra data should always be an array');
        $this->assertTrue($form->isSynchronized());

        $this->assertTrue($form['placeholder']->getData());
        $this->assertFalse($form[0]->getData());
        $this->assertFalse($form[1]->getData());
        $this->assertFalse($form[2]->getData());
        $this->assertFalse($form[3]->getData());
        $this->assertFalse($form[4]->getData());
        $this->assertSame('', $form['placeholder']->getViewData());
        $this->assertNull($form[0]->getViewData());
        $this->assertNull($form[1]->getViewData());
        $this->assertNull($form[2]->getViewData());
        $this->assertNull($form[3]->getViewData());
        $this->assertNull($form[4]->getViewData());
    }

    // In edge cases (for example, when choices are loaded dynamically by a
    // loader), the choices may be empty. Make sure to behave the same as when
    // choices are available.
    public function testSubmitSingleExpandedNonRequiredEmptyNoChoices()
    {
        $form = $this->factory->create(static::TESTED_TYPE, null, array(
            'multiple' => false,
            'expanded' => true,
            'required' => false,
            'choices' => array(),
        ));

        $form->submit('');

        $this->assertNull($form->getData());
        $this->assertSame('', $form->getViewData(), 'View data should always be a string');
        $this->assertSame(array(), $form->getExtraData(), 'ChoiceType is compound when expanded, extra data should always be an array');
        $this->assertTrue($form->isSynchronized());
    }

    public function testSubmitSingleExpandedNonRequiredFalse()
    {
        $form = $this->factory->create(static::TESTED_TYPE, null, array(
            'multiple' => false,
            'expanded' => true,
            'required' => false,
            'choices' => $this->choices,
        ));

        $form->submit(false);

        $this->assertNull($form->getData());
        $this->assertSame('', $form->getViewData(), 'View data should always be a string');
        $this->assertSame(array(), $form->getExtraData(), 'ChoiceType is compound when expanded, extra data should always be an array');
        $this->assertTrue($form->isSynchronized());

        $this->assertTrue($form['placeholder']->getData());
        $this->assertFalse($form[0]->getData());
        $this->assertFalse($form[1]->getData());
        $this->assertFalse($form[2]->getData());
        $this->assertFalse($form[3]->getData());
        $this->assertFalse($form[4]->getData());
        $this->assertSame('', $form['placeholder']->getViewData());
        $this->assertNull($form[0]->getViewData());
        $this->assertNull($form[1]->getViewData());
        $this->assertNull($form[2]->getViewData());
        $this->assertNull($form[3]->getViewData());
        $this->assertNull($form[4]->getViewData());
    }

    // In edge cases (for example, when choices are loaded dynamically by a
    // loader), the choices may be empty. Make sure to behave the same as when
    // choices are available.
    public function testSubmitSingleExpandedNonRequiredFalseNoChoices()
    {
        $form = $this->factory->create(static::TESTED_TYPE, null, array(
            'multiple' => false,
            'expanded' => true,
            'required' => false,
            'choices' => array(),
        ));

        $form->submit(false);

        $this->assertNull($form->getData());
        $this->assertSame('', $form->getViewData(), 'View data should always be a string');
        $this->assertSame(array(), $form->getExtraData(), 'ChoiceType is compound when expanded, extra data should always be an array');
        $this->assertTrue($form->isSynchronized());
    }

    public function testSubmitSingleExpandedWithEmptyChild()
    {
        $form = $this->factory->create(static::TESTED_TYPE, null, array(
            'multiple' => false,
            'expanded' => true,
            'choices' => array(
                'Empty' => '',
                'Not empty' => 1,
            ),
        ));

        $form->submit('');

        $this->assertSame('', $form->getData());
        $this->assertTrue($form->isSynchronized());

        $this->assertTrue($form[0]->getData());
        $this->assertFalse($form[1]->getData());
        $this->assertSame('', $form[0]->getViewData());
        $this->assertNull($form[1]->getViewData());
    }

    public function testSubmitSingleExpandedObjectChoices()
    {
        $form = $this->factory->create(static::TESTED_TYPE, null, array(
            'multiple' => false,
            'expanded' => true,
            'choices' => $this->objectChoices,
            'choice_label' => 'name',
            'choice_value' => 'id',
        ));

        $form->submit('2');

        $this->assertSame($this->objectChoices[1], $form->getData());
        $this->assertTrue($form->isSynchronized());

        $this->assertFalse($form[0]->getData());
        $this->assertTrue($form[1]->getData());
        $this->assertFalse($form[2]->getData());
        $this->assertFalse($form[3]->getData());
        $this->assertFalse($form[4]->getData());
        $this->assertNull($form[0]->getViewData());
        $this->assertSame('2', $form[1]->getViewData());
        $this->assertNull($form[2]->getViewData());
        $this->assertNull($form[3]->getViewData());
        $this->assertNull($form[4]->getViewData());
    }

<<<<<<< HEAD
=======
    /**
     * @group legacy
     */
    public function testLegacySubmitSingleExpandedObjectChoices()
    {
        $form = $this->factory->create(static::TESTED_TYPE, null, array(
            'multiple' => false,
            'expanded' => true,
            'choice_list' => new ObjectChoiceList(
                $this->objectChoices,
                // label path
                'name',
                array(),
                null,
                // value path
                'id'
            ),
        ));

        $form->submit('2');

        $this->assertSame($this->objectChoices[1], $form->getData());
        $this->assertTrue($form->isSynchronized());

        $this->assertFalse($form[0]->getData());
        $this->assertTrue($form[1]->getData());
        $this->assertFalse($form[2]->getData());
        $this->assertFalse($form[3]->getData());
        $this->assertFalse($form[4]->getData());
        $this->assertNull($form[0]->getViewData());
        $this->assertSame('2', $form[1]->getViewData());
        $this->assertNull($form[2]->getViewData());
        $this->assertNull($form[3]->getViewData());
        $this->assertNull($form[4]->getViewData());
    }

    /**
     * @group legacy
     */
    public function testSubmitSingleExpandedNumericChoicesFlipped()
    {
        $form = $this->factory->create(static::TESTED_TYPE, null, array(
            'multiple' => false,
            'expanded' => true,
            'choices' => $this->numericChoicesFlipped,
        ));

        $form->submit('1');

        $this->assertSame(1, $form->getData());
        $this->assertTrue($form->isSynchronized());

        $this->assertFalse($form[0]->getData());
        $this->assertTrue($form[1]->getData());
        $this->assertFalse($form[2]->getData());
        $this->assertFalse($form[3]->getData());
        $this->assertFalse($form[4]->getData());
        $this->assertNull($form[0]->getViewData());
        $this->assertSame('1', $form[1]->getViewData());
        $this->assertNull($form[2]->getViewData());
        $this->assertNull($form[3]->getViewData());
        $this->assertNull($form[4]->getViewData());
    }

>>>>>>> 663661b3
    public function testSubmitMultipleExpanded()
    {
        $form = $this->factory->create(static::TESTED_TYPE, null, array(
            'multiple' => true,
            'expanded' => true,
            'choices' => $this->choices,
        ));

        $form->submit(array('a', 'c'));

        $this->assertSame(array('a', 'c'), $form->getData());
        $this->assertSame(array('a', 'c'), $form->getViewData());
        $this->assertEmpty($form->getExtraData());
        $this->assertTrue($form->isSynchronized());

        $this->assertTrue($form[0]->getData());
        $this->assertFalse($form[1]->getData());
        $this->assertTrue($form[2]->getData());
        $this->assertFalse($form[3]->getData());
        $this->assertFalse($form[4]->getData());
        $this->assertSame('a', $form[0]->getViewData());
        $this->assertNull($form[1]->getViewData());
        $this->assertSame('c', $form[2]->getViewData());
        $this->assertNull($form[3]->getViewData());
        $this->assertNull($form[4]->getViewData());
    }

    public function testSubmitMultipleExpandedInvalidScalarChoice()
    {
        $form = $this->factory->create(static::TESTED_TYPE, null, array(
            'multiple' => true,
            'expanded' => true,
            'choices' => $this->choices,
        ));

        $form->submit('foobar');

        $this->assertNull($form->getData());
        $this->assertSame('foobar', $form->getViewData());
        $this->assertEmpty($form->getExtraData());
        $this->assertFalse($form->isSynchronized());

        $this->assertFalse($form[0]->getData());
        $this->assertFalse($form[1]->getData());
        $this->assertFalse($form[2]->getData());
        $this->assertFalse($form[3]->getData());
        $this->assertFalse($form[4]->getData());
        $this->assertNull($form[0]->getViewData());
        $this->assertNull($form[1]->getViewData());
        $this->assertNull($form[2]->getViewData());
        $this->assertNull($form[3]->getViewData());
        $this->assertNull($form[4]->getViewData());
    }

    public function testSubmitMultipleExpandedInvalidArrayChoice()
    {
        $form = $this->factory->create(static::TESTED_TYPE, null, array(
            'multiple' => true,
            'expanded' => true,
            'choices' => $this->choices,
        ));

        $form->submit(array('a', 'foobar'));

        $this->assertNull($form->getData());
        $this->assertSame(array('a', 'foobar'), $form->getViewData());
        $this->assertEmpty($form->getExtraData());
        $this->assertFalse($form->isSynchronized());

        $this->assertFalse($form[0]->getData());
        $this->assertFalse($form[1]->getData());
        $this->assertFalse($form[2]->getData());
        $this->assertFalse($form[3]->getData());
        $this->assertFalse($form[4]->getData());
        $this->assertNull($form[0]->getViewData());
        $this->assertNull($form[1]->getViewData());
        $this->assertNull($form[2]->getViewData());
        $this->assertNull($form[3]->getViewData());
        $this->assertNull($form[4]->getViewData());
    }

    public function testSubmitMultipleExpandedEmpty()
    {
        $form = $this->factory->create(static::TESTED_TYPE, null, array(
            'multiple' => true,
            'expanded' => true,
            'choices' => $this->choices,
        ));

        $form->submit(array());

        $this->assertSame(array(), $form->getData());
        $this->assertTrue($form->isSynchronized());

        $this->assertFalse($form[0]->getData());
        $this->assertFalse($form[1]->getData());
        $this->assertFalse($form[2]->getData());
        $this->assertFalse($form[3]->getData());
        $this->assertFalse($form[4]->getData());
        $this->assertNull($form[0]->getViewData());
        $this->assertNull($form[1]->getViewData());
        $this->assertNull($form[2]->getViewData());
        $this->assertNull($form[3]->getViewData());
        $this->assertNull($form[4]->getViewData());
    }

    // In edge cases (for example, when choices are loaded dynamically by a
    // loader), the choices may be empty. Make sure to behave the same as when
    // choices are available.
    public function testSubmitMultipleExpandedEmptyNoChoices()
    {
        $form = $this->factory->create(static::TESTED_TYPE, null, array(
            'multiple' => true,
            'expanded' => true,
            'choices' => array(),
        ));

        $form->submit(array());

        $this->assertSame(array(), $form->getData());
        $this->assertTrue($form->isSynchronized());
    }

    public function testSubmitMultipleExpandedWithEmptyChild()
    {
        $form = $this->factory->create(static::TESTED_TYPE, null, array(
            'multiple' => true,
            'expanded' => true,
            'choices' => array(
                'Empty' => '',
                'Not Empty' => 1,
                'Not Empty 2' => 2,
            ),
        ));

        $form->submit(array('', '2'));

        $this->assertSame(array('', 2), $form->getData());
        $this->assertTrue($form->isSynchronized());

        $this->assertTrue($form[0]->getData());
        $this->assertFalse($form[1]->getData());
        $this->assertTrue($form[2]->getData());
        $this->assertSame('', $form[0]->getViewData());
        $this->assertNull($form[1]->getViewData());
        $this->assertSame('2', $form[2]->getViewData());
    }

    public function testSubmitMultipleExpandedObjectChoices()
    {
        $form = $this->factory->create(static::TESTED_TYPE, null, array(
            'multiple' => true,
            'expanded' => true,
            'choices' => $this->objectChoices,
            'choice_label' => 'name',
            'choice_value' => 'id',
        ));

        $form->submit(array('1', '2'));

        $this->assertSame(array($this->objectChoices[0], $this->objectChoices[1]), $form->getData());
        $this->assertTrue($form->isSynchronized());

        $this->assertTrue($form[0]->getData());
        $this->assertTrue($form[1]->getData());
        $this->assertFalse($form[2]->getData());
        $this->assertFalse($form[3]->getData());
        $this->assertFalse($form[4]->getData());
        $this->assertSame('1', $form[0]->getViewData());
        $this->assertSame('2', $form[1]->getViewData());
        $this->assertNull($form[2]->getViewData());
        $this->assertNull($form[3]->getViewData());
        $this->assertNull($form[4]->getViewData());
    }

<<<<<<< HEAD
=======
    /**
     * @group legacy
     */
    public function testLegacySubmitMultipleExpandedObjectChoices()
    {
        $form = $this->factory->create(static::TESTED_TYPE, null, array(
            'multiple' => true,
            'expanded' => true,
            'choice_list' => new ObjectChoiceList(
                $this->objectChoices,
                // label path
                'name',
                array(),
                null,
                // value path
                'id'
            ),
        ));

        $form->submit(array('1', '2'));

        $this->assertSame(array($this->objectChoices[0], $this->objectChoices[1]), $form->getData());
        $this->assertTrue($form->isSynchronized());

        $this->assertTrue($form[0]->getData());
        $this->assertTrue($form[1]->getData());
        $this->assertFalse($form[2]->getData());
        $this->assertFalse($form[3]->getData());
        $this->assertFalse($form[4]->getData());
        $this->assertSame('1', $form[0]->getViewData());
        $this->assertSame('2', $form[1]->getViewData());
        $this->assertNull($form[2]->getViewData());
        $this->assertNull($form[3]->getViewData());
        $this->assertNull($form[4]->getViewData());
    }

    /**
     * @group legacy
     */
    public function testSubmitMultipleExpandedNumericChoices()
    {
        $form = $this->factory->create(static::TESTED_TYPE, null, array(
            'multiple' => true,
            'expanded' => true,
            'choices' => $this->numericChoicesFlipped,
        ));

        $form->submit(array('1', '2'));

        $this->assertSame(array(1, 2), $form->getData());
        $this->assertTrue($form->isSynchronized());

        $this->assertFalse($form[0]->getData());
        $this->assertTrue($form[1]->getData());
        $this->assertTrue($form[2]->getData());
        $this->assertFalse($form[3]->getData());
        $this->assertFalse($form[4]->getData());
        $this->assertNull($form[0]->getViewData());
        $this->assertSame('1', $form[1]->getViewData());
        $this->assertSame('2', $form[2]->getViewData());
        $this->assertNull($form[3]->getViewData());
        $this->assertNull($form[4]->getViewData());
    }

>>>>>>> 663661b3
    public function testSingleSelectedObjectChoices()
    {
        $view = $this->factory->create(static::TESTED_TYPE, $this->objectChoices[3], array(
            'multiple' => false,
            'expanded' => false,
            'choices' => $this->objectChoices,
            'choice_label' => 'name',
            'choice_value' => 'id',
        ))
            ->createView();

        /** @var callable $selectedChecker */
        $selectedChecker = $view->vars['is_selected'];

        $this->assertTrue($selectedChecker($view->vars['choices'][3]->value, $view->vars['value']));
        $this->assertFalse($selectedChecker($view->vars['choices'][1]->value, $view->vars['value']));
    }

    public function testMultipleSelectedObjectChoices()
    {
        $view = $this->factory->create(static::TESTED_TYPE, array($this->objectChoices[3]), array(
            'multiple' => true,
            'expanded' => false,
            'choices' => $this->objectChoices,
            'choice_label' => 'name',
            'choice_value' => 'id',
        ))
            ->createView();

        /** @var callable $selectedChecker */
        $selectedChecker = $view->vars['is_selected'];

        $this->assertTrue($selectedChecker($view->vars['choices'][3]->value, $view->vars['value']));
        $this->assertFalse($selectedChecker($view->vars['choices'][1]->value, $view->vars['value']));
    }

<<<<<<< HEAD
=======
    /**
     * We need this functionality to create choice fields for Boolean types,
     * e.g. false => 'No', true => 'Yes'.
     *
     * @group legacy
     */
    public function testSetDataSingleNonExpandedAcceptsBoolean()
    {
        $form = $this->factory->create(static::TESTED_TYPE, null, array(
            'multiple' => false,
            'expanded' => false,
            'choices' => $this->numericChoicesFlipped,
        ));

        $form->setData(false);

        $this->assertFalse($form->getData());
        $this->assertEquals('0', $form->getViewData());
        $this->assertTrue($form->isSynchronized());
    }

    /**
     * @group legacy
     */
    public function testSetDataMultipleNonExpandedAcceptsBoolean()
    {
        $form = $this->factory->create(static::TESTED_TYPE, null, array(
            'multiple' => true,
            'expanded' => false,
            'choices' => $this->numericChoicesFlipped,
        ));

        $form->setData(array(false, true));

        $this->assertEquals(array(false, true), $form->getData());
        $this->assertEquals(array('0', '1'), $form->getViewData());
        $this->assertTrue($form->isSynchronized());
    }

>>>>>>> 663661b3
    public function testPassRequiredToView()
    {
        $view = $this->factory->create(static::TESTED_TYPE, null, array(
            'choices' => $this->choices,
<<<<<<< HEAD
        ));
        $view = $form->createView();
=======
            'choices_as_values' => true,
        ))
            ->createView();
>>>>>>> 663661b3

        $this->assertTrue($view->vars['required']);
    }

    public function testPassNonRequiredToView()
    {
        $view = $this->factory->create(static::TESTED_TYPE, null, array(
            'required' => false,
            'choices' => $this->choices,
<<<<<<< HEAD
        ));
        $view = $form->createView();
=======
            'choices_as_values' => true,
        ))
            ->createView();
>>>>>>> 663661b3

        $this->assertFalse($view->vars['required']);
    }

    public function testPassMultipleToView()
    {
        $view = $this->factory->create(static::TESTED_TYPE, null, array(
            'multiple' => true,
            'choices' => $this->choices,
<<<<<<< HEAD
        ));
        $view = $form->createView();
=======
            'choices_as_values' => true,
        ))
            ->createView();
>>>>>>> 663661b3

        $this->assertTrue($view->vars['multiple']);
    }

    public function testPassExpandedToView()
    {
        $view = $this->factory->create(static::TESTED_TYPE, null, array(
            'expanded' => true,
            'choices' => $this->choices,
<<<<<<< HEAD
        ));
        $view = $form->createView();
=======
            'choices_as_values' => true,
        ))
            ->createView();
>>>>>>> 663661b3

        $this->assertTrue($view->vars['expanded']);
    }

    public function testPassChoiceTranslationDomainToView()
    {
        $view = $this->factory->create(static::TESTED_TYPE, null, array(
            'choices' => $this->choices,
<<<<<<< HEAD
        ));
        $view = $form->createView();
=======
            'choices_as_values' => true,
        ))
            ->createView();
>>>>>>> 663661b3

        $this->assertNull($view->vars['choice_translation_domain']);
    }

    public function testChoiceTranslationDomainWithTrueValueToView()
    {
        $view = $this->factory->create(static::TESTED_TYPE, null, array(
            'choices' => $this->choices,
            'choice_translation_domain' => true,
        ))
            ->createView();

        $this->assertNull($view->vars['choice_translation_domain']);
    }

    public function testDefaultChoiceTranslationDomainIsSameAsTranslationDomainToView()
    {
        $view = $this->factory->create(static::TESTED_TYPE, null, array(
            'choices' => $this->choices,
            'translation_domain' => 'foo',
        ))
            ->createView();

        $this->assertEquals('foo', $view->vars['choice_translation_domain']);
    }

    public function testInheritChoiceTranslationDomainFromParent()
    {
        $view = $this->factory
            ->createNamedBuilder('parent', FormTypeTest::TESTED_TYPE, null, array(
                'translation_domain' => 'domain',
            ))
<<<<<<< HEAD
            ->add('child', 'Symfony\Component\Form\Extension\Core\Type\ChoiceType', array(
                'choices' => array(),
=======
            ->add('child', static::TESTED_TYPE, array(
                'choices_as_values' => true,
>>>>>>> 663661b3
            ))
            ->getForm()
            ->createView();

        $this->assertEquals('domain', $view['child']->vars['choice_translation_domain']);
    }

    public function testPlaceholderIsNullByDefaultIfRequired()
    {
        $view = $this->factory->create(static::TESTED_TYPE, null, array(
            'multiple' => false,
            'required' => true,
            'choices' => $this->choices,
<<<<<<< HEAD
        ));
        $view = $form->createView();
=======
            'choices_as_values' => true,
        ))
            ->createView();
>>>>>>> 663661b3

        $this->assertNull($view->vars['placeholder']);
    }

    public function testPlaceholderIsEmptyStringByDefaultIfNotRequired()
    {
        $view = $this->factory->create(static::TESTED_TYPE, null, array(
            'multiple' => false,
            'required' => false,
            'choices' => $this->choices,
<<<<<<< HEAD
        ));
        $view = $form->createView();
=======
            'choices_as_values' => true,
        ))
            ->createView();
>>>>>>> 663661b3

        $this->assertSame('', $view->vars['placeholder']);
    }

    /**
     * @dataProvider getOptionsWithPlaceholder
     */
    public function testPassPlaceholderToView($multiple, $expanded, $required, $placeholder, $viewValue)
    {
        $view = $this->factory->create(static::TESTED_TYPE, null, array(
            'multiple' => $multiple,
            'expanded' => $expanded,
            'required' => $required,
            'placeholder' => $placeholder,
            'choices' => $this->choices,
<<<<<<< HEAD
        ));
        $view = $form->createView();
=======
            'choices_as_values' => true,
        ))
            ->createView();

        $this->assertSame($viewValue, $view->vars['placeholder']);
        $this->assertFalse($view->vars['placeholder_in_choices']);
    }

    /**
     * @dataProvider getOptionsWithPlaceholder
     * @group legacy
     */
    public function testPassEmptyValueBC($multiple, $expanded, $required, $placeholder, $viewValue)
    {
        $view = $this->factory->create(static::TESTED_TYPE, null, array(
            'multiple' => $multiple,
            'expanded' => $expanded,
            'required' => $required,
            'empty_value' => $placeholder,
            'choices' => $this->choices,
            'choices_as_values' => true,
        ))
            ->createView();
>>>>>>> 663661b3

        $this->assertSame($viewValue, $view->vars['placeholder']);
        $this->assertFalse($view->vars['placeholder_in_choices']);
    }

    /**
     * @dataProvider getOptionsWithPlaceholder
     */
    public function testDontPassPlaceholderIfContainedInChoices($multiple, $expanded, $required, $placeholder, $viewValue)
    {
        $view = $this->factory->create(static::TESTED_TYPE, null, array(
            'multiple' => $multiple,
            'expanded' => $expanded,
            'required' => $required,
            'placeholder' => $placeholder,
            'choices' => array('Empty' => '', 'A' => 'a'),
<<<<<<< HEAD
        ));
        $view = $form->createView();
=======
            'choices_as_values' => true,
        ))
            ->createView();
>>>>>>> 663661b3

        $this->assertNull($view->vars['placeholder']);
        $this->assertTrue($view->vars['placeholder_in_choices']);
    }

    public function getOptionsWithPlaceholder()
    {
        return array(
            // single non-expanded
            array(false, false, false, 'foobar', 'foobar'),
            array(false, false, false, '', ''),
            array(false, false, false, null, null),
            array(false, false, false, false, null),
            array(false, false, true, 'foobar', 'foobar'),
            array(false, false, true, '', ''),
            array(false, false, true, null, null),
            array(false, false, true, false, null),
            // single expanded
            array(false, true, false, 'foobar', 'foobar'),
            // radios should never have an empty label
            array(false, true, false, '', 'None'),
            array(false, true, false, null, null),
            array(false, true, false, false, null),
            // required radios should never have a placeholder
            array(false, true, true, 'foobar', null),
            array(false, true, true, '', null),
            array(false, true, true, null, null),
            array(false, true, true, false, null),
            // multiple non-expanded
            array(true, false, false, 'foobar', null),
            array(true, false, false, '', null),
            array(true, false, false, null, null),
            array(true, false, false, false, null),
            array(true, false, true, 'foobar', null),
            array(true, false, true, '', null),
            array(true, false, true, null, null),
            array(true, false, true, false, null),
            // multiple expanded
            array(true, true, false, 'foobar', null),
            array(true, true, false, '', null),
            array(true, true, false, null, null),
            array(true, true, false, false, null),
            array(true, true, true, 'foobar', null),
            array(true, true, true, '', null),
            array(true, true, true, null, null),
            array(true, true, true, false, null),
        );
    }

<<<<<<< HEAD
=======
    /**
     * @dataProvider getOptionsWithPlaceholderAndEmptyValue
     * @group legacy
     */
    public function testPlaceholderOptionWithEmptyValueOption($multiple, $expanded, $required, $placeholder, $emptyValue, $viewValue)
    {
        $view = $this->factory->create(static::TESTED_TYPE, null, array(
            'multiple' => $multiple,
            'expanded' => $expanded,
            'required' => $required,
            'placeholder' => $placeholder,
            'empty_value' => $emptyValue,
            'choices' => $this->choices,
        ))
            ->createView();

        $this->assertSame($viewValue, $view->vars['placeholder']);
        $this->assertFalse($view->vars['placeholder_in_choices']);
    }

    public function getOptionsWithPlaceholderAndEmptyValue()
    {
        return array(
            // single non-expanded, not required
            'A placeholder is not used if it is explicitly set to false' => array(false, false, false, false, false, null),
            'A placeholder is not used if it is explicitly set to false with null as empty value' => array(false, false, false, false, null, null),
            'A placeholder is not used if it is explicitly set to false with empty string as empty value' => array(false, false, false, false, '', null),
            'A placeholder is not used if it is explicitly set to false with "bar" as empty value' => array(false, false, false, false, 'bar', null),
            'A placeholder is not used if empty_value is set to false [maintains BC]' => array(false, false, false, null, false, null),
            'An unset empty_value is automatically made an empty string in a non-required field (but null is expected here) [maintains BC]' => array(false, false, false, null, null, null),
            'An empty string empty_value is used if placeholder is not set [maintains BC]' => array(false, false, false, null, '', ''),
            'A non-empty string empty_value is used if placeholder is not set [maintains BC]' => array(false, false, false, null, 'bar', 'bar'),
            'A placeholder is not used if it is an empty string and empty_value is set to false [maintains BC]' => array(false, false, false, '', false, null),
            'An unset empty_value is automatically made an empty string in a non-required field (but null is expected here) when placeholder is an empty string [maintains BC]' => array(false, false, false, '', null, null),
            'An empty string empty_value is used if placeholder is also an empty string [maintains BC]' => array(false, false, false, '', '', ''),
            'A non-empty string empty_value is used if placeholder is an empty string [maintains BC]' => array(false, false, false, '', 'bar', 'bar'),
            'A non-empty string placeholder takes precedence over an empty_value set to false' => array(false, false, false, 'foo', false, 'foo'),
            'A non-empty string placeholder takes precedence over a not set empty_value' => array(false, false, false, 'foo', null, 'foo'),
            'A non-empty string placeholder takes precedence over an empty string empty_value' => array(false, false, false, 'foo', '', 'foo'),
            'A non-empty string placeholder takes precedence over a non-empty string empty_value' => array(false, false, false, 'foo', 'bar', 'foo'),
            // single non-expanded, required
            'A placeholder is not used if it is explicitly set to false when required' => array(false, false, true, false, false, null),
            'A placeholder is not used if it is explicitly set to false with null as empty value when required' => array(false, false, true, false, null, null),
            'A placeholder is not used if it is explicitly set to false with empty string as empty value when required' => array(false, false, true, false, '', null),
            'A placeholder is not used if it is explicitly set to false with "bar" as empty value when required' => array(false, false, true, false, 'bar', null),
            'A placeholder is not used if empty_value is set to false when required [maintains BC]' => array(false, false, true, null, false, null),
            'A placeholder is not used if empty_value is not set when required [maintains BC]' => array(false, false, true, null, null, null),
            'An empty string empty_value is used if placeholder is not set when required [maintains BC]' => array(false, false, true, null, '', ''),
            'A non-empty string empty_value is used if placeholder is not set when required [maintains BC]' => array(false, false, true, null, 'bar', 'bar'),
            'A placeholder is not used if it is an empty string and empty_value is set to false when required [maintains BC]' => array(false, false, true, '', false, null),
            'A placeholder is not used if empty_value is not set [maintains BC]' => array(false, false, true, '', null, null),
            'An empty string empty_value is used if placeholder is also an empty string when required [maintains BC]' => array(false, false, true, '', '', ''),
            'A non-empty string empty_value is used if placeholder is an empty string when required [maintains BC]' => array(false, false, true, '', 'bar', 'bar'),
            'A non-empty string placeholder takes precedence over an empty_value set to false when required' => array(false, false, true, 'foo', false, 'foo'),
            'A non-empty string placeholder takes precedence over a not set empty_value when required' => array(false, false, true, 'foo', null, 'foo'),
            'A non-empty string placeholder takes precedence over an empty string empty_value when required' => array(false, false, true, 'foo', '', 'foo'),
            'A non-empty string placeholder takes precedence over a non-empty string empty_value when required' => array(false, false, true, 'foo', 'bar', 'foo'),
            // single expanded, not required
            'A placeholder is not used if it is explicitly set to false when expanded' => array(false, true, false, false, false, null),
            'A placeholder is not used if it is explicitly set to false with null as empty value when expanded' => array(false, true, false, false, null, null),
            'A placeholder is not used if it is explicitly set to false with empty string as empty value when expanded' => array(false, true, false, false, '', null),
            'A placeholder is not used if it is explicitly set to false with "bar" as empty value when expanded' => array(false, true, false, false, 'bar', null),
            'A placeholder is not used if empty_value is set to false when expanded [maintains BC]' => array(false, true, false, null, false, null),
            'An unset empty_value is automatically made an empty string in a non-required field when expanded (but null is expected here) [maintains BC]' => array(false, true, false, null, null, null),
            'An empty string empty_value is converted to "None" in an expanded single choice field [maintains BC]' => array(false, true, false, null, '', 'None'),
            'A non-empty string empty_value is used if placeholder is not set when expanded [maintains BC]' => array(false, true, false, null, 'bar', 'bar'),
            'A placeholder is not used if it is an empty string and empty_value is set to false when expanded [maintains BC]' => array(false, true, false, '', false, null),
            'An unset empty_value is automatically made an empty string in a non-required field (but null is expected here) when expanded [maintains BC]' => array(false, true, false, '', null, null),
            'An empty string empty_value is converted to "None" in an expanded single choice field when placeholder is an empty string [maintains BC]' => array(false, true, false, '', '', 'None'),
            'A non-empty string empty_value is used if placeholder is an empty string when expanded [maintains BC]' => array(false, true, false, '', 'bar', 'bar'),
            'A non-empty string placeholder takes precedence over an empty_value set to false when expanded' => array(false, true, false, 'foo', false, 'foo'),
            'A non-empty string placeholder takes precedence over a not set empty_value when expanded' => array(false, true, false, 'foo', null, 'foo'),
            'A non-empty string placeholder takes precedence over an empty string empty_value when expanded' => array(false, true, false, 'foo', '', 'foo'),
            'A non-empty string placeholder takes precedence over a non-empty string empty_value when expanded' => array(false, true, false, 'foo', 'bar', 'foo'),
            // single expanded, required
            'A placeholder is not used if it is explicitly set to false when expanded and required' => array(false, true, true, false, false, null),
            'A placeholder is not used if it is explicitly set to false with null as empty value when expanded and required' => array(false, true, true, false, null, null),
            'A placeholder is not used if it is explicitly set to false with empty string as empty value when expanded and required' => array(false, true, true, false, '', null),
            'A placeholder is not used if it is explicitly set to false with "bar" as empty value when expanded and required' => array(false, true, true, false, 'bar', null),
            'A placeholder is not used if empty_value is set to false when expanded and required [maintains BC]' => array(false, true, true, null, false, null),
            'A placeholder is not used if empty_value is not set when expanded and required [maintains BC]' => array(false, true, true, null, null, null),
            'An empty string empty_value is not used in an expanded single choice field when expanded and required [maintains BC]' => array(false, true, true, null, '', null),
            'A non-empty string empty_value is not used if placeholder is not set when expanded and required [maintains BC]' => array(false, true, true, null, 'bar', null),
            'A placeholder is not used if it is an empty string and empty_value is set to false when expanded and required [maintains BC]' => array(false, true, true, '', false, null),
            'A placeholder is not used as empty string if empty_value is not set when expanded and required [maintains BC]' => array(false, true, true, '', null, null),
            'An empty string empty_value is ignored in an expanded single choice field when required [maintains BC]' => array(false, true, true, 'foo', '', null),
            'A non-empty string empty_value is ignored when expanded and required [maintains BC]' => array(false, true, true, '', 'bar', null),
            'A non-empty string placeholder is ignored when expanded and required' => array(false, true, true, 'foo', '', null),
            // multiple expanded, not required
            array(true, true, false, false, false, null),
            array(true, true, false, false, null, null),
            array(true, true, false, false, '', null),
            array(true, true, false, false, 'bar', null),
            array(true, true, false, null, false, null),
            array(true, true, false, null, null, null),
            array(true, true, false, null, '', null),
            array(true, true, false, null, 'bar', null),
            array(true, true, false, '', false, null),
            array(true, true, false, '', null, null),
            array(true, true, false, '', '', null),
            array(true, true, false, '', 'bar', null),
            array(true, true, false, 'foo', false, null),
            array(true, true, false, 'foo', null, null),
            array(true, true, false, 'foo', '', null),
            array(true, true, false, 'foo', 'bar', null),
            // multiple expanded, required
            array(true, true, true, false, false, null),
            array(true, true, true, false, null, null),
            array(true, true, true, false, '', null),
            array(true, true, true, false, 'bar', null),
            array(true, true, true, null, false, null),
            array(true, true, true, null, null, null),
            array(true, true, true, null, '', null),
            array(true, true, true, null, 'bar', null),
            array(true, true, true, '', false, null),
            array(true, true, true, '', null, null),
            array(true, true, true, '', '', null),
            array(true, true, true, '', 'bar', null),
            array(true, true, true, 'foo', false, null),
            array(true, true, true, 'foo', null, null),
            array(true, true, true, 'foo', '', null),
            array(true, true, true, 'foo', 'bar', null),
        );
    }

>>>>>>> 663661b3
    public function testPassChoicesToView()
    {
        $choices = array('A' => 'a', 'B' => 'b', 'C' => 'c', 'D' => 'd');
        $view = $this->factory->create(static::TESTED_TYPE, null, array(
            'choices' => $choices,
<<<<<<< HEAD
        ));
        $view = $form->createView();
=======
            'choices_as_values' => true,
        ))
            ->createView();
>>>>>>> 663661b3

        $this->assertEquals(array(
            new ChoiceView('a', 'a', 'A'),
            new ChoiceView('b', 'b', 'B'),
            new ChoiceView('c', 'c', 'C'),
            new ChoiceView('d', 'd', 'D'),
        ), $view->vars['choices']);
    }

    public function testPassPreferredChoicesToView()
    {
        $choices = array('A' => 'a', 'B' => 'b', 'C' => 'c', 'D' => 'd');
        $view = $this->factory->create(static::TESTED_TYPE, null, array(
            'choices' => $choices,
            'preferred_choices' => array('b', 'd'),
        ))
            ->createView();

        $this->assertEquals(array(
            0 => new ChoiceView('a', 'a', 'A'),
            2 => new ChoiceView('c', 'c', 'C'),
        ), $view->vars['choices']);
        $this->assertEquals(array(
            1 => new ChoiceView('b', 'b', 'B'),
            3 => new ChoiceView('d', 'd', 'D'),
        ), $view->vars['preferred_choices']);
    }

    public function testPassHierarchicalChoicesToView()
    {
        $view = $this->factory->create(static::TESTED_TYPE, null, array(
            'choices' => $this->groupedChoices,
            'preferred_choices' => array('b', 'd'),
        ))
            ->createView();

        $this->assertEquals(array(
            'Symfony' => new ChoiceGroupView('Symfony', array(
                0 => new ChoiceView('a', 'a', 'Bernhard'),
                2 => new ChoiceView('c', 'c', 'Kris'),
            )),
            'Doctrine' => new ChoiceGroupView('Doctrine', array(
                4 => new ChoiceView('e', 'e', 'Roman'),
            )),
        ), $view->vars['choices']);
        $this->assertEquals(array(
            'Symfony' => new ChoiceGroupView('Symfony', array(
                1 => new ChoiceView('b', 'b', 'Fabien'),
            )),
            'Doctrine' => new ChoiceGroupView('Doctrine', array(
                3 => new ChoiceView('d', 'd', 'Jon'),
            )),
        ), $view->vars['preferred_choices']);
    }

    public function testPassChoiceDataToView()
    {
        $obj1 = (object) array('value' => 'a', 'label' => 'A');
        $obj2 = (object) array('value' => 'b', 'label' => 'B');
        $obj3 = (object) array('value' => 'c', 'label' => 'C');
        $obj4 = (object) array('value' => 'd', 'label' => 'D');
        $view = $this->factory->create(static::TESTED_TYPE, null, array(
            'choices' => array($obj1, $obj2, $obj3, $obj4),
            'choice_label' => 'label',
            'choice_value' => 'value',
        ))
            ->createView();

        $this->assertEquals(array(
            new ChoiceView($obj1, 'a', 'A'),
            new ChoiceView($obj2, 'b', 'B'),
            new ChoiceView($obj3, 'c', 'C'),
            new ChoiceView($obj4, 'd', 'D'),
        ), $view->vars['choices']);
    }

<<<<<<< HEAD
=======
    /**
     * @group legacy
     */
    public function testDuplicateChoiceLabels()
    {
        $view = $this->factory->create(static::TESTED_TYPE, null, array(
            'choices' => array('a' => 'A', 'b' => 'B', 'c' => 'A'),
        ))
            ->createView();

        $this->assertEquals(array(
            new ChoiceView('a', 'a', 'A'),
            new ChoiceView('b', 'b', 'B'),
            new ChoiceView('c', 'c', 'A'),
        ), $view->vars['choices']);
    }

>>>>>>> 663661b3
    public function testAdjustFullNameForMultipleNonExpanded()
    {
        $view = $this->factory->createNamed('name', static::TESTED_TYPE, null, array(
            'multiple' => true,
            'expanded' => false,
            'choices' => $this->choices,
<<<<<<< HEAD
        ));
        $view = $form->createView();
=======
            'choices_as_values' => true,
        ))
            ->createView();
>>>>>>> 663661b3

        $this->assertSame('name[]', $view->vars['full_name']);
    }

    // https://github.com/symfony/symfony/issues/3298
    public function testInitializeWithEmptyChoices()
    {
        $this->factory->createNamed('name', static::TESTED_TYPE, null, array(
            'choices' => array(),
        ));
    }

    public function testInitializeWithDefaultObjectChoice()
    {
        $obj1 = (object) array('value' => 'a', 'label' => 'A');
        $obj2 = (object) array('value' => 'b', 'label' => 'B');
        $obj3 = (object) array('value' => 'c', 'label' => 'C');
        $obj4 = (object) array('value' => 'd', 'label' => 'D');

        $form = $this->factory->create(static::TESTED_TYPE, null, array(
            'choices' => array($obj1, $obj2, $obj3, $obj4),
            'choice_label' => 'label',
            'choice_value' => 'value',
            // Used to break because "data_class" was inferred, which needs to
            // remain null in every case (because it refers to the view format)
            'data' => $obj3,
        ));

        // Trigger data initialization
        $this->assertSame('c', $form->getViewData());
    }

    /**
     * This covers the case when:
     *  - Custom choice type added after a choice type.
     *  - Custom type is expanded.
     *  - Custom type replaces 'choices' normalizer with a custom one.
     * In this case, custom type should not inherit labels from the first added choice type.
     */
    public function testCustomChoiceTypeDoesNotInheritChoiceLabels()
    {
        $builder = $this->factory->createBuilder();
        $builder->add('choice', static::TESTED_TYPE, array(
                'choices' => array(
                    '1' => '1',
                    '2' => '2',
                ),
            )
        );
        $builder->add('subChoice', 'Symfony\Component\Form\Tests\Fixtures\ChoiceSubType');
        $form = $builder->getForm();

        // The default 'choices' normalizer would fill the $choiceLabels, but it has been replaced
        // in the custom choice type, so $choiceLabels->labels remains empty array.
        // In this case the 'choice_label' closure returns null and not the closure from the first choice type.
        $this->assertNull($form->get('subChoice')->getConfig()->getOption('choice_label'));
    }

    /**
     * @dataProvider invalidNestedValueTestMatrix
     */
    public function testSubmitInvalidNestedValue($multiple, $expanded, $submissionData)
    {
        $form = $this->factory->create(static::TESTED_TYPE, null, array(
            'choices' => $this->choices,
            'multiple' => $multiple,
            'expanded' => $expanded,
        ));

        $form->submit($submissionData);
        $this->assertFalse($form->isSynchronized());
        $this->assertEquals('All choices submitted must be NULL or strings.', $form->getTransformationFailure()->getMessage());
    }

    public function invalidNestedValueTestMatrix()
    {
        return array(
            'non-multiple, non-expanded' => array(false, false, array(array())),
            'non-multiple, expanded' => array(false, true, array(array())),
            'multiple, non-expanded' => array(true, false, array(array())),
            'multiple, expanded' => array(true, true, array(array())),
        );
    }

    public function testInheritTranslationDomainFromParent()
    {
        $view = $this->factory
            ->createNamedBuilder('parent', FormTypeTest::TESTED_TYPE, null, array(
                'translation_domain' => 'domain',
            ))
            ->add('child', static::TESTED_TYPE, array(
                'choices_as_values' => true,
            ))
            ->getForm()
            ->createView();

        $this->assertEquals('domain', $view['child']->vars['translation_domain']);
    }

    public function testPassTranslationDomainToView()
    {
        $view = $this->factory->create(static::TESTED_TYPE, null, array(
            'choices_as_values' => true,
            'translation_domain' => 'domain',
        ))
            ->createView();

        $this->assertSame('domain', $view->vars['translation_domain']);
    }

    public function testPreferOwnTranslationDomain()
    {
        $view = $this->factory
            ->createNamedBuilder('parent', FormTypeTest::TESTED_TYPE, null, array(
                'translation_domain' => 'parent_domain',
            ))
            ->add('child', static::TESTED_TYPE, array(
                'choices_as_values' => true,
                'translation_domain' => 'domain',
            ))
            ->getForm()
            ->createView();

        $this->assertEquals('domain', $view['child']->vars['translation_domain']);
    }

    public function testDefaultTranslationDomain()
    {
        $view = $this->factory->createNamedBuilder('parent', FormTypeTest::TESTED_TYPE)
            ->add('child', static::TESTED_TYPE, array(
                'choices_as_values' => true,
            ))
            ->getForm()
            ->createView();

        $this->assertNull($view['child']->vars['translation_domain']);
    }

    public function testPassMultipartFalseToView()
    {
        $view = $this->factory->create(static::TESTED_TYPE, null, array(
            'choices_as_values' => true,
        ))
            ->createView();

        $this->assertFalse($view->vars['multipart']);
    }

    public function testPassLabelToView()
    {
        $view = $this->factory->createNamed('__test___field', static::TESTED_TYPE, null, array(
            'label' => 'My label',
            'choices_as_values' => true,
        ))
            ->createView();

        $this->assertSame('My label', $view->vars['label']);
    }

    public function testPassIdAndNameToViewWithGrandParent()
    {
        $builder = $this->factory->createNamedBuilder('parent', FormTypeTest::TESTED_TYPE)
            ->add('child', FormTypeTest::TESTED_TYPE);
        $builder->get('child')->add('grand_child', static::TESTED_TYPE, array(
            'choices_as_values' => true,
        ));
        $view = $builder->getForm()->createView();

        $this->assertEquals('parent_child_grand_child', $view['child']['grand_child']->vars['id']);
        $this->assertEquals('grand_child', $view['child']['grand_child']->vars['name']);
        $this->assertEquals('parent[child][grand_child]', $view['child']['grand_child']->vars['full_name']);
    }

    public function testPassIdAndNameToViewWithParent()
    {
        $view = $this->factory->createNamedBuilder('parent', FormTypeTest::TESTED_TYPE)
            ->add('child', static::TESTED_TYPE, array(
                'choices_as_values' => true,
            ))
            ->getForm()
            ->createView();

        $this->assertEquals('parent_child', $view['child']->vars['id']);
        $this->assertEquals('child', $view['child']->vars['name']);
        $this->assertEquals('parent[child]', $view['child']->vars['full_name']);
    }

    public function testPassDisabledAsOption()
    {
        $form = $this->factory->create(static::TESTED_TYPE, null, array(
            'disabled' => true,
            'choices_as_values' => true,
        ));

        $this->assertTrue($form->isDisabled());
    }

    public function testPassIdAndNameToView()
    {
        $view = $this->factory->createNamed('name', static::TESTED_TYPE, null, array(
            'choices_as_values' => true,
        ))
            ->createView();

        $this->assertEquals('name', $view->vars['id']);
        $this->assertEquals('name', $view->vars['name']);
        $this->assertEquals('name', $view->vars['full_name']);
    }

    public function testStripLeadingUnderscoresAndDigitsFromId()
    {
        $view = $this->factory->createNamed('_09name', static::TESTED_TYPE, null, array(
            'choices_as_values' => true,
        ))
            ->createView();

        $this->assertEquals('name', $view->vars['id']);
        $this->assertEquals('_09name', $view->vars['name']);
        $this->assertEquals('_09name', $view->vars['full_name']);
    }
}<|MERGE_RESOLUTION|>--- conflicted
+++ resolved
@@ -13,7 +13,6 @@
 
 use Symfony\Component\Form\ChoiceList\View\ChoiceGroupView;
 use Symfony\Component\Form\ChoiceList\View\ChoiceView;
-use Symfony\Component\Form\Extension\Core\ChoiceList\ObjectChoiceList;
 
 class ChoiceTypeTest extends BaseTypeTest
 {
@@ -94,19 +93,6 @@
     /**
      * @expectedException \Symfony\Component\OptionsResolver\Exception\InvalidOptionsException
      */
-<<<<<<< HEAD
-=======
-    public function testChoiceListOptionExpectsChoiceListInterface()
-    {
-        $this->factory->create(static::TESTED_TYPE, null, array(
-            'choice_list' => array('foo' => 'foo'),
-        ));
-    }
-
-    /**
-     * @expectedException \Symfony\Component\OptionsResolver\Exception\InvalidOptionsException
-     */
->>>>>>> 663661b3
     public function testChoiceLoaderOptionExpectsChoiceLoaderInterface()
     {
         $this->factory->create(static::TESTED_TYPE, null, array(
@@ -116,13 +102,7 @@
 
     public function testChoiceListAndChoicesCanBeEmpty()
     {
-<<<<<<< HEAD
-        $this->factory->create('Symfony\Component\Form\Extension\Core\Type\ChoiceType', null, array(
-=======
-        $this->factory->create(static::TESTED_TYPE, null, array(
-            'choices_as_values' => true,
->>>>>>> 663661b3
-        ));
+        $this->factory->create(static::TESTED_TYPE);
     }
 
     public function testExpandedChoicesOptionsTurnIntoChildren()
@@ -130,23 +110,6 @@
         $form = $this->factory->create(static::TESTED_TYPE, null, array(
             'expanded' => true,
             'choices' => $this->choices,
-<<<<<<< HEAD
-=======
-            'choices_as_values' => true,
-        ));
-
-        $this->assertCount(count($this->choices), $form, 'Each choice should become a new field');
-    }
-
-    /**
-     * @group legacy
-     */
-    public function testExpandedFlippedChoicesOptionsTurnIntoChildren()
-    {
-        $form = $this->factory->create(static::TESTED_TYPE, null, array(
-            'expanded' => true,
-            'choices' => array_flip($this->choices),
->>>>>>> 663661b3
         ));
 
         $this->assertCount(count($this->choices), $form, 'Each choice should become a new field');
@@ -290,15 +253,8 @@
                 'No' => false,
             ),
             'placeholder' => 'Select an option',
-<<<<<<< HEAD
-        ));
-
-        $view = $form->createView();
-=======
-            'choices_as_values' => true,
-        ))
-            ->createView();
->>>>>>> 663661b3
+        ))
+            ->createView();
 
         $this->assertSame('', $view->vars['value'], 'Value should be empty');
         $this->assertSame('1', $view->vars['choices'][0]->value);
@@ -317,15 +273,8 @@
                 'No' => false,
             ),
             'placeholder' => 'Select an option',
-<<<<<<< HEAD
-        ));
-
-        $view = $form->createView();
-=======
-            'choices_as_values' => true,
-        ))
-            ->createView();
->>>>>>> 663661b3
+        ))
+            ->createView();
 
         $this->assertSame('0', $view->vars['value'], 'Value should be "0"');
         $this->assertSame('1', $view->vars['choices'][0]->value);
@@ -386,32 +335,6 @@
         $form = $this->factory->create(static::TESTED_TYPE, null, array(
             'expanded' => true,
             'choices' => $this->groupedChoices,
-<<<<<<< HEAD
-=======
-            'choices_as_values' => true,
-        ));
-
-        $flattened = array();
-        foreach ($this->groupedChoices as $choices) {
-            $flattened = array_merge($flattened, array_keys($choices));
-        }
-
-        $this->assertCount($form->count(), $flattened, 'Each nested choice should become a new field, not the groups');
-
-        foreach ($flattened as $value => $choice) {
-            $this->assertTrue($form->has($value), 'Flattened choice is named after it\'s value');
-        }
-    }
-
-    /**
-     * @group legacy
-     */
-    public function testExpandedChoicesFlippedOptionsAreFlattened()
-    {
-        $form = $this->factory->create(static::TESTED_TYPE, null, array(
-            'expanded' => true,
-            'choices' => $this->groupedChoicesFlipped,
->>>>>>> 663661b3
         ));
 
         $flattened = array();
@@ -717,51 +640,6 @@
         $this->assertSame(array('test'), $form->getData());
     }
 
-<<<<<<< HEAD
-=======
-    /**
-     * @group legacy
-     */
-    public function testLegacyNullChoices()
-    {
-        $form = $this->factory->create(static::TESTED_TYPE, null, array(
-            'multiple' => false,
-            'expanded' => false,
-            'choices' => null,
-        ));
-        $this->assertNull($form->getConfig()->getOption('choices'));
-        $this->assertFalse($form->getConfig()->getOption('multiple'));
-        $this->assertFalse($form->getConfig()->getOption('expanded'));
-    }
-
-    /**
-     * @group legacy
-     */
-    public function testLegacySubmitSingleNonExpandedObjectChoices()
-    {
-        $form = $this->factory->create(static::TESTED_TYPE, null, array(
-            'multiple' => false,
-            'expanded' => false,
-            'choice_list' => new ObjectChoiceList(
-                $this->objectChoices,
-                // label path
-                'name',
-                array(),
-                null,
-                // value path
-                'id'
-            ),
-        ));
-
-        // "id" value of the second entry
-        $form->submit('2');
-
-        $this->assertEquals($this->objectChoices[1], $form->getData());
-        $this->assertEquals('2', $form->getViewData());
-        $this->assertTrue($form->isSynchronized());
-    }
-
->>>>>>> 663661b3
     public function testSubmitMultipleNonExpanded()
     {
         $form = $this->factory->create(static::TESTED_TYPE, null, array(
@@ -857,35 +735,6 @@
         $this->assertTrue($form->isSynchronized());
     }
 
-<<<<<<< HEAD
-=======
-    /**
-     * @group legacy
-     */
-    public function testLegacySubmitMultipleNonExpandedObjectChoices()
-    {
-        $form = $this->factory->create(static::TESTED_TYPE, null, array(
-            'multiple' => true,
-            'expanded' => false,
-            'choice_list' => new ObjectChoiceList(
-                $this->objectChoices,
-                // label path
-                'name',
-                array(),
-                null,
-                // value path
-                'id'
-            ),
-        ));
-
-        $form->submit(array('2', '3'));
-
-        $this->assertEquals(array($this->objectChoices[1], $this->objectChoices[2]), $form->getData());
-        $this->assertEquals(array('2', '3'), $form->getViewData());
-        $this->assertTrue($form->isSynchronized());
-    }
-
->>>>>>> 663661b3
     public function testSubmitSingleExpandedRequired()
     {
         $form = $this->factory->create(static::TESTED_TYPE, null, array(
@@ -1343,73 +1192,6 @@
         $this->assertNull($form[4]->getViewData());
     }
 
-<<<<<<< HEAD
-=======
-    /**
-     * @group legacy
-     */
-    public function testLegacySubmitSingleExpandedObjectChoices()
-    {
-        $form = $this->factory->create(static::TESTED_TYPE, null, array(
-            'multiple' => false,
-            'expanded' => true,
-            'choice_list' => new ObjectChoiceList(
-                $this->objectChoices,
-                // label path
-                'name',
-                array(),
-                null,
-                // value path
-                'id'
-            ),
-        ));
-
-        $form->submit('2');
-
-        $this->assertSame($this->objectChoices[1], $form->getData());
-        $this->assertTrue($form->isSynchronized());
-
-        $this->assertFalse($form[0]->getData());
-        $this->assertTrue($form[1]->getData());
-        $this->assertFalse($form[2]->getData());
-        $this->assertFalse($form[3]->getData());
-        $this->assertFalse($form[4]->getData());
-        $this->assertNull($form[0]->getViewData());
-        $this->assertSame('2', $form[1]->getViewData());
-        $this->assertNull($form[2]->getViewData());
-        $this->assertNull($form[3]->getViewData());
-        $this->assertNull($form[4]->getViewData());
-    }
-
-    /**
-     * @group legacy
-     */
-    public function testSubmitSingleExpandedNumericChoicesFlipped()
-    {
-        $form = $this->factory->create(static::TESTED_TYPE, null, array(
-            'multiple' => false,
-            'expanded' => true,
-            'choices' => $this->numericChoicesFlipped,
-        ));
-
-        $form->submit('1');
-
-        $this->assertSame(1, $form->getData());
-        $this->assertTrue($form->isSynchronized());
-
-        $this->assertFalse($form[0]->getData());
-        $this->assertTrue($form[1]->getData());
-        $this->assertFalse($form[2]->getData());
-        $this->assertFalse($form[3]->getData());
-        $this->assertFalse($form[4]->getData());
-        $this->assertNull($form[0]->getViewData());
-        $this->assertSame('1', $form[1]->getViewData());
-        $this->assertNull($form[2]->getViewData());
-        $this->assertNull($form[3]->getViewData());
-        $this->assertNull($form[4]->getViewData());
-    }
-
->>>>>>> 663661b3
     public function testSubmitMultipleExpanded()
     {
         $form = $this->factory->create(static::TESTED_TYPE, null, array(
@@ -1585,73 +1367,6 @@
         $this->assertNull($form[4]->getViewData());
     }
 
-<<<<<<< HEAD
-=======
-    /**
-     * @group legacy
-     */
-    public function testLegacySubmitMultipleExpandedObjectChoices()
-    {
-        $form = $this->factory->create(static::TESTED_TYPE, null, array(
-            'multiple' => true,
-            'expanded' => true,
-            'choice_list' => new ObjectChoiceList(
-                $this->objectChoices,
-                // label path
-                'name',
-                array(),
-                null,
-                // value path
-                'id'
-            ),
-        ));
-
-        $form->submit(array('1', '2'));
-
-        $this->assertSame(array($this->objectChoices[0], $this->objectChoices[1]), $form->getData());
-        $this->assertTrue($form->isSynchronized());
-
-        $this->assertTrue($form[0]->getData());
-        $this->assertTrue($form[1]->getData());
-        $this->assertFalse($form[2]->getData());
-        $this->assertFalse($form[3]->getData());
-        $this->assertFalse($form[4]->getData());
-        $this->assertSame('1', $form[0]->getViewData());
-        $this->assertSame('2', $form[1]->getViewData());
-        $this->assertNull($form[2]->getViewData());
-        $this->assertNull($form[3]->getViewData());
-        $this->assertNull($form[4]->getViewData());
-    }
-
-    /**
-     * @group legacy
-     */
-    public function testSubmitMultipleExpandedNumericChoices()
-    {
-        $form = $this->factory->create(static::TESTED_TYPE, null, array(
-            'multiple' => true,
-            'expanded' => true,
-            'choices' => $this->numericChoicesFlipped,
-        ));
-
-        $form->submit(array('1', '2'));
-
-        $this->assertSame(array(1, 2), $form->getData());
-        $this->assertTrue($form->isSynchronized());
-
-        $this->assertFalse($form[0]->getData());
-        $this->assertTrue($form[1]->getData());
-        $this->assertTrue($form[2]->getData());
-        $this->assertFalse($form[3]->getData());
-        $this->assertFalse($form[4]->getData());
-        $this->assertNull($form[0]->getViewData());
-        $this->assertSame('1', $form[1]->getViewData());
-        $this->assertSame('2', $form[2]->getViewData());
-        $this->assertNull($form[3]->getViewData());
-        $this->assertNull($form[4]->getViewData());
-    }
-
->>>>>>> 663661b3
     public function testSingleSelectedObjectChoices()
     {
         $view = $this->factory->create(static::TESTED_TYPE, $this->objectChoices[3], array(
@@ -1688,60 +1403,12 @@
         $this->assertFalse($selectedChecker($view->vars['choices'][1]->value, $view->vars['value']));
     }
 
-<<<<<<< HEAD
-=======
-    /**
-     * We need this functionality to create choice fields for Boolean types,
-     * e.g. false => 'No', true => 'Yes'.
-     *
-     * @group legacy
-     */
-    public function testSetDataSingleNonExpandedAcceptsBoolean()
-    {
-        $form = $this->factory->create(static::TESTED_TYPE, null, array(
-            'multiple' => false,
-            'expanded' => false,
-            'choices' => $this->numericChoicesFlipped,
-        ));
-
-        $form->setData(false);
-
-        $this->assertFalse($form->getData());
-        $this->assertEquals('0', $form->getViewData());
-        $this->assertTrue($form->isSynchronized());
-    }
-
-    /**
-     * @group legacy
-     */
-    public function testSetDataMultipleNonExpandedAcceptsBoolean()
-    {
-        $form = $this->factory->create(static::TESTED_TYPE, null, array(
-            'multiple' => true,
-            'expanded' => false,
-            'choices' => $this->numericChoicesFlipped,
-        ));
-
-        $form->setData(array(false, true));
-
-        $this->assertEquals(array(false, true), $form->getData());
-        $this->assertEquals(array('0', '1'), $form->getViewData());
-        $this->assertTrue($form->isSynchronized());
-    }
-
->>>>>>> 663661b3
     public function testPassRequiredToView()
     {
         $view = $this->factory->create(static::TESTED_TYPE, null, array(
             'choices' => $this->choices,
-<<<<<<< HEAD
-        ));
-        $view = $form->createView();
-=======
-            'choices_as_values' => true,
-        ))
-            ->createView();
->>>>>>> 663661b3
+        ))
+            ->createView();
 
         $this->assertTrue($view->vars['required']);
     }
@@ -1751,14 +1418,8 @@
         $view = $this->factory->create(static::TESTED_TYPE, null, array(
             'required' => false,
             'choices' => $this->choices,
-<<<<<<< HEAD
-        ));
-        $view = $form->createView();
-=======
-            'choices_as_values' => true,
-        ))
-            ->createView();
->>>>>>> 663661b3
+        ))
+            ->createView();
 
         $this->assertFalse($view->vars['required']);
     }
@@ -1768,14 +1429,8 @@
         $view = $this->factory->create(static::TESTED_TYPE, null, array(
             'multiple' => true,
             'choices' => $this->choices,
-<<<<<<< HEAD
-        ));
-        $view = $form->createView();
-=======
-            'choices_as_values' => true,
-        ))
-            ->createView();
->>>>>>> 663661b3
+        ))
+            ->createView();
 
         $this->assertTrue($view->vars['multiple']);
     }
@@ -1785,14 +1440,8 @@
         $view = $this->factory->create(static::TESTED_TYPE, null, array(
             'expanded' => true,
             'choices' => $this->choices,
-<<<<<<< HEAD
-        ));
-        $view = $form->createView();
-=======
-            'choices_as_values' => true,
-        ))
-            ->createView();
->>>>>>> 663661b3
+        ))
+            ->createView();
 
         $this->assertTrue($view->vars['expanded']);
     }
@@ -1801,14 +1450,8 @@
     {
         $view = $this->factory->create(static::TESTED_TYPE, null, array(
             'choices' => $this->choices,
-<<<<<<< HEAD
-        ));
-        $view = $form->createView();
-=======
-            'choices_as_values' => true,
-        ))
-            ->createView();
->>>>>>> 663661b3
+        ))
+            ->createView();
 
         $this->assertNull($view->vars['choice_translation_domain']);
     }
@@ -1841,14 +1484,7 @@
             ->createNamedBuilder('parent', FormTypeTest::TESTED_TYPE, null, array(
                 'translation_domain' => 'domain',
             ))
-<<<<<<< HEAD
-            ->add('child', 'Symfony\Component\Form\Extension\Core\Type\ChoiceType', array(
-                'choices' => array(),
-=======
-            ->add('child', static::TESTED_TYPE, array(
-                'choices_as_values' => true,
->>>>>>> 663661b3
-            ))
+            ->add('child', static::TESTED_TYPE)
             ->getForm()
             ->createView();
 
@@ -1861,14 +1497,8 @@
             'multiple' => false,
             'required' => true,
             'choices' => $this->choices,
-<<<<<<< HEAD
-        ));
-        $view = $form->createView();
-=======
-            'choices_as_values' => true,
-        ))
-            ->createView();
->>>>>>> 663661b3
+        ))
+            ->createView();
 
         $this->assertNull($view->vars['placeholder']);
     }
@@ -1879,14 +1509,8 @@
             'multiple' => false,
             'required' => false,
             'choices' => $this->choices,
-<<<<<<< HEAD
-        ));
-        $view = $form->createView();
-=======
-            'choices_as_values' => true,
-        ))
-            ->createView();
->>>>>>> 663661b3
+        ))
+            ->createView();
 
         $this->assertSame('', $view->vars['placeholder']);
     }
@@ -1902,34 +1526,8 @@
             'required' => $required,
             'placeholder' => $placeholder,
             'choices' => $this->choices,
-<<<<<<< HEAD
-        ));
-        $view = $form->createView();
-=======
-            'choices_as_values' => true,
-        ))
-            ->createView();
-
-        $this->assertSame($viewValue, $view->vars['placeholder']);
-        $this->assertFalse($view->vars['placeholder_in_choices']);
-    }
-
-    /**
-     * @dataProvider getOptionsWithPlaceholder
-     * @group legacy
-     */
-    public function testPassEmptyValueBC($multiple, $expanded, $required, $placeholder, $viewValue)
-    {
-        $view = $this->factory->create(static::TESTED_TYPE, null, array(
-            'multiple' => $multiple,
-            'expanded' => $expanded,
-            'required' => $required,
-            'empty_value' => $placeholder,
-            'choices' => $this->choices,
-            'choices_as_values' => true,
-        ))
-            ->createView();
->>>>>>> 663661b3
+        ))
+            ->createView();
 
         $this->assertSame($viewValue, $view->vars['placeholder']);
         $this->assertFalse($view->vars['placeholder_in_choices']);
@@ -1946,14 +1544,8 @@
             'required' => $required,
             'placeholder' => $placeholder,
             'choices' => array('Empty' => '', 'A' => 'a'),
-<<<<<<< HEAD
-        ));
-        $view = $form->createView();
-=======
-            'choices_as_values' => true,
-        ))
-            ->createView();
->>>>>>> 663661b3
+        ))
+            ->createView();
 
         $this->assertNull($view->vars['placeholder']);
         $this->assertTrue($view->vars['placeholder_in_choices']);
@@ -2003,147 +1595,13 @@
         );
     }
 
-<<<<<<< HEAD
-=======
-    /**
-     * @dataProvider getOptionsWithPlaceholderAndEmptyValue
-     * @group legacy
-     */
-    public function testPlaceholderOptionWithEmptyValueOption($multiple, $expanded, $required, $placeholder, $emptyValue, $viewValue)
-    {
-        $view = $this->factory->create(static::TESTED_TYPE, null, array(
-            'multiple' => $multiple,
-            'expanded' => $expanded,
-            'required' => $required,
-            'placeholder' => $placeholder,
-            'empty_value' => $emptyValue,
-            'choices' => $this->choices,
-        ))
-            ->createView();
-
-        $this->assertSame($viewValue, $view->vars['placeholder']);
-        $this->assertFalse($view->vars['placeholder_in_choices']);
-    }
-
-    public function getOptionsWithPlaceholderAndEmptyValue()
-    {
-        return array(
-            // single non-expanded, not required
-            'A placeholder is not used if it is explicitly set to false' => array(false, false, false, false, false, null),
-            'A placeholder is not used if it is explicitly set to false with null as empty value' => array(false, false, false, false, null, null),
-            'A placeholder is not used if it is explicitly set to false with empty string as empty value' => array(false, false, false, false, '', null),
-            'A placeholder is not used if it is explicitly set to false with "bar" as empty value' => array(false, false, false, false, 'bar', null),
-            'A placeholder is not used if empty_value is set to false [maintains BC]' => array(false, false, false, null, false, null),
-            'An unset empty_value is automatically made an empty string in a non-required field (but null is expected here) [maintains BC]' => array(false, false, false, null, null, null),
-            'An empty string empty_value is used if placeholder is not set [maintains BC]' => array(false, false, false, null, '', ''),
-            'A non-empty string empty_value is used if placeholder is not set [maintains BC]' => array(false, false, false, null, 'bar', 'bar'),
-            'A placeholder is not used if it is an empty string and empty_value is set to false [maintains BC]' => array(false, false, false, '', false, null),
-            'An unset empty_value is automatically made an empty string in a non-required field (but null is expected here) when placeholder is an empty string [maintains BC]' => array(false, false, false, '', null, null),
-            'An empty string empty_value is used if placeholder is also an empty string [maintains BC]' => array(false, false, false, '', '', ''),
-            'A non-empty string empty_value is used if placeholder is an empty string [maintains BC]' => array(false, false, false, '', 'bar', 'bar'),
-            'A non-empty string placeholder takes precedence over an empty_value set to false' => array(false, false, false, 'foo', false, 'foo'),
-            'A non-empty string placeholder takes precedence over a not set empty_value' => array(false, false, false, 'foo', null, 'foo'),
-            'A non-empty string placeholder takes precedence over an empty string empty_value' => array(false, false, false, 'foo', '', 'foo'),
-            'A non-empty string placeholder takes precedence over a non-empty string empty_value' => array(false, false, false, 'foo', 'bar', 'foo'),
-            // single non-expanded, required
-            'A placeholder is not used if it is explicitly set to false when required' => array(false, false, true, false, false, null),
-            'A placeholder is not used if it is explicitly set to false with null as empty value when required' => array(false, false, true, false, null, null),
-            'A placeholder is not used if it is explicitly set to false with empty string as empty value when required' => array(false, false, true, false, '', null),
-            'A placeholder is not used if it is explicitly set to false with "bar" as empty value when required' => array(false, false, true, false, 'bar', null),
-            'A placeholder is not used if empty_value is set to false when required [maintains BC]' => array(false, false, true, null, false, null),
-            'A placeholder is not used if empty_value is not set when required [maintains BC]' => array(false, false, true, null, null, null),
-            'An empty string empty_value is used if placeholder is not set when required [maintains BC]' => array(false, false, true, null, '', ''),
-            'A non-empty string empty_value is used if placeholder is not set when required [maintains BC]' => array(false, false, true, null, 'bar', 'bar'),
-            'A placeholder is not used if it is an empty string and empty_value is set to false when required [maintains BC]' => array(false, false, true, '', false, null),
-            'A placeholder is not used if empty_value is not set [maintains BC]' => array(false, false, true, '', null, null),
-            'An empty string empty_value is used if placeholder is also an empty string when required [maintains BC]' => array(false, false, true, '', '', ''),
-            'A non-empty string empty_value is used if placeholder is an empty string when required [maintains BC]' => array(false, false, true, '', 'bar', 'bar'),
-            'A non-empty string placeholder takes precedence over an empty_value set to false when required' => array(false, false, true, 'foo', false, 'foo'),
-            'A non-empty string placeholder takes precedence over a not set empty_value when required' => array(false, false, true, 'foo', null, 'foo'),
-            'A non-empty string placeholder takes precedence over an empty string empty_value when required' => array(false, false, true, 'foo', '', 'foo'),
-            'A non-empty string placeholder takes precedence over a non-empty string empty_value when required' => array(false, false, true, 'foo', 'bar', 'foo'),
-            // single expanded, not required
-            'A placeholder is not used if it is explicitly set to false when expanded' => array(false, true, false, false, false, null),
-            'A placeholder is not used if it is explicitly set to false with null as empty value when expanded' => array(false, true, false, false, null, null),
-            'A placeholder is not used if it is explicitly set to false with empty string as empty value when expanded' => array(false, true, false, false, '', null),
-            'A placeholder is not used if it is explicitly set to false with "bar" as empty value when expanded' => array(false, true, false, false, 'bar', null),
-            'A placeholder is not used if empty_value is set to false when expanded [maintains BC]' => array(false, true, false, null, false, null),
-            'An unset empty_value is automatically made an empty string in a non-required field when expanded (but null is expected here) [maintains BC]' => array(false, true, false, null, null, null),
-            'An empty string empty_value is converted to "None" in an expanded single choice field [maintains BC]' => array(false, true, false, null, '', 'None'),
-            'A non-empty string empty_value is used if placeholder is not set when expanded [maintains BC]' => array(false, true, false, null, 'bar', 'bar'),
-            'A placeholder is not used if it is an empty string and empty_value is set to false when expanded [maintains BC]' => array(false, true, false, '', false, null),
-            'An unset empty_value is automatically made an empty string in a non-required field (but null is expected here) when expanded [maintains BC]' => array(false, true, false, '', null, null),
-            'An empty string empty_value is converted to "None" in an expanded single choice field when placeholder is an empty string [maintains BC]' => array(false, true, false, '', '', 'None'),
-            'A non-empty string empty_value is used if placeholder is an empty string when expanded [maintains BC]' => array(false, true, false, '', 'bar', 'bar'),
-            'A non-empty string placeholder takes precedence over an empty_value set to false when expanded' => array(false, true, false, 'foo', false, 'foo'),
-            'A non-empty string placeholder takes precedence over a not set empty_value when expanded' => array(false, true, false, 'foo', null, 'foo'),
-            'A non-empty string placeholder takes precedence over an empty string empty_value when expanded' => array(false, true, false, 'foo', '', 'foo'),
-            'A non-empty string placeholder takes precedence over a non-empty string empty_value when expanded' => array(false, true, false, 'foo', 'bar', 'foo'),
-            // single expanded, required
-            'A placeholder is not used if it is explicitly set to false when expanded and required' => array(false, true, true, false, false, null),
-            'A placeholder is not used if it is explicitly set to false with null as empty value when expanded and required' => array(false, true, true, false, null, null),
-            'A placeholder is not used if it is explicitly set to false with empty string as empty value when expanded and required' => array(false, true, true, false, '', null),
-            'A placeholder is not used if it is explicitly set to false with "bar" as empty value when expanded and required' => array(false, true, true, false, 'bar', null),
-            'A placeholder is not used if empty_value is set to false when expanded and required [maintains BC]' => array(false, true, true, null, false, null),
-            'A placeholder is not used if empty_value is not set when expanded and required [maintains BC]' => array(false, true, true, null, null, null),
-            'An empty string empty_value is not used in an expanded single choice field when expanded and required [maintains BC]' => array(false, true, true, null, '', null),
-            'A non-empty string empty_value is not used if placeholder is not set when expanded and required [maintains BC]' => array(false, true, true, null, 'bar', null),
-            'A placeholder is not used if it is an empty string and empty_value is set to false when expanded and required [maintains BC]' => array(false, true, true, '', false, null),
-            'A placeholder is not used as empty string if empty_value is not set when expanded and required [maintains BC]' => array(false, true, true, '', null, null),
-            'An empty string empty_value is ignored in an expanded single choice field when required [maintains BC]' => array(false, true, true, 'foo', '', null),
-            'A non-empty string empty_value is ignored when expanded and required [maintains BC]' => array(false, true, true, '', 'bar', null),
-            'A non-empty string placeholder is ignored when expanded and required' => array(false, true, true, 'foo', '', null),
-            // multiple expanded, not required
-            array(true, true, false, false, false, null),
-            array(true, true, false, false, null, null),
-            array(true, true, false, false, '', null),
-            array(true, true, false, false, 'bar', null),
-            array(true, true, false, null, false, null),
-            array(true, true, false, null, null, null),
-            array(true, true, false, null, '', null),
-            array(true, true, false, null, 'bar', null),
-            array(true, true, false, '', false, null),
-            array(true, true, false, '', null, null),
-            array(true, true, false, '', '', null),
-            array(true, true, false, '', 'bar', null),
-            array(true, true, false, 'foo', false, null),
-            array(true, true, false, 'foo', null, null),
-            array(true, true, false, 'foo', '', null),
-            array(true, true, false, 'foo', 'bar', null),
-            // multiple expanded, required
-            array(true, true, true, false, false, null),
-            array(true, true, true, false, null, null),
-            array(true, true, true, false, '', null),
-            array(true, true, true, false, 'bar', null),
-            array(true, true, true, null, false, null),
-            array(true, true, true, null, null, null),
-            array(true, true, true, null, '', null),
-            array(true, true, true, null, 'bar', null),
-            array(true, true, true, '', false, null),
-            array(true, true, true, '', null, null),
-            array(true, true, true, '', '', null),
-            array(true, true, true, '', 'bar', null),
-            array(true, true, true, 'foo', false, null),
-            array(true, true, true, 'foo', null, null),
-            array(true, true, true, 'foo', '', null),
-            array(true, true, true, 'foo', 'bar', null),
-        );
-    }
-
->>>>>>> 663661b3
     public function testPassChoicesToView()
     {
         $choices = array('A' => 'a', 'B' => 'b', 'C' => 'c', 'D' => 'd');
         $view = $this->factory->create(static::TESTED_TYPE, null, array(
             'choices' => $choices,
-<<<<<<< HEAD
-        ));
-        $view = $form->createView();
-=======
-            'choices_as_values' => true,
-        ))
-            ->createView();
->>>>>>> 663661b3
+        ))
+            ->createView();
 
         $this->assertEquals(array(
             new ChoiceView('a', 'a', 'A'),
@@ -2220,40 +1678,14 @@
         ), $view->vars['choices']);
     }
 
-<<<<<<< HEAD
-=======
-    /**
-     * @group legacy
-     */
-    public function testDuplicateChoiceLabels()
-    {
-        $view = $this->factory->create(static::TESTED_TYPE, null, array(
-            'choices' => array('a' => 'A', 'b' => 'B', 'c' => 'A'),
-        ))
-            ->createView();
-
-        $this->assertEquals(array(
-            new ChoiceView('a', 'a', 'A'),
-            new ChoiceView('b', 'b', 'B'),
-            new ChoiceView('c', 'c', 'A'),
-        ), $view->vars['choices']);
-    }
-
->>>>>>> 663661b3
     public function testAdjustFullNameForMultipleNonExpanded()
     {
         $view = $this->factory->createNamed('name', static::TESTED_TYPE, null, array(
             'multiple' => true,
             'expanded' => false,
             'choices' => $this->choices,
-<<<<<<< HEAD
-        ));
-        $view = $form->createView();
-=======
-            'choices_as_values' => true,
-        ))
-            ->createView();
->>>>>>> 663661b3
+        ))
+            ->createView();
 
         $this->assertSame('name[]', $view->vars['full_name']);
     }
@@ -2337,141 +1769,4 @@
             'multiple, expanded' => array(true, true, array(array())),
         );
     }
-
-    public function testInheritTranslationDomainFromParent()
-    {
-        $view = $this->factory
-            ->createNamedBuilder('parent', FormTypeTest::TESTED_TYPE, null, array(
-                'translation_domain' => 'domain',
-            ))
-            ->add('child', static::TESTED_TYPE, array(
-                'choices_as_values' => true,
-            ))
-            ->getForm()
-            ->createView();
-
-        $this->assertEquals('domain', $view['child']->vars['translation_domain']);
-    }
-
-    public function testPassTranslationDomainToView()
-    {
-        $view = $this->factory->create(static::TESTED_TYPE, null, array(
-            'choices_as_values' => true,
-            'translation_domain' => 'domain',
-        ))
-            ->createView();
-
-        $this->assertSame('domain', $view->vars['translation_domain']);
-    }
-
-    public function testPreferOwnTranslationDomain()
-    {
-        $view = $this->factory
-            ->createNamedBuilder('parent', FormTypeTest::TESTED_TYPE, null, array(
-                'translation_domain' => 'parent_domain',
-            ))
-            ->add('child', static::TESTED_TYPE, array(
-                'choices_as_values' => true,
-                'translation_domain' => 'domain',
-            ))
-            ->getForm()
-            ->createView();
-
-        $this->assertEquals('domain', $view['child']->vars['translation_domain']);
-    }
-
-    public function testDefaultTranslationDomain()
-    {
-        $view = $this->factory->createNamedBuilder('parent', FormTypeTest::TESTED_TYPE)
-            ->add('child', static::TESTED_TYPE, array(
-                'choices_as_values' => true,
-            ))
-            ->getForm()
-            ->createView();
-
-        $this->assertNull($view['child']->vars['translation_domain']);
-    }
-
-    public function testPassMultipartFalseToView()
-    {
-        $view = $this->factory->create(static::TESTED_TYPE, null, array(
-            'choices_as_values' => true,
-        ))
-            ->createView();
-
-        $this->assertFalse($view->vars['multipart']);
-    }
-
-    public function testPassLabelToView()
-    {
-        $view = $this->factory->createNamed('__test___field', static::TESTED_TYPE, null, array(
-            'label' => 'My label',
-            'choices_as_values' => true,
-        ))
-            ->createView();
-
-        $this->assertSame('My label', $view->vars['label']);
-    }
-
-    public function testPassIdAndNameToViewWithGrandParent()
-    {
-        $builder = $this->factory->createNamedBuilder('parent', FormTypeTest::TESTED_TYPE)
-            ->add('child', FormTypeTest::TESTED_TYPE);
-        $builder->get('child')->add('grand_child', static::TESTED_TYPE, array(
-            'choices_as_values' => true,
-        ));
-        $view = $builder->getForm()->createView();
-
-        $this->assertEquals('parent_child_grand_child', $view['child']['grand_child']->vars['id']);
-        $this->assertEquals('grand_child', $view['child']['grand_child']->vars['name']);
-        $this->assertEquals('parent[child][grand_child]', $view['child']['grand_child']->vars['full_name']);
-    }
-
-    public function testPassIdAndNameToViewWithParent()
-    {
-        $view = $this->factory->createNamedBuilder('parent', FormTypeTest::TESTED_TYPE)
-            ->add('child', static::TESTED_TYPE, array(
-                'choices_as_values' => true,
-            ))
-            ->getForm()
-            ->createView();
-
-        $this->assertEquals('parent_child', $view['child']->vars['id']);
-        $this->assertEquals('child', $view['child']->vars['name']);
-        $this->assertEquals('parent[child]', $view['child']->vars['full_name']);
-    }
-
-    public function testPassDisabledAsOption()
-    {
-        $form = $this->factory->create(static::TESTED_TYPE, null, array(
-            'disabled' => true,
-            'choices_as_values' => true,
-        ));
-
-        $this->assertTrue($form->isDisabled());
-    }
-
-    public function testPassIdAndNameToView()
-    {
-        $view = $this->factory->createNamed('name', static::TESTED_TYPE, null, array(
-            'choices_as_values' => true,
-        ))
-            ->createView();
-
-        $this->assertEquals('name', $view->vars['id']);
-        $this->assertEquals('name', $view->vars['name']);
-        $this->assertEquals('name', $view->vars['full_name']);
-    }
-
-    public function testStripLeadingUnderscoresAndDigitsFromId()
-    {
-        $view = $this->factory->createNamed('_09name', static::TESTED_TYPE, null, array(
-            'choices_as_values' => true,
-        ))
-            ->createView();
-
-        $this->assertEquals('name', $view->vars['id']);
-        $this->assertEquals('_09name', $view->vars['name']);
-        $this->assertEquals('_09name', $view->vars['full_name']);
-    }
 }