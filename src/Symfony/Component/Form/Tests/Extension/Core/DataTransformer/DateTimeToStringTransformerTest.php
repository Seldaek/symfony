--- conflicted
+++ resolved
@@ -59,12 +59,9 @@
             // seconds since Unix
             array('U', '1265213106', '2010-02-03 16:05:06 UTC'),
 
-<<<<<<< HEAD
-=======
             array('Y-z', '2010-33', '2010-02-03 00:00:00 UTC'),
         );
 
->>>>>>> 7a4c5fcd
         return $data;
     }
 
