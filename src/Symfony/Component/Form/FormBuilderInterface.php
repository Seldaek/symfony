--- conflicted
+++ resolved
@@ -26,11 +26,7 @@
      * object hierarchy.
      *
      * @param string|FormBuilderInterface $child
-<<<<<<< HEAD
-=======
-     * @param string|null                 $type
      * @param array<string, mixed>        $options
->>>>>>> cf0f3c98
      *
      * @return self
      */
