--- conflicted
+++ resolved
@@ -78,11 +78,7 @@
         );
     }
 
-<<<<<<< HEAD
-    public function __construct($fieldName, CsrfTokenManagerInterface $tokenManager, $tokenId, $errorMessage, TranslatorInterface $translator = null, $translationDomain = null)
-=======
-    public function __construct($fieldName, $tokenManager, $tokenId, $errorMessage, TranslatorInterface $translator = null, $translationDomain = null, ServerParams $serverParams = null)
->>>>>>> 609ee2df
+    public function __construct($fieldName, CsrfTokenManagerInterface $tokenManager, $tokenId, $errorMessage, TranslatorInterface $translator = null, $translationDomain = null, ServerParams $serverParams = null)
     {
         $this->fieldName = $fieldName;
         $this->tokenManager = $tokenManager;
