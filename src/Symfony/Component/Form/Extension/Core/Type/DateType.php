--- conflicted
+++ resolved
@@ -324,15 +324,6 @@
         $resolver->setAllowedTypes('days', 'array');
         $resolver->setAllowedTypes('input_format', 'string');
 
-<<<<<<< HEAD
-        $resolver->setNormalizer('html5', function (Options $options, $html5) {
-            if ($html5 && 'single_text' === $options['widget'] && self::HTML5_FORMAT !== $options['format']) {
-                throw new LogicException(sprintf('Cannot use the "format" option of "%s" when the "html5" option is enabled.', self::class));
-            }
-
-            return $html5;
-        });
-=======
         foreach (['html5', 'widget', 'format'] as $option) {
             $resolver->setDeprecated($option, static function (Options $options, $value) use ($option): string {
                 try {
@@ -344,14 +335,12 @@
                 }
 
                 if ($html5 && 'single_text' === $widget && self::HTML5_FORMAT !== $format) {
-                    return sprintf('Using a custom format when the "html5" option of %s is enabled is deprecated since Symfony 4.3 and will lead to an exception in 5.0.', self::class);
-                    //throw new LogicException(sprintf('Cannot use the "format" option of "%s" when the "html5" option is disabled.', self::class));
+                    throw new LogicException(sprintf('Cannot use the "format" option of "%s" when the "html5" option is disabled.', self::class));
                 }
 
-                return '';
+                return $html5;
             });
         }
->>>>>>> 55a450d8
     }
 
     /**
