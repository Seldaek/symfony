{
    "name": "symfony/web-server-bundle",
    "type": "symfony-bundle",
    "description": "Symfony WebServerBundle",
    "keywords": [],
    "homepage": "https://symfony.com",
    "license": "MIT",
    "authors": [
        {
            "name": "Fabien Potencier",
            "email": "fabien@symfony.com"
        },
        {
            "name": "Symfony Community",
            "homepage": "https://symfony.com/contributors"
        }
    ],
    "require": {
        "php": ">=5.5.9",
<<<<<<< HEAD
        "symfony/console": "~2.8.8|~3.0.8|~3.1.2|~3.2|~4.0.0",
        "symfony/http-kernel": "~3.3|~4.0.0",
        "symfony/process": "~2.8|~3.0|~4.0.0"
=======
        "symfony/console": "~2.8.8|~3.0.8|~3.1.2|~3.2|~4.0",
        "symfony/http-kernel": "~2.8|~3.0|~4.0",
        "symfony/process": "~2.8|~3.0|~4.0"
>>>>>>> c3e1646a
    },
    "autoload": {
        "psr-4": { "Symfony\\Bundle\\WebServerBundle\\": "" },
        "exclude-from-classmap": [
            "/Tests/"
        ]
    },
    "conflict": {
        "symfony/dependency-injection": "<3.3"
    },
    "minimum-stability": "dev",
    "extra": {
        "branch-alias": {
            "dev-master": "3.4-dev"
        }
    }
}<|MERGE_RESOLUTION|>--- conflicted
+++ resolved
@@ -17,15 +17,9 @@
     ],
     "require": {
         "php": ">=5.5.9",
-<<<<<<< HEAD
-        "symfony/console": "~2.8.8|~3.0.8|~3.1.2|~3.2|~4.0.0",
-        "symfony/http-kernel": "~3.3|~4.0.0",
-        "symfony/process": "~2.8|~3.0|~4.0.0"
-=======
         "symfony/console": "~2.8.8|~3.0.8|~3.1.2|~3.2|~4.0",
-        "symfony/http-kernel": "~2.8|~3.0|~4.0",
+        "symfony/http-kernel": "~3.3|~4.0",
         "symfony/process": "~2.8|~3.0|~4.0"
->>>>>>> c3e1646a
     },
     "autoload": {
         "psr-4": { "Symfony\\Bundle\\WebServerBundle\\": "" },
