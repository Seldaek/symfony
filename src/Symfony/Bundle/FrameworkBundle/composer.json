--- conflicted
+++ resolved
@@ -28,13 +28,7 @@
         "symfony/polyfill-mbstring": "~1.0",
         "symfony/filesystem": "~2.8|~3.0",
         "symfony/finder": "~2.8|~3.0",
-<<<<<<< HEAD
         "symfony/routing": "~3.3",
-        "symfony/security-core": "~2.8|~3.0",
-        "symfony/security-csrf": "~2.8|~3.0",
-=======
-        "symfony/routing": "~3.1.10|^3.2.3",
->>>>>>> 94871fac
         "symfony/stopwatch": "~2.8|~3.0",
         "doctrine/cache": "~1.0"
     },
