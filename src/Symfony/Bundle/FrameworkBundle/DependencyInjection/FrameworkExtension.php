<?php

/*
 * This file is part of the Symfony package.
 *
 * (c) Fabien Potencier <fabien@symfony.com>
 *
 * For the full copyright and license information, please view the LICENSE
 * file that was distributed with this source code.
 */

namespace Symfony\Bundle\FrameworkBundle\DependencyInjection;

use Doctrine\Common\Annotations\AnnotationRegistry;
use Doctrine\Common\Annotations\Reader;
use Http\Client\HttpClient;
use Psr\Cache\CacheItemPoolInterface;
use Psr\Container\ContainerInterface as PsrContainerInterface;
use Psr\EventDispatcher\EventDispatcherInterface as PsrEventDispatcherInterface;
use Psr\Http\Client\ClientInterface;
use Psr\Log\LoggerAwareInterface;
use Symfony\Bridge\Monolog\Processor\DebugProcessor;
use Symfony\Bridge\Twig\Extension\CsrfExtension;
use Symfony\Bundle\FrameworkBundle\Controller\AbstractController;
use Symfony\Bundle\FrameworkBundle\Routing\AnnotatedRouteControllerLoader;
use Symfony\Bundle\FrameworkBundle\Routing\RouteLoaderInterface;
use Symfony\Bundle\FullStack;
use Symfony\Component\Asset\PackageInterface;
use Symfony\Component\BrowserKit\AbstractBrowser;
use Symfony\Component\Cache\Adapter\AdapterInterface;
use Symfony\Component\Cache\Adapter\ArrayAdapter;
use Symfony\Component\Cache\Adapter\ChainAdapter;
use Symfony\Component\Cache\Adapter\TagAwareAdapter;
use Symfony\Component\Cache\DependencyInjection\CachePoolPass;
use Symfony\Component\Cache\Marshaller\DefaultMarshaller;
use Symfony\Component\Cache\Marshaller\MarshallerInterface;
use Symfony\Component\Cache\ResettableInterface;
use Symfony\Component\Config\FileLocator;
use Symfony\Component\Config\Loader\LoaderInterface;
use Symfony\Component\Config\Resource\DirectoryResource;
use Symfony\Component\Config\ResourceCheckerInterface;
use Symfony\Component\Console\Application;
use Symfony\Component\Console\Command\Command;
use Symfony\Component\DependencyInjection\Alias;
use Symfony\Component\DependencyInjection\Argument\ServiceClosureArgument;
use Symfony\Component\DependencyInjection\ChildDefinition;
use Symfony\Component\DependencyInjection\Compiler\ServiceLocatorTagPass;
use Symfony\Component\DependencyInjection\ContainerBuilder;
use Symfony\Component\DependencyInjection\ContainerInterface;
use Symfony\Component\DependencyInjection\Definition;
use Symfony\Component\DependencyInjection\EnvVarLoaderInterface;
use Symfony\Component\DependencyInjection\EnvVarProcessorInterface;
use Symfony\Component\DependencyInjection\Exception\InvalidArgumentException;
use Symfony\Component\DependencyInjection\Exception\LogicException;
use Symfony\Component\DependencyInjection\Loader\PhpFileLoader;
use Symfony\Component\DependencyInjection\Parameter;
use Symfony\Component\DependencyInjection\Reference;
use Symfony\Component\DependencyInjection\ServiceLocator;
use Symfony\Component\EventDispatcher\EventSubscriberInterface;
use Symfony\Component\ExpressionLanguage\ExpressionLanguage;
use Symfony\Component\Finder\Finder;
use Symfony\Component\Form\ChoiceList\Factory\CachingFactoryDecorator;
use Symfony\Component\Form\FormTypeExtensionInterface;
use Symfony\Component\Form\FormTypeGuesserInterface;
use Symfony\Component\Form\FormTypeInterface;
use Symfony\Component\HttpClient\MockHttpClient;
use Symfony\Component\HttpClient\Retry\GenericRetryStrategy;
use Symfony\Component\HttpClient\RetryableHttpClient;
use Symfony\Component\HttpClient\ScopingHttpClient;
use Symfony\Component\HttpFoundation\Request;
use Symfony\Component\HttpKernel\CacheClearer\CacheClearerInterface;
use Symfony\Component\HttpKernel\CacheWarmer\CacheWarmerInterface;
use Symfony\Component\HttpKernel\Controller\ArgumentValueResolverInterface;
use Symfony\Component\HttpKernel\DataCollector\DataCollectorInterface;
use Symfony\Component\HttpKernel\DependencyInjection\Extension;
use Symfony\Component\Lock\Lock;
use Symfony\Component\Lock\LockFactory;
use Symfony\Component\Lock\LockInterface;
use Symfony\Component\Lock\PersistingStoreInterface;
use Symfony\Component\Lock\Store\StoreFactory;
use Symfony\Component\Lock\StoreInterface;
use Symfony\Component\Mailer\Bridge\Amazon\Transport\SesTransportFactory;
use Symfony\Component\Mailer\Bridge\Google\Transport\GmailTransportFactory;
use Symfony\Component\Mailer\Bridge\Mailchimp\Transport\MandrillTransportFactory;
use Symfony\Component\Mailer\Bridge\Mailgun\Transport\MailgunTransportFactory;
use Symfony\Component\Mailer\Bridge\Mailjet\Transport\MailjetTransportFactory;
use Symfony\Component\Mailer\Bridge\Postmark\Transport\PostmarkTransportFactory;
use Symfony\Component\Mailer\Bridge\Sendgrid\Transport\SendgridTransportFactory;
use Symfony\Component\Mailer\Bridge\Sendinblue\Transport\SendinblueTransportFactory;
use Symfony\Component\Mailer\Mailer;
use Symfony\Component\Messenger\Bridge\AmazonSqs\Transport\AmazonSqsTransportFactory;
use Symfony\Component\Messenger\Bridge\Amqp\Transport\AmqpTransportFactory;
use Symfony\Component\Messenger\Bridge\Beanstalkd\Transport\BeanstalkdTransportFactory;
use Symfony\Component\Messenger\Bridge\Redis\Transport\RedisTransportFactory;
use Symfony\Component\Messenger\Handler\MessageHandlerInterface;
use Symfony\Component\Messenger\MessageBus;
use Symfony\Component\Messenger\MessageBusInterface;
use Symfony\Component\Messenger\Transport\Serialization\SerializerInterface;
use Symfony\Component\Messenger\Transport\TransportFactoryInterface;
use Symfony\Component\Messenger\Transport\TransportInterface;
use Symfony\Component\Mime\Header\Headers;
use Symfony\Component\Mime\MimeTypeGuesserInterface;
use Symfony\Component\Mime\MimeTypes;
use Symfony\Component\Notifier\Bridge\Discord\DiscordTransportFactory;
use Symfony\Component\Notifier\Bridge\Esendex\EsendexTransportFactory;
use Symfony\Component\Notifier\Bridge\Firebase\FirebaseTransportFactory;
use Symfony\Component\Notifier\Bridge\FreeMobile\FreeMobileTransportFactory;
use Symfony\Component\Notifier\Bridge\GoogleChat\GoogleChatTransportFactory;
use Symfony\Component\Notifier\Bridge\Infobip\InfobipTransportFactory;
use Symfony\Component\Notifier\Bridge\LinkedIn\LinkedInTransportFactory;
use Symfony\Component\Notifier\Bridge\Mattermost\MattermostTransportFactory;
use Symfony\Component\Notifier\Bridge\Mobyt\MobytTransportFactory;
use Symfony\Component\Notifier\Bridge\Nexmo\NexmoTransportFactory;
use Symfony\Component\Notifier\Bridge\OvhCloud\OvhCloudTransportFactory;
use Symfony\Component\Notifier\Bridge\RocketChat\RocketChatTransportFactory;
use Symfony\Component\Notifier\Bridge\Sendinblue\SendinblueTransportFactory as SendinblueNotifierTransportFactory;
use Symfony\Component\Notifier\Bridge\Sinch\SinchTransportFactory;
use Symfony\Component\Notifier\Bridge\Slack\SlackTransportFactory;
use Symfony\Component\Notifier\Bridge\Smsapi\SmsapiTransportFactory;
use Symfony\Component\Notifier\Bridge\Telegram\TelegramTransportFactory;
use Symfony\Component\Notifier\Bridge\Twilio\TwilioTransportFactory;
use Symfony\Component\Notifier\Bridge\Zulip\ZulipTransportFactory;
use Symfony\Component\Notifier\Notifier;
use Symfony\Component\Notifier\Recipient\Recipient;
use Symfony\Component\PropertyAccess\PropertyAccessor;
use Symfony\Component\PropertyInfo\PropertyAccessExtractorInterface;
use Symfony\Component\PropertyInfo\PropertyDescriptionExtractorInterface;
use Symfony\Component\PropertyInfo\PropertyInfoExtractorInterface;
use Symfony\Component\PropertyInfo\PropertyInitializableExtractorInterface;
use Symfony\Component\PropertyInfo\PropertyListExtractorInterface;
use Symfony\Component\PropertyInfo\PropertyReadInfoExtractorInterface;
use Symfony\Component\PropertyInfo\PropertyTypeExtractorInterface;
use Symfony\Component\PropertyInfo\PropertyWriteInfoExtractorInterface;
use Symfony\Component\RateLimiter\LimiterInterface;
use Symfony\Component\RateLimiter\RateLimiterFactory;
use Symfony\Component\RateLimiter\Storage\CacheStorage;
use Symfony\Component\Routing\Loader\AnnotationDirectoryLoader;
use Symfony\Component\Routing\Loader\AnnotationFileLoader;
use Symfony\Component\Security\Core\Security;
use Symfony\Component\Security\Csrf\CsrfTokenManagerInterface;
use Symfony\Component\Serializer\Encoder\DecoderInterface;
use Symfony\Component\Serializer\Encoder\EncoderInterface;
use Symfony\Component\Serializer\Normalizer\DenormalizerInterface;
use Symfony\Component\Serializer\Normalizer\NormalizerInterface;
use Symfony\Component\Serializer\Normalizer\UnwrappingDenormalizer;
use Symfony\Component\Stopwatch\Stopwatch;
use Symfony\Component\String\LazyString;
use Symfony\Component\String\Slugger\SluggerInterface;
use Symfony\Component\Translation\Command\XliffLintCommand as BaseXliffLintCommand;
use Symfony\Component\Translation\PseudoLocalizationTranslator;
use Symfony\Component\Translation\Translator;
use Symfony\Component\Validator\ConstraintValidatorInterface;
use Symfony\Component\Validator\Mapping\Loader\PropertyInfoLoader;
use Symfony\Component\Validator\ObjectInitializerInterface;
use Symfony\Component\WebLink\HttpHeaderSerializer;
use Symfony\Component\Workflow;
use Symfony\Component\Workflow\WorkflowInterface;
use Symfony\Component\Yaml\Command\LintCommand as BaseYamlLintCommand;
use Symfony\Component\Yaml\Yaml;
use Symfony\Contracts\Cache\CacheInterface;
use Symfony\Contracts\Cache\CallbackInterface;
use Symfony\Contracts\Cache\TagAwareCacheInterface;
use Symfony\Contracts\HttpClient\HttpClientInterface;
use Symfony\Contracts\Service\ResetInterface;
use Symfony\Contracts\Service\ServiceSubscriberInterface;
use Symfony\Contracts\Translation\LocaleAwareInterface;

/**
 * Process the configuration and prepare the dependency injection container with
 * parameters and services.
 */
class FrameworkExtension extends Extension
{
    private $formConfigEnabled = false;
    private $translationConfigEnabled = false;
    private $sessionConfigEnabled = false;
    private $annotationsConfigEnabled = false;
    private $validatorConfigEnabled = false;
    private $messengerConfigEnabled = false;
    private $mailerConfigEnabled = false;
    private $httpClientConfigEnabled = false;
    private $notifierConfigEnabled = false;
    private $lockConfigEnabled = false;

    /**
     * Responds to the app.config configuration parameter.
     *
     * @throws LogicException
     */
    public function load(array $configs, ContainerBuilder $container)
    {
        $loader = new PhpFileLoader($container, new FileLocator(\dirname(__DIR__).'/Resources/config'));

        $loader->load('web.php');
        $loader->load('services.php');
        $loader->load('fragment_renderer.php');
        $loader->load('error_renderer.php');

        if (interface_exists(PsrEventDispatcherInterface::class)) {
            $container->setAlias(PsrEventDispatcherInterface::class, 'event_dispatcher');
        }

        $container->registerAliasForArgument('parameter_bag', PsrContainerInterface::class);

        if (class_exists(Application::class)) {
            $loader->load('console.php');

            if (!class_exists(BaseXliffLintCommand::class)) {
                $container->removeDefinition('console.command.xliff_lint');
            }
            if (!class_exists(BaseYamlLintCommand::class)) {
                $container->removeDefinition('console.command.yaml_lint');
            }
        }

        // Load Cache configuration first as it is used by other components
        $loader->load('cache.php');

        $configuration = $this->getConfiguration($configs, $container);
        $config = $this->processConfiguration($configuration, $configs);

        $this->annotationsConfigEnabled = $this->isConfigEnabled($container, $config['annotations']);
        $this->translationConfigEnabled = $this->isConfigEnabled($container, $config['translator']);

        // A translator must always be registered (as support is included by
        // default in the Form and Validator component). If disabled, an identity
        // translator will be used and everything will still work as expected.
        if ($this->isConfigEnabled($container, $config['translator']) || $this->isConfigEnabled($container, $config['form']) || $this->isConfigEnabled($container, $config['validation'])) {
            if (!class_exists(Translator::class) && $this->isConfigEnabled($container, $config['translator'])) {
                throw new LogicException('Translation support cannot be enabled as the Translation component is not installed. Try running "composer require symfony/translation".');
            }

            if (class_exists(Translator::class)) {
                $loader->load('identity_translator.php');
            }
        }

        // If the slugger is used but the String component is not available, we should throw an error
        if (!interface_exists(SluggerInterface::class)) {
            $container->register('slugger', 'stdClass')
                ->addError('You cannot use the "slugger" service since the String component is not installed. Try running "composer require symfony/string".');
        } else {
            if (!interface_exists(LocaleAwareInterface::class)) {
                $container->register('slugger', 'stdClass')
                    ->addError('You cannot use the "slugger" service since the Translation contracts are not installed. Try running "composer require symfony/translation".');
            }

            if (!\extension_loaded('intl') && !\defined('PHPUNIT_COMPOSER_INSTALL')) {
                trigger_deprecation('', '', 'Please install the "intl" PHP extension for best performance.');
            }
        }

        if (isset($config['secret'])) {
            $container->setParameter('kernel.secret', $config['secret']);
        }

        $container->setParameter('kernel.http_method_override', $config['http_method_override']);
        $container->setParameter('kernel.trusted_hosts', $config['trusted_hosts']);
        $container->setParameter('kernel.default_locale', $config['default_locale']);
        $container->setParameter('kernel.error_controller', $config['error_controller']);

        if (($config['trusted_proxies'] ?? false) && ($config['trusted_headers'] ?? false)) {
            $container->setParameter('kernel.trusted_proxies', $config['trusted_proxies']);
            $container->setParameter('kernel.trusted_headers', $this->resolveTrustedHeaders($config['trusted_headers']));
        }

        if (!$container->hasParameter('debug.file_link_format')) {
            $links = [
                'textmate' => 'txmt://open?url=file://%%f&line=%%l',
                'macvim' => 'mvim://open?url=file://%%f&line=%%l',
                'emacs' => 'emacs://open?url=file://%%f&line=%%l',
                'sublime' => 'subl://open?url=file://%%f&line=%%l',
                'phpstorm' => 'phpstorm://open?file=%%f&line=%%l',
                'atom' => 'atom://core/open/file?filename=%%f&line=%%l',
                'vscode' => 'vscode://file/%%f:%%l',
            ];
            $ide = $config['ide'];
            // mark any env vars found in the ide setting as used
            $container->resolveEnvPlaceholders($ide);

            $container->setParameter('debug.file_link_format', str_replace('%', '%%', ini_get('xdebug.file_link_format') ?: get_cfg_var('xdebug.file_link_format')) ?: ($links[$ide] ?? $ide));
        }

        if (!empty($config['test'])) {
            $loader->load('test.php');

            if (!class_exists(AbstractBrowser::class)) {
                $container->removeDefinition('test.client');
            }
        }

        // register cache before session so both can share the connection services
        $this->registerCacheConfiguration($config['cache'], $container);

        if ($this->isConfigEnabled($container, $config['session'])) {
            if (!\extension_loaded('session')) {
                throw new LogicException('Session support cannot be enabled as the session extension is not installed. See https://php.net/session.installation for instructions.');
            }

            $this->sessionConfigEnabled = true;
            $this->registerSessionConfiguration($config['session'], $container, $loader);
            if (!empty($config['test'])) {
                $container->getDefinition('test.session.listener')->setArgument(1, '%session.storage.options%');
            }
        }

        if ($this->isConfigEnabled($container, $config['request'])) {
            $this->registerRequestConfiguration($config['request'], $container, $loader);
        }

        if (null === $config['csrf_protection']['enabled']) {
            $config['csrf_protection']['enabled'] = $this->sessionConfigEnabled && !class_exists(FullStack::class) && interface_exists(CsrfTokenManagerInterface::class);
        }
        $this->registerSecurityCsrfConfiguration($config['csrf_protection'], $container, $loader);

        if ($this->isConfigEnabled($container, $config['form'])) {
            if (!class_exists(\Symfony\Component\Form\Form::class)) {
                throw new LogicException('Form support cannot be enabled as the Form component is not installed. Try running "composer require symfony/form".');
            }

            $this->formConfigEnabled = true;
            $this->registerFormConfiguration($config, $container, $loader);

            if (class_exists(\Symfony\Component\Validator\Validation::class)) {
                $config['validation']['enabled'] = true;
            } else {
                $container->setParameter('validator.translation_domain', 'validators');

                $container->removeDefinition('form.type_extension.form.validator');
                $container->removeDefinition('form.type_guesser.validator');
            }
        } else {
            $container->removeDefinition('console.command.form_debug');
        }

        if ($this->isConfigEnabled($container, $config['assets'])) {
            if (!class_exists(\Symfony\Component\Asset\Package::class)) {
                throw new LogicException('Asset support cannot be enabled as the Asset component is not installed. Try running "composer require symfony/asset".');
            }

            $this->registerAssetsConfiguration($config['assets'], $container, $loader);
        }

        if ($this->messengerConfigEnabled = $this->isConfigEnabled($container, $config['messenger'])) {
            $this->registerMessengerConfiguration($config['messenger'], $container, $loader, $config['validation']);
        } else {
            $container->removeDefinition('console.command.messenger_consume_messages');
            $container->removeDefinition('console.command.messenger_debug');
            $container->removeDefinition('console.command.messenger_stop_workers');
            $container->removeDefinition('console.command.messenger_setup_transports');
            $container->removeDefinition('console.command.messenger_failed_messages_retry');
            $container->removeDefinition('console.command.messenger_failed_messages_show');
            $container->removeDefinition('console.command.messenger_failed_messages_remove');
            $container->removeDefinition('cache.messenger.restart_workers_signal');

            if ($container->hasDefinition('messenger.transport.amqp.factory') && !class_exists(AmqpTransportFactory::class)) {
                if (class_exists(\Symfony\Component\Messenger\Transport\AmqpExt\AmqpTransportFactory::class)) {
                    $container->getDefinition('messenger.transport.amqp.factory')
                        ->setClass(\Symfony\Component\Messenger\Transport\AmqpExt\AmqpTransportFactory::class)
                        ->addTag('messenger.transport_factory');
                } else {
                    $container->removeDefinition('messenger.transport.amqp.factory');
                }
            }

            if ($container->hasDefinition('messenger.transport.redis.factory') && !class_exists(RedisTransportFactory::class)) {
                if (class_exists(\Symfony\Component\Messenger\Transport\RedisExt\RedisTransportFactory::class)) {
                    $container->getDefinition('messenger.transport.redis.factory')
                        ->setClass(\Symfony\Component\Messenger\Transport\RedisExt\RedisTransportFactory::class)
                        ->addTag('messenger.transport_factory');
                } else {
                    $container->removeDefinition('messenger.transport.redis.factory');
                }
            }
        }

        if ($this->httpClientConfigEnabled = $this->isConfigEnabled($container, $config['http_client'])) {
            $this->registerHttpClientConfiguration($config['http_client'], $container, $loader, $config['profiler']);
        }

        if ($this->mailerConfigEnabled = $this->isConfigEnabled($container, $config['mailer'])) {
            $this->registerMailerConfiguration($config['mailer'], $container, $loader);
        }

        if ($this->notifierConfigEnabled = $this->isConfigEnabled($container, $config['notifier'])) {
            $this->registerNotifierConfiguration($config['notifier'], $container, $loader);
        }

        $propertyInfoEnabled = $this->isConfigEnabled($container, $config['property_info']);
        $this->registerValidationConfiguration($config['validation'], $container, $loader, $propertyInfoEnabled);
        $this->registerHttpCacheConfiguration($config['http_cache'], $container, $config['http_method_override']);
        $this->registerEsiConfiguration($config['esi'], $container, $loader);
        $this->registerSsiConfiguration($config['ssi'], $container, $loader);
        $this->registerFragmentsConfiguration($config['fragments'], $container, $loader);
        $this->registerTranslatorConfiguration($config['translator'], $container, $loader, $config['default_locale']);
        $this->registerProfilerConfiguration($config['profiler'], $container, $loader);
        $this->registerWorkflowConfiguration($config['workflows'], $container, $loader);
        $this->registerDebugConfiguration($config['php_errors'], $container, $loader);
        $this->registerRouterConfiguration($config['router'], $container, $loader, $config['translator']['enabled_locales'] ?? []);
        $this->registerAnnotationsConfiguration($config['annotations'], $container, $loader);
        $this->registerPropertyAccessConfiguration($config['property_access'], $container, $loader);
        $this->registerSecretsConfiguration($config['secrets'], $container, $loader);

        if ($this->isConfigEnabled($container, $config['serializer'])) {
            if (!class_exists(\Symfony\Component\Serializer\Serializer::class)) {
                throw new LogicException('Serializer support cannot be enabled as the Serializer component is not installed. Try running "composer require symfony/serializer-pack".');
            }

            $this->registerSerializerConfiguration($config['serializer'], $container, $loader);
        }

        if ($propertyInfoEnabled) {
            $this->registerPropertyInfoConfiguration($container, $loader);
        }

        if ($this->lockConfigEnabled = $this->isConfigEnabled($container, $config['lock'])) {
            $this->registerLockConfiguration($config['lock'], $container, $loader);
        }

        if ($this->isConfigEnabled($container, $config['rate_limiter'])) {
            if (!interface_exists(LimiterInterface::class)) {
                throw new LogicException('Rate limiter support cannot be enabled as the RateLimiter component is not installed. Try running "composer require symfony/rate-limiter".');
            }

            $this->registerRateLimiterConfiguration($config['rate_limiter'], $container, $loader);
        }

        if ($this->isConfigEnabled($container, $config['web_link'])) {
            if (!class_exists(HttpHeaderSerializer::class)) {
                throw new LogicException('WebLink support cannot be enabled as the WebLink component is not installed. Try running "composer require symfony/weblink".');
            }

            $loader->load('web_link.php');
        }

        $this->addAnnotatedClassesToCompile([
            '**\\Controller\\',
            '**\\Entity\\',

            // Added explicitly so that we don't rely on the class map being dumped to make it work
            'Symfony\\Bundle\\FrameworkBundle\\Controller\\AbstractController',
        ]);

        if (class_exists(MimeTypes::class)) {
            $loader->load('mime_type.php');
        }

        $container->registerForAutoconfiguration(Command::class)
            ->addTag('console.command');
        $container->registerForAutoconfiguration(ResourceCheckerInterface::class)
            ->addTag('config_cache.resource_checker');
        $container->registerForAutoconfiguration(EnvVarLoaderInterface::class)
            ->addTag('container.env_var_loader');
        $container->registerForAutoconfiguration(EnvVarProcessorInterface::class)
            ->addTag('container.env_var_processor');
        $container->registerForAutoconfiguration(CallbackInterface::class)
            ->addTag('container.reversible');
        $container->registerForAutoconfiguration(ServiceLocator::class)
            ->addTag('container.service_locator');
        $container->registerForAutoconfiguration(ServiceSubscriberInterface::class)
            ->addTag('container.service_subscriber');
        $container->registerForAutoconfiguration(ArgumentValueResolverInterface::class)
            ->addTag('controller.argument_value_resolver');
        $container->registerForAutoconfiguration(AbstractController::class)
            ->addTag('controller.service_arguments');
        $container->registerForAutoconfiguration(DataCollectorInterface::class)
            ->addTag('data_collector');
        $container->registerForAutoconfiguration(FormTypeInterface::class)
            ->addTag('form.type');
        $container->registerForAutoconfiguration(FormTypeGuesserInterface::class)
            ->addTag('form.type_guesser');
        $container->registerForAutoconfiguration(FormTypeExtensionInterface::class)
            ->addTag('form.type_extension');
        $container->registerForAutoconfiguration(CacheClearerInterface::class)
            ->addTag('kernel.cache_clearer');
        $container->registerForAutoconfiguration(CacheWarmerInterface::class)
            ->addTag('kernel.cache_warmer');
        $container->registerForAutoconfiguration(EventSubscriberInterface::class)
            ->addTag('kernel.event_subscriber');
        $container->registerForAutoconfiguration(LocaleAwareInterface::class)
            ->addTag('kernel.locale_aware');
        $container->registerForAutoconfiguration(ResetInterface::class)
            ->addTag('kernel.reset', ['method' => 'reset']);

        if (!interface_exists(MarshallerInterface::class)) {
            $container->registerForAutoconfiguration(ResettableInterface::class)
                ->addTag('kernel.reset', ['method' => 'reset']);
        }

        $container->registerForAutoconfiguration(PropertyListExtractorInterface::class)
            ->addTag('property_info.list_extractor');
        $container->registerForAutoconfiguration(PropertyTypeExtractorInterface::class)
            ->addTag('property_info.type_extractor');
        $container->registerForAutoconfiguration(PropertyDescriptionExtractorInterface::class)
            ->addTag('property_info.description_extractor');
        $container->registerForAutoconfiguration(PropertyAccessExtractorInterface::class)
            ->addTag('property_info.access_extractor');
        $container->registerForAutoconfiguration(PropertyInitializableExtractorInterface::class)
            ->addTag('property_info.initializable_extractor');
        $container->registerForAutoconfiguration(EncoderInterface::class)
            ->addTag('serializer.encoder');
        $container->registerForAutoconfiguration(DecoderInterface::class)
            ->addTag('serializer.encoder');
        $container->registerForAutoconfiguration(NormalizerInterface::class)
            ->addTag('serializer.normalizer');
        $container->registerForAutoconfiguration(DenormalizerInterface::class)
            ->addTag('serializer.normalizer');
        $container->registerForAutoconfiguration(ConstraintValidatorInterface::class)
            ->addTag('validator.constraint_validator');
        $container->registerForAutoconfiguration(ObjectInitializerInterface::class)
            ->addTag('validator.initializer');
        $container->registerForAutoconfiguration(MessageHandlerInterface::class)
            ->addTag('messenger.message_handler');
        $container->registerForAutoconfiguration(TransportFactoryInterface::class)
            ->addTag('messenger.transport_factory');
        $container->registerForAutoconfiguration(MimeTypeGuesserInterface::class)
            ->addTag('mime.mime_type_guesser');
        $container->registerForAutoconfiguration(LoggerAwareInterface::class)
            ->addMethodCall('setLogger', [new Reference('logger')]);

        if (!$container->getParameter('kernel.debug')) {
            // remove tagged iterator argument for resource checkers
            $container->getDefinition('config_cache_factory')->setArguments([]);
        }

        if (!$config['disallow_search_engine_index'] ?? false) {
            $container->removeDefinition('disallow_search_engine_index_response_listener');
        }

        $container->registerForAutoconfiguration(RouteLoaderInterface::class)
            ->addTag('routing.route_loader');

        $container->setParameter('container.behavior_describing_tags', [
            'container.service_locator',
            'container.service_subscriber',
            'kernel.event_subscriber',
            'kernel.locale_aware',
            'kernel.reset',
        ]);
    }

    /**
     * {@inheritdoc}
     */
    public function getConfiguration(array $config, ContainerBuilder $container)
    {
        return new Configuration($container->getParameter('kernel.debug'));
    }

    private function registerFormConfiguration(array $config, ContainerBuilder $container, PhpFileLoader $loader)
    {
        $loader->load('form.php');

        $container->getDefinition('form.type_extension.form.validator')->setArgument(1, $config['form']['legacy_error_messages']);

        if (null === $config['form']['csrf_protection']['enabled']) {
            $config['form']['csrf_protection']['enabled'] = $config['csrf_protection']['enabled'];
        }

        if ($this->isConfigEnabled($container, $config['form']['csrf_protection'])) {
            $loader->load('form_csrf.php');

            $container->setParameter('form.type_extension.csrf.enabled', true);
            $container->setParameter('form.type_extension.csrf.field_name', $config['form']['csrf_protection']['field_name']);
        } else {
            $container->setParameter('form.type_extension.csrf.enabled', false);
        }

        if (!class_exists(Translator::class)) {
            $container->removeDefinition('form.type_extension.upload.validator');
        }
        if (!method_exists(CachingFactoryDecorator::class, 'reset')) {
            $container->getDefinition('form.choice_list_factory.cached')
                ->clearTag('kernel.reset')
            ;
        }
    }

    private function registerHttpCacheConfiguration(array $config, ContainerBuilder $container, bool $httpMethodOverride)
    {
        $options = $config;
        unset($options['enabled']);

        if (!$options['private_headers']) {
            unset($options['private_headers']);
        }

        $container->getDefinition('http_cache')
            ->setPublic($config['enabled'])
            ->replaceArgument(3, $options);

        if ($httpMethodOverride) {
            $container->getDefinition('http_cache')
                  ->addArgument((new Definition('void'))
                      ->setFactory([Request::class, 'enableHttpMethodParameterOverride'])
                  );
        }
    }

    private function registerEsiConfiguration(array $config, ContainerBuilder $container, PhpFileLoader $loader)
    {
        if (!$this->isConfigEnabled($container, $config)) {
            $container->removeDefinition('fragment.renderer.esi');

            return;
        }

        $loader->load('esi.php');
    }

    private function registerSsiConfiguration(array $config, ContainerBuilder $container, PhpFileLoader $loader)
    {
        if (!$this->isConfigEnabled($container, $config)) {
            $container->removeDefinition('fragment.renderer.ssi');

            return;
        }

        $loader->load('ssi.php');
    }

    private function registerFragmentsConfiguration(array $config, ContainerBuilder $container, PhpFileLoader $loader)
    {
        if (!$this->isConfigEnabled($container, $config)) {
            $container->removeDefinition('fragment.renderer.hinclude');

            return;
        }

        $container->setParameter('fragment.renderer.hinclude.global_template', $config['hinclude_default_template']);

        $loader->load('fragment_listener.php');
        $container->setParameter('fragment.path', $config['path']);
    }

    private function registerProfilerConfiguration(array $config, ContainerBuilder $container, PhpFileLoader $loader)
    {
        if (!$this->isConfigEnabled($container, $config)) {
            // this is needed for the WebProfiler to work even if the profiler is disabled
            $container->setParameter('data_collector.templates', []);

            return;
        }

        $loader->load('profiling.php');
        $loader->load('collectors.php');
        $loader->load('cache_debug.php');

        if ($this->formConfigEnabled) {
            $loader->load('form_debug.php');
        }

        if ($this->validatorConfigEnabled) {
            $loader->load('validator_debug.php');
        }

        if ($this->translationConfigEnabled) {
            $loader->load('translation_debug.php');

            $container->getDefinition('translator.data_collector')->setDecoratedService('translator');
        }

        if ($this->messengerConfigEnabled) {
            $loader->load('messenger_debug.php');
        }

        if ($this->mailerConfigEnabled) {
            $loader->load('mailer_debug.php');
        }

        if ($this->httpClientConfigEnabled) {
            $loader->load('http_client_debug.php');
        }

        if ($this->notifierConfigEnabled) {
            $loader->load('notifier_debug.php');
        }

        $container->setParameter('profiler_listener.only_exceptions', $config['only_exceptions']);
        $container->setParameter('profiler_listener.only_master_requests', $config['only_master_requests']);

        // Choose storage class based on the DSN
        [$class] = explode(':', $config['dsn'], 2);
        if ('file' !== $class) {
            throw new \LogicException(sprintf('Driver "%s" is not supported for the profiler.', $class));
        }

        $container->setParameter('profiler.storage.dsn', $config['dsn']);

        $container->getDefinition('profiler')
            ->addArgument($config['collect'])
            ->addTag('kernel.reset', ['method' => 'reset']);
    }

    private function registerWorkflowConfiguration(array $config, ContainerBuilder $container, PhpFileLoader $loader)
    {
        if (!$config['enabled']) {
            $container->removeDefinition('console.command.workflow_dump');

            return;
        }

        if (!class_exists(Workflow\Workflow::class)) {
            throw new LogicException('Workflow support cannot be enabled as the Workflow component is not installed. Try running "composer require symfony/workflow".');
        }

        $loader->load('workflow.php');

        $registryDefinition = $container->getDefinition('workflow.registry');

        foreach ($config['workflows'] as $name => $workflow) {
            $type = $workflow['type'];
            $workflowId = sprintf('%s.%s', $type, $name);

            // Process Metadata (workflow + places (transition is done in the "create transition" block))
            $metadataStoreDefinition = new Definition(Workflow\Metadata\InMemoryMetadataStore::class, [[], [], null]);
            if ($workflow['metadata']) {
                $metadataStoreDefinition->replaceArgument(0, $workflow['metadata']);
            }
            $placesMetadata = [];
            foreach ($workflow['places'] as $place) {
                if ($place['metadata']) {
                    $placesMetadata[$place['name']] = $place['metadata'];
                }
            }
            if ($placesMetadata) {
                $metadataStoreDefinition->replaceArgument(1, $placesMetadata);
            }

            // Create transitions
            $transitions = [];
            $guardsConfiguration = [];
            $transitionsMetadataDefinition = new Definition(\SplObjectStorage::class);
            // Global transition counter per workflow
            $transitionCounter = 0;
            foreach ($workflow['transitions'] as $transition) {
                if ('workflow' === $type) {
                    $transitionDefinition = new Definition(Workflow\Transition::class, [$transition['name'], $transition['from'], $transition['to']]);
                    $transitionDefinition->setPublic(false);
                    $transitionId = sprintf('.%s.transition.%s', $workflowId, $transitionCounter++);
                    $container->setDefinition($transitionId, $transitionDefinition);
                    $transitions[] = new Reference($transitionId);
                    if (isset($transition['guard'])) {
                        $configuration = new Definition(Workflow\EventListener\GuardExpression::class);
                        $configuration->addArgument(new Reference($transitionId));
                        $configuration->addArgument($transition['guard']);
                        $configuration->setPublic(false);
                        $eventName = sprintf('workflow.%s.guard.%s', $name, $transition['name']);
                        $guardsConfiguration[$eventName][] = $configuration;
                    }
                    if ($transition['metadata']) {
                        $transitionsMetadataDefinition->addMethodCall('attach', [
                            new Reference($transitionId),
                            $transition['metadata'],
                        ]);
                    }
                } elseif ('state_machine' === $type) {
                    foreach ($transition['from'] as $from) {
                        foreach ($transition['to'] as $to) {
                            $transitionDefinition = new Definition(Workflow\Transition::class, [$transition['name'], $from, $to]);
                            $transitionDefinition->setPublic(false);
                            $transitionId = sprintf('.%s.transition.%s', $workflowId, $transitionCounter++);
                            $container->setDefinition($transitionId, $transitionDefinition);
                            $transitions[] = new Reference($transitionId);
                            if (isset($transition['guard'])) {
                                $configuration = new Definition(Workflow\EventListener\GuardExpression::class);
                                $configuration->addArgument(new Reference($transitionId));
                                $configuration->addArgument($transition['guard']);
                                $configuration->setPublic(false);
                                $eventName = sprintf('workflow.%s.guard.%s', $name, $transition['name']);
                                $guardsConfiguration[$eventName][] = $configuration;
                            }
                            if ($transition['metadata']) {
                                $transitionsMetadataDefinition->addMethodCall('attach', [
                                    new Reference($transitionId),
                                    $transition['metadata'],
                                ]);
                            }
                        }
                    }
                }
            }
            $metadataStoreDefinition->replaceArgument(2, $transitionsMetadataDefinition);
            $container->setDefinition(sprintf('%s.metadata_store', $workflowId), $metadataStoreDefinition);

            // Create places
            $places = array_column($workflow['places'], 'name');
            $initialMarking = $workflow['initial_marking'] ?? [];

            // Create a Definition
            $definitionDefinition = new Definition(Workflow\Definition::class);
            $definitionDefinition->setPublic(false);
            $definitionDefinition->addArgument($places);
            $definitionDefinition->addArgument($transitions);
            $definitionDefinition->addArgument($initialMarking);
            $definitionDefinition->addArgument(new Reference(sprintf('%s.metadata_store', $workflowId)));
            $definitionDefinition->addTag('workflow.definition', [
                'name' => $name,
                'type' => $type,
            ]);

            // Create MarkingStore
            if (isset($workflow['marking_store']['type'])) {
                $markingStoreDefinition = new ChildDefinition('workflow.marking_store.method');
                $markingStoreDefinition->setArguments([
                    'state_machine' === $type, //single state
                    $workflow['marking_store']['property'],
                ]);
            } elseif (isset($workflow['marking_store']['service'])) {
                $markingStoreDefinition = new Reference($workflow['marking_store']['service']);
            }

            // Create Workflow
            $workflowDefinition = new ChildDefinition(sprintf('%s.abstract', $type));
            $workflowDefinition->replaceArgument(0, new Reference(sprintf('%s.definition', $workflowId)));
            $workflowDefinition->replaceArgument(1, $markingStoreDefinition ?? null);
            $workflowDefinition->replaceArgument(3, $name);
            $workflowDefinition->replaceArgument(4, $workflow['events_to_dispatch']);

            // Store to container
            $container->setDefinition($workflowId, $workflowDefinition);
            $container->setDefinition(sprintf('%s.definition', $workflowId), $definitionDefinition);
            $container->registerAliasForArgument($workflowId, WorkflowInterface::class, $name.'.'.$type);

            // Validate Workflow
            if ('state_machine' === $workflow['type']) {
                $validator = new Workflow\Validator\StateMachineValidator();
            } else {
                $validator = new Workflow\Validator\WorkflowValidator();
            }

            $trs = array_map(function (Reference $ref) use ($container): Workflow\Transition {
                return $container->get((string) $ref);
            }, $transitions);
            $realDefinition = new Workflow\Definition($places, $trs, $initialMarking);
            $validator->validate($realDefinition, $name);

            // Add workflow to Registry
            if ($workflow['supports']) {
                foreach ($workflow['supports'] as $supportedClassName) {
                    $strategyDefinition = new Definition(Workflow\SupportStrategy\InstanceOfSupportStrategy::class, [$supportedClassName]);
                    $strategyDefinition->setPublic(false);
                    $registryDefinition->addMethodCall('addWorkflow', [new Reference($workflowId), $strategyDefinition]);
                }
            } elseif (isset($workflow['support_strategy'])) {
                $registryDefinition->addMethodCall('addWorkflow', [new Reference($workflowId), new Reference($workflow['support_strategy'])]);
            }

            // Enable the AuditTrail
            if ($workflow['audit_trail']['enabled']) {
                $listener = new Definition(Workflow\EventListener\AuditTrailListener::class);
                $listener->addTag('monolog.logger', ['channel' => 'workflow']);
                $listener->addTag('kernel.event_listener', ['event' => sprintf('workflow.%s.leave', $name), 'method' => 'onLeave']);
                $listener->addTag('kernel.event_listener', ['event' => sprintf('workflow.%s.transition', $name), 'method' => 'onTransition']);
                $listener->addTag('kernel.event_listener', ['event' => sprintf('workflow.%s.enter', $name), 'method' => 'onEnter']);
                $listener->addArgument(new Reference('logger'));
                $container->setDefinition(sprintf('.%s.listener.audit_trail', $workflowId), $listener);
            }

            // Add Guard Listener
            if ($guardsConfiguration) {
                if (!class_exists(ExpressionLanguage::class)) {
                    throw new LogicException('Cannot guard workflows as the ExpressionLanguage component is not installed. Try running "composer require symfony/expression-language".');
                }

                if (!class_exists(Security::class)) {
                    throw new LogicException('Cannot guard workflows as the Security component is not installed. Try running "composer require symfony/security-core".');
                }

                $guard = new Definition(Workflow\EventListener\GuardListener::class);

                $guard->setArguments([
                    $guardsConfiguration,
                    new Reference('workflow.security.expression_language'),
                    new Reference('security.token_storage'),
                    new Reference('security.authorization_checker'),
                    new Reference('security.authentication.trust_resolver'),
                    new Reference('security.role_hierarchy'),
                    new Reference('validator', ContainerInterface::NULL_ON_INVALID_REFERENCE),
                ]);
                foreach ($guardsConfiguration as $eventName => $config) {
                    $guard->addTag('kernel.event_listener', ['event' => $eventName, 'method' => 'onTransition']);
                }

                $container->setDefinition(sprintf('.%s.listener.guard', $workflowId), $guard);
                $container->setParameter('workflow.has_guard_listeners', true);
            }
        }
    }

    private function registerDebugConfiguration(array $config, ContainerBuilder $container, PhpFileLoader $loader)
    {
        $loader->load('debug_prod.php');

        if (class_exists(Stopwatch::class)) {
            $container->register('debug.stopwatch', Stopwatch::class)
                ->addArgument(true)
                ->addTag('kernel.reset', ['method' => 'reset']);
            $container->setAlias(Stopwatch::class, new Alias('debug.stopwatch', false));
        }

        $debug = $container->getParameter('kernel.debug');

        if ($debug) {
            $container->setParameter('debug.container.dump', '%kernel.build_dir%/%kernel.container_class%.xml');
        }

        if ($debug && class_exists(Stopwatch::class)) {
            $loader->load('debug.php');
        }

        $definition = $container->findDefinition('debug.debug_handlers_listener');

        if (false === $config['log']) {
            $definition->replaceArgument(1, null);
        } elseif (true !== $config['log']) {
            $definition->replaceArgument(2, $config['log']);
        }

        if (!$config['throw']) {
            $container->setParameter('debug.error_handler.throw_at', 0);
        }

        if ($debug && class_exists(DebugProcessor::class)) {
            $definition = new Definition(DebugProcessor::class);
            $definition->setPublic(false);
            $definition->addArgument(new Reference('request_stack'));
            $container->setDefinition('debug.log_processor', $definition);
        }
    }

    private function registerRouterConfiguration(array $config, ContainerBuilder $container, PhpFileLoader $loader, array $enabledLocales = [])
    {
        if (!$this->isConfigEnabled($container, $config)) {
            $container->removeDefinition('console.command.router_debug');
            $container->removeDefinition('console.command.router_match');

            return;
        }

        $loader->load('routing.php');

        if (null === $config['utf8']) {
            trigger_deprecation('symfony/framework-bundle', '5.1', 'Not setting the "framework.router.utf8" configuration option is deprecated, it will default to "true" in version 6.0.');
        }

        if ($config['utf8']) {
            $container->getDefinition('routing.loader')->replaceArgument(1, ['utf8' => true]);
        }

        if ($enabledLocales) {
            $enabledLocales = implode('|', array_map('preg_quote', $enabledLocales));
            $container->getDefinition('routing.loader')->replaceArgument(2, ['_locale' => $enabledLocales]);
        }

        if (!class_exists(ExpressionLanguage::class)) {
            $container->removeDefinition('router.expression_language_provider');
        }

        $container->setParameter('router.resource', $config['resource']);
        $router = $container->findDefinition('router.default');
        $argument = $router->getArgument(2);
        $argument['strict_requirements'] = $config['strict_requirements'];
        if (isset($config['type'])) {
            $argument['resource_type'] = $config['type'];
        }
        $router->replaceArgument(2, $argument);

        $container->setParameter('request_listener.http_port', $config['http_port']);
        $container->setParameter('request_listener.https_port', $config['https_port']);

        if (null !== $config['default_uri']) {
            $container->getDefinition('router.request_context')
                ->replaceArgument(0, $config['default_uri']);
        }

        if (\PHP_VERSION_ID >= 80000 || $this->annotationsConfigEnabled) {
            $container->register('routing.loader.annotation', AnnotatedRouteControllerLoader::class)
                ->setPublic(false)
                ->addTag('routing.loader', ['priority' => -10])
                ->addArgument(new Reference('annotation_reader', ContainerInterface::NULL_ON_INVALID_REFERENCE));

            $container->register('routing.loader.annotation.directory', AnnotationDirectoryLoader::class)
                ->setPublic(false)
                ->addTag('routing.loader', ['priority' => -10])
                ->setArguments([
                    new Reference('file_locator'),
                    new Reference('routing.loader.annotation'),
                ]);

            $container->register('routing.loader.annotation.file', AnnotationFileLoader::class)
                ->setPublic(false)
                ->addTag('routing.loader', ['priority' => -10])
                ->setArguments([
                    new Reference('file_locator'),
                    new Reference('routing.loader.annotation'),
                ]);
        }
    }

    private function registerSessionConfiguration(array $config, ContainerBuilder $container, PhpFileLoader $loader)
    {
        $loader->load('session.php');

        // session storage
        $container->setAlias('session.storage', $config['storage_id']);
        $options = ['cache_limiter' => '0'];
        foreach (['name', 'cookie_lifetime', 'cookie_path', 'cookie_domain', 'cookie_secure', 'cookie_httponly', 'cookie_samesite', 'use_cookies', 'gc_maxlifetime', 'gc_probability', 'gc_divisor', 'sid_length', 'sid_bits_per_character'] as $key) {
            if (isset($config[$key])) {
                $options[$key] = $config[$key];
            }
        }

        if ('auto' === ($options['cookie_secure'] ?? null)) {
            $locator = $container->getDefinition('session_listener')->getArgument(0);
            $locator->setValues($locator->getValues() + [
                'session_storage' => new Reference('session.storage', ContainerInterface::IGNORE_ON_INVALID_REFERENCE),
                'request_stack' => new Reference('request_stack'),
            ]);
        }

        $container->setParameter('session.storage.options', $options);

        // session handler (the internal callback registered with PHP session management)
        if (null === $config['handler_id']) {
            // Set the handler class to be null
            $container->getDefinition('session.storage.native')->replaceArgument(1, null);
            $container->getDefinition('session.storage.php_bridge')->replaceArgument(0, null);
            $container->setAlias('session.handler', 'session.handler.native_file');
        } else {
            $container->resolveEnvPlaceholders($config['handler_id'], null, $usedEnvs);

            if ($usedEnvs || preg_match('#^[a-z]++://#', $config['handler_id'])) {
                $id = '.cache_connection.'.ContainerBuilder::hash($config['handler_id']);

                $container->getDefinition('session.abstract_handler')
                    ->replaceArgument(0, $container->hasDefinition($id) ? new Reference($id) : $config['handler_id']);

                $container->setAlias('session.handler', 'session.abstract_handler');
            } else {
                $container->setAlias('session.handler', $config['handler_id']);
            }
        }

        $container->setParameter('session.save_path', $config['save_path']);

        $container->setParameter('session.metadata.update_threshold', $config['metadata_update_threshold']);
    }

    private function registerRequestConfiguration(array $config, ContainerBuilder $container, PhpFileLoader $loader)
    {
        if ($config['formats']) {
            $loader->load('request.php');

            $listener = $container->getDefinition('request.add_request_formats_listener');
            $listener->replaceArgument(0, $config['formats']);
        }
    }

    private function registerAssetsConfiguration(array $config, ContainerBuilder $container, PhpFileLoader $loader)
    {
        $loader->load('assets.php');

        if ($config['version_strategy']) {
            $defaultVersion = new Reference($config['version_strategy']);
        } else {
            $defaultVersion = $this->createVersion($container, $config['version'], $config['version_format'], $config['json_manifest_path'], '_default');
        }

        $defaultPackage = $this->createPackageDefinition($config['base_path'], $config['base_urls'], $defaultVersion);
        $container->setDefinition('assets._default_package', $defaultPackage);

        $namedPackages = [];
        foreach ($config['packages'] as $name => $package) {
            if (null !== $package['version_strategy']) {
                $version = new Reference($package['version_strategy']);
            } elseif (!\array_key_exists('version', $package) && null === $package['json_manifest_path']) {
                // if neither version nor json_manifest_path are specified, use the default
                $version = $defaultVersion;
            } else {
                // let format fallback to main version_format
                $format = $package['version_format'] ?: $config['version_format'];
                $version = $package['version'] ?? null;
                $version = $this->createVersion($container, $version, $format, $package['json_manifest_path'], $name);
            }

            $container->setDefinition('assets._package_'.$name, $this->createPackageDefinition($package['base_path'], $package['base_urls'], $version));
            $container->registerAliasForArgument('assets._package_'.$name, PackageInterface::class, $name.'.package');
            $namedPackages[$name] = new Reference('assets._package_'.$name);
        }

        $container->getDefinition('assets.packages')
            ->replaceArgument(0, new Reference('assets._default_package'))
            ->replaceArgument(1, $namedPackages)
        ;
    }

    /**
     * Returns a definition for an asset package.
     */
    private function createPackageDefinition(?string $basePath, array $baseUrls, Reference $version): Definition
    {
        if ($basePath && $baseUrls) {
            throw new \LogicException('An asset package cannot have base URLs and base paths.');
        }

        $package = new ChildDefinition($baseUrls ? 'assets.url_package' : 'assets.path_package');
        $package
            ->setPublic(false)
            ->replaceArgument(0, $baseUrls ?: $basePath)
            ->replaceArgument(1, $version)
        ;

        return $package;
    }

    private function createVersion(ContainerBuilder $container, ?string $version, ?string $format, ?string $jsonManifestPath, string $name): Reference
    {
        // Configuration prevents $version and $jsonManifestPath from being set
        if (null !== $version) {
            $def = new ChildDefinition('assets.static_version_strategy');
            $def
                ->replaceArgument(0, $version)
                ->replaceArgument(1, $format)
            ;
            $container->setDefinition('assets._version_'.$name, $def);

            return new Reference('assets._version_'.$name);
        }

        if (null !== $jsonManifestPath) {
            $definitionName = 'assets.json_manifest_version_strategy';
            if (0 === strpos(parse_url($jsonManifestPath, \PHP_URL_SCHEME), 'http')) {
                $definitionName = 'assets.remote_json_manifest_version_strategy';
            }

            $def = new ChildDefinition($definitionName);
            $def->replaceArgument(0, $jsonManifestPath);
            $container->setDefinition('assets._version_'.$name, $def);

            return new Reference('assets._version_'.$name);
        }

        return new Reference('assets.empty_version_strategy');
    }

    private function registerTranslatorConfiguration(array $config, ContainerBuilder $container, LoaderInterface $loader, string $defaultLocale)
    {
        if (!$this->isConfigEnabled($container, $config)) {
            $container->removeDefinition('console.command.translation_debug');
            $container->removeDefinition('console.command.translation_update');

            return;
        }

        $loader->load('translation.php');

        // Use the "real" translator instead of the identity default
        $container->setAlias('translator', 'translator.default')->setPublic(true);
        $container->setAlias('translator.formatter', new Alias($config['formatter'], false));
        $translator = $container->findDefinition('translator.default');
        $translator->addMethodCall('setFallbackLocales', [$config['fallbacks'] ?: [$defaultLocale]]);

        $defaultOptions = $translator->getArgument(4);
        $defaultOptions['cache_dir'] = $config['cache_dir'];
        $translator->setArgument(4, $defaultOptions);

        $translator->setArgument(5, $config['enabled_locales']);

        $container->setParameter('translator.logging', $config['logging']);
        $container->setParameter('translator.default_path', $config['default_path']);

        // Discover translation directories
        $dirs = [];
        $transPaths = [];
        $nonExistingDirs = [];
        if (class_exists(\Symfony\Component\Validator\Validation::class)) {
            $r = new \ReflectionClass(\Symfony\Component\Validator\Validation::class);

            $dirs[] = $transPaths[] = \dirname($r->getFileName()).'/Resources/translations';
        }
        if (class_exists(\Symfony\Component\Form\Form::class)) {
            $r = new \ReflectionClass(\Symfony\Component\Form\Form::class);

            $dirs[] = $transPaths[] = \dirname($r->getFileName()).'/Resources/translations';
        }
        if (class_exists(\Symfony\Component\Security\Core\Exception\AuthenticationException::class)) {
            $r = new \ReflectionClass(\Symfony\Component\Security\Core\Exception\AuthenticationException::class);

            $dirs[] = $transPaths[] = \dirname($r->getFileName(), 2).'/Resources/translations';
        }
        $defaultDir = $container->getParameterBag()->resolveValue($config['default_path']);
        foreach ($container->getParameter('kernel.bundles_metadata') as $name => $bundle) {
            if ($container->fileExists($dir = $bundle['path'].'/Resources/translations') || $container->fileExists($dir = $bundle['path'].'/translations')) {
                $dirs[] = $dir;
            } else {
                $nonExistingDirs[] = $dir;
            }
        }

        foreach ($config['paths'] as $dir) {
            if ($container->fileExists($dir)) {
                $dirs[] = $transPaths[] = $dir;
            } else {
                throw new \UnexpectedValueException(sprintf('"%s" defined in translator.paths does not exist or is not a directory.', $dir));
            }
        }

        if ($container->hasDefinition('console.command.translation_debug')) {
            $container->getDefinition('console.command.translation_debug')->replaceArgument(5, $transPaths);
        }

        if ($container->hasDefinition('console.command.translation_update')) {
            $container->getDefinition('console.command.translation_update')->replaceArgument(6, $transPaths);
        }

        if ($container->fileExists($defaultDir)) {
            $dirs[] = $defaultDir;
        } else {
            $nonExistingDirs[] = $defaultDir;
        }

        // Register translation resources
        if ($dirs) {
            $files = [];

            foreach ($dirs as $dir) {
                $finder = Finder::create()
                    ->followLinks()
                    ->files()
                    ->filter(function (\SplFileInfo $file) {
                        return 2 <= substr_count($file->getBasename(), '.') && preg_match('/\.\w+$/', $file->getBasename());
                    })
                    ->in($dir)
                    ->sortByName()
                ;
                foreach ($finder as $file) {
                    $fileNameParts = explode('.', basename($file));
                    $locale = $fileNameParts[\count($fileNameParts) - 2];
                    if (!isset($files[$locale])) {
                        $files[$locale] = [];
                    }

                    $files[$locale][] = (string) $file;
                }
            }

            $projectDir = $container->getParameter('kernel.project_dir');

            $options = array_merge(
                $translator->getArgument(4),
                [
                    'resource_files' => $files,
                    'scanned_directories' => $scannedDirectories = array_merge($dirs, $nonExistingDirs),
                    'cache_vary' => [
                        'scanned_directories' => array_map(static function (string $dir) use ($projectDir): string {
                            return 0 === strpos($dir, $projectDir.'/') ? substr($dir, 1 + \strlen($projectDir)) : $dir;
                        }, $scannedDirectories),
                    ],
                ]
            );

            $translator->replaceArgument(4, $options);
        }

        if ($config['pseudo_localization']['enabled']) {
            $options = $config['pseudo_localization'];
            unset($options['enabled']);

            $container
                ->register('translator.pseudo', PseudoLocalizationTranslator::class)
                ->setDecoratedService('translator', null, -1) // Lower priority than "translator.data_collector"
                ->setArguments([
                    new Reference('translator.pseudo.inner'),
                    $options,
                ]);
        }
    }

    private function registerValidationConfiguration(array $config, ContainerBuilder $container, PhpFileLoader $loader, bool $propertyInfoEnabled)
    {
        if (!$this->validatorConfigEnabled = $this->isConfigEnabled($container, $config)) {
            $container->removeDefinition('console.command.validator_debug');

            return;
        }

        if (!class_exists(\Symfony\Component\Validator\Validation::class)) {
            throw new LogicException('Validation support cannot be enabled as the Validator component is not installed. Try running "composer require symfony/validator".');
        }

        if (!isset($config['email_validation_mode'])) {
            $config['email_validation_mode'] = 'loose';
        }

        $loader->load('validator.php');

        $validatorBuilder = $container->getDefinition('validator.builder');

        $container->setParameter('validator.translation_domain', $config['translation_domain']);

        $files = ['xml' => [], 'yml' => []];
        $this->registerValidatorMapping($container, $config, $files);

        if (!empty($files['xml'])) {
            $validatorBuilder->addMethodCall('addXmlMappings', [$files['xml']]);
        }

        if (!empty($files['yml'])) {
            $validatorBuilder->addMethodCall('addYamlMappings', [$files['yml']]);
        }

        $definition = $container->findDefinition('validator.email');
        $definition->replaceArgument(0, $config['email_validation_mode']);

        if (\array_key_exists('enable_annotations', $config) && $config['enable_annotations']) {
            if (!$this->annotationsConfigEnabled && \PHP_VERSION_ID < 80000) {
                throw new \LogicException('"enable_annotations" on the validator cannot be set as the PHP version is lower than 8 and Doctrine Annotations support is disabled. Consider upgrading PHP.');
            }

            $validatorBuilder->addMethodCall('enableAnnotationMapping', [true]);
            if ($this->annotationsConfigEnabled) {
                $validatorBuilder->addMethodCall('setDoctrineAnnotationReader', [new Reference('annotation_reader')]);
            }
        }

        if (\array_key_exists('static_method', $config) && $config['static_method']) {
            foreach ($config['static_method'] as $methodName) {
                $validatorBuilder->addMethodCall('addMethodMapping', [$methodName]);
            }
        }

        if (!$container->getParameter('kernel.debug')) {
            $validatorBuilder->addMethodCall('setMappingCache', [new Reference('validator.mapping.cache.adapter')]);
        }

        $container->setParameter('validator.auto_mapping', $config['auto_mapping']);
        if (!$propertyInfoEnabled || !class_exists(PropertyInfoLoader::class)) {
            $container->removeDefinition('validator.property_info_loader');
        }

        $container
            ->getDefinition('validator.not_compromised_password')
            ->setArgument(2, $config['not_compromised_password']['enabled'])
            ->setArgument(3, $config['not_compromised_password']['endpoint'])
        ;
    }

    private function registerValidatorMapping(ContainerBuilder $container, array $config, array &$files)
    {
        $fileRecorder = function ($extension, $path) use (&$files) {
            $files['yaml' === $extension ? 'yml' : $extension][] = $path;
        };

        if (interface_exists(\Symfony\Component\Form\FormInterface::class)) {
            $reflClass = new \ReflectionClass(\Symfony\Component\Form\FormInterface::class);
            $fileRecorder('xml', \dirname($reflClass->getFileName()).'/Resources/config/validation.xml');
        }

        foreach ($container->getParameter('kernel.bundles_metadata') as $bundle) {
            $configDir = is_dir($bundle['path'].'/Resources/config') ? $bundle['path'].'/Resources/config' : $bundle['path'].'/config';

            if (
                $container->fileExists($file = $configDir.'/validation.yaml', false) ||
                $container->fileExists($file = $configDir.'/validation.yml', false)
            ) {
                $fileRecorder('yml', $file);
            }

            if ($container->fileExists($file = $configDir.'/validation.xml', false)) {
                $fileRecorder('xml', $file);
            }

            if ($container->fileExists($dir = $configDir.'/validation', '/^$/')) {
                $this->registerMappingFilesFromDir($dir, $fileRecorder);
            }
        }

        $projectDir = $container->getParameter('kernel.project_dir');
        if ($container->fileExists($dir = $projectDir.'/config/validator', '/^$/')) {
            $this->registerMappingFilesFromDir($dir, $fileRecorder);
        }

        $this->registerMappingFilesFromConfig($container, $config, $fileRecorder);
    }

    private function registerMappingFilesFromDir(string $dir, callable $fileRecorder)
    {
        foreach (Finder::create()->followLinks()->files()->in($dir)->name('/\.(xml|ya?ml)$/')->sortByName() as $file) {
            $fileRecorder($file->getExtension(), $file->getRealPath());
        }
    }

    private function registerMappingFilesFromConfig(ContainerBuilder $container, array $config, callable $fileRecorder)
    {
        foreach ($config['mapping']['paths'] as $path) {
            if (is_dir($path)) {
                $this->registerMappingFilesFromDir($path, $fileRecorder);
                $container->addResource(new DirectoryResource($path, '/^$/'));
            } elseif ($container->fileExists($path, false)) {
                if (!preg_match('/\.(xml|ya?ml)$/', $path, $matches)) {
                    throw new \RuntimeException(sprintf('Unsupported mapping type in "%s", supported types are XML & Yaml.', $path));
                }
                $fileRecorder($matches[1], $path);
            } else {
                throw new \RuntimeException(sprintf('Could not open file or directory "%s".', $path));
            }
        }
    }

    private function registerAnnotationsConfiguration(array $config, ContainerBuilder $container, LoaderInterface $loader)
    {
        if (!$this->annotationsConfigEnabled) {
            return;
        }

        if (!class_exists(\Doctrine\Common\Annotations\Annotation::class)) {
            throw new LogicException('Annotations cannot be enabled as the Doctrine Annotation library is not installed.');
        }

        $loader->load('annotations.php');

        if (!method_exists(AnnotationRegistry::class, 'registerUniqueLoader')) {
            $container->getDefinition('annotations.dummy_registry')
                ->setMethodCalls([['registerLoader', ['class_exists']]]);
        }

        if ('none' !== $config['cache']) {
            if (!class_exists(\Doctrine\Common\Cache\CacheProvider::class)) {
                throw new LogicException('Annotations cannot be enabled as the Doctrine Cache library is not installed.');
            }

            $cacheService = $config['cache'];

            if ('php_array' === $config['cache']) {
                $cacheService = 'annotations.cache';

                // Enable warmer only if PHP array is used for cache
                $definition = $container->findDefinition('annotations.cache_warmer');
                $definition->addTag('kernel.cache_warmer');
            } elseif ('file' === $config['cache']) {
                $cacheDir = $container->getParameterBag()->resolveValue($config['file_cache_dir']);

                if (!is_dir($cacheDir) && false === @mkdir($cacheDir, 0777, true) && !is_dir($cacheDir)) {
                    throw new \RuntimeException(sprintf('Could not create cache directory "%s".', $cacheDir));
                }

                $container
                    ->getDefinition('annotations.filesystem_cache_adapter')
                    ->replaceArgument(2, $cacheDir)
                ;

                $cacheService = 'annotations.filesystem_cache';
            }

            $container
                ->getDefinition('annotations.cached_reader')
                ->replaceArgument(2, $config['debug'])
                // temporary property to lazy-reference the cache provider without using it until AddAnnotationsCachedReaderPass runs
                ->setProperty('cacheProviderBackup', new ServiceClosureArgument(new Reference($cacheService)))
                ->addTag('annotations.cached_reader')
            ;

            $container->setAlias('annotation_reader', 'annotations.cached_reader');
            $container->setAlias(Reader::class, new Alias('annotations.cached_reader', false));
        } else {
            $container->removeDefinition('annotations.cached_reader');
        }
    }

    private function registerPropertyAccessConfiguration(array $config, ContainerBuilder $container, PhpFileLoader $loader)
    {
        if (!class_exists(PropertyAccessor::class)) {
            return;
        }

        $loader->load('property_access.php');

        $magicMethods = PropertyAccessor::DISALLOW_MAGIC_METHODS;
        $magicMethods |= $config['magic_call'] ? PropertyAccessor::MAGIC_CALL : 0;
        $magicMethods |= $config['magic_get'] ? PropertyAccessor::MAGIC_GET : 0;
        $magicMethods |= $config['magic_set'] ? PropertyAccessor::MAGIC_SET : 0;

        $container
            ->getDefinition('property_accessor')
            ->replaceArgument(0, $magicMethods)
            ->replaceArgument(1, $config['throw_exception_on_invalid_index'])
            ->replaceArgument(3, $config['throw_exception_on_invalid_property_path'])
            ->replaceArgument(4, new Reference(PropertyReadInfoExtractorInterface::class, ContainerInterface::NULL_ON_INVALID_REFERENCE))
            ->replaceArgument(5, new Reference(PropertyWriteInfoExtractorInterface::class, ContainerInterface::NULL_ON_INVALID_REFERENCE))
        ;
    }

    private function registerSecretsConfiguration(array $config, ContainerBuilder $container, PhpFileLoader $loader)
    {
        if (!$this->isConfigEnabled($container, $config)) {
            $container->removeDefinition('console.command.secrets_set');
            $container->removeDefinition('console.command.secrets_list');
            $container->removeDefinition('console.command.secrets_remove');
            $container->removeDefinition('console.command.secrets_generate_key');
            $container->removeDefinition('console.command.secrets_decrypt_to_local');
            $container->removeDefinition('console.command.secrets_encrypt_from_local');

            return;
        }

        $loader->load('secrets.php');

        $container->getDefinition('secrets.vault')->replaceArgument(0, $config['vault_directory']);

        if ($config['local_dotenv_file']) {
            $container->getDefinition('secrets.local_vault')->replaceArgument(0, $config['local_dotenv_file']);
        } else {
            $container->removeDefinition('secrets.local_vault');
        }

        if ($config['decryption_env_var']) {
            if (!preg_match('/^(?:[-.\w]*+:)*+\w++$/', $config['decryption_env_var'])) {
                throw new InvalidArgumentException(sprintf('Invalid value "%s" set as "decryption_env_var": only "word" characters are allowed.', $config['decryption_env_var']));
            }

            if (class_exists(LazyString::class)) {
                $container->getDefinition('secrets.decryption_key')->replaceArgument(1, $config['decryption_env_var']);
            } else {
                $container->getDefinition('secrets.vault')->replaceArgument(1, "%env({$config['decryption_env_var']})%");
                $container->removeDefinition('secrets.decryption_key');
            }
        } else {
            $container->getDefinition('secrets.vault')->replaceArgument(1, null);
            $container->removeDefinition('secrets.decryption_key');
        }
    }

    private function registerSecurityCsrfConfiguration(array $config, ContainerBuilder $container, PhpFileLoader $loader)
    {
        if (!$this->isConfigEnabled($container, $config)) {
            return;
        }

        if (!class_exists(\Symfony\Component\Security\Csrf\CsrfToken::class)) {
            throw new LogicException('CSRF support cannot be enabled as the Security CSRF component is not installed. Try running "composer require symfony/security-csrf".');
        }

        if (!$this->sessionConfigEnabled) {
            throw new \LogicException('CSRF protection needs sessions to be enabled.');
        }

        // Enable services for CSRF protection (even without forms)
        $loader->load('security_csrf.php');

        if (!class_exists(CsrfExtension::class)) {
            $container->removeDefinition('twig.extension.security_csrf');
        }
    }

    private function registerSerializerConfiguration(array $config, ContainerBuilder $container, PhpFileLoader $loader)
    {
        $loader->load('serializer.php');

        $chainLoader = $container->getDefinition('serializer.mapping.chain_loader');

        if (!class_exists(PropertyAccessor::class)) {
            $container->removeAlias('serializer.property_accessor');
            $container->removeDefinition('serializer.normalizer.object');
        }

        if (!class_exists(Yaml::class)) {
            $container->removeDefinition('serializer.encoder.yaml');
        }

        if (!class_exists(UnwrappingDenormalizer::class) || !class_exists(PropertyAccessor::class)) {
            $container->removeDefinition('serializer.denormalizer.unwrapping');
        }

        if (!class_exists(Headers::class)) {
            $container->removeDefinition('serializer.normalizer.mime_message');
        }

        $serializerLoaders = [];
        if (isset($config['enable_annotations']) && $config['enable_annotations']) {
            if (\PHP_VERSION_ID < 80000 && !$this->annotationsConfigEnabled) {
                throw new \LogicException('"enable_annotations" on the serializer cannot be set as the PHP version is lower than 8 and Annotations support is disabled. Consider upgrading PHP.');
            }

            $annotationLoader = new Definition(
                'Symfony\Component\Serializer\Mapping\Loader\AnnotationLoader',
                [new Reference('annotation_reader', ContainerInterface::NULL_ON_INVALID_REFERENCE)]
            );
            $annotationLoader->setPublic(false);

            $serializerLoaders[] = $annotationLoader;
        }

        $fileRecorder = function ($extension, $path) use (&$serializerLoaders) {
            $definition = new Definition(\in_array($extension, ['yaml', 'yml']) ? 'Symfony\Component\Serializer\Mapping\Loader\YamlFileLoader' : 'Symfony\Component\Serializer\Mapping\Loader\XmlFileLoader', [$path]);
            $definition->setPublic(false);
            $serializerLoaders[] = $definition;
        };

        foreach ($container->getParameter('kernel.bundles_metadata') as $bundle) {
            $configDir = is_dir($bundle['path'].'/Resources/config') ? $bundle['path'].'/Resources/config' : $bundle['path'].'/config';

            if ($container->fileExists($file = $configDir.'/serialization.xml', false)) {
                $fileRecorder('xml', $file);
            }

            if (
                $container->fileExists($file = $configDir.'/serialization.yaml', false) ||
                $container->fileExists($file = $configDir.'/serialization.yml', false)
            ) {
                $fileRecorder('yml', $file);
            }

            if ($container->fileExists($dir = $configDir.'/serialization', '/^$/')) {
                $this->registerMappingFilesFromDir($dir, $fileRecorder);
            }
        }

        $projectDir = $container->getParameter('kernel.project_dir');
        if ($container->fileExists($dir = $projectDir.'/config/serializer', '/^$/')) {
            $this->registerMappingFilesFromDir($dir, $fileRecorder);
        }

        $this->registerMappingFilesFromConfig($container, $config, $fileRecorder);

        $chainLoader->replaceArgument(0, $serializerLoaders);
        $container->getDefinition('serializer.mapping.cache_warmer')->replaceArgument(0, $serializerLoaders);

        if (isset($config['name_converter']) && $config['name_converter']) {
            $container->getDefinition('serializer.name_converter.metadata_aware')->setArgument(1, new Reference($config['name_converter']));
        }

        if (isset($config['circular_reference_handler']) && $config['circular_reference_handler']) {
            $arguments = $container->getDefinition('serializer.normalizer.object')->getArguments();
            $context = ($arguments[6] ?? []) + ['circular_reference_handler' => new Reference($config['circular_reference_handler'])];
            $container->getDefinition('serializer.normalizer.object')->setArgument(5, null);
            $container->getDefinition('serializer.normalizer.object')->setArgument(6, $context);
        }

        if ($config['max_depth_handler'] ?? false) {
            $defaultContext = $container->getDefinition('serializer.normalizer.object')->getArgument(6);
            $defaultContext += ['max_depth_handler' => new Reference($config['max_depth_handler'])];
            $container->getDefinition('serializer.normalizer.object')->replaceArgument(6, $defaultContext);
        }
    }

    private function registerPropertyInfoConfiguration(ContainerBuilder $container, PhpFileLoader $loader)
    {
        if (!interface_exists(PropertyInfoExtractorInterface::class)) {
            throw new LogicException('PropertyInfo support cannot be enabled as the PropertyInfo component is not installed. Try running "composer require symfony/property-info".');
        }

        $loader->load('property_info.php');

        if (interface_exists(\phpDocumentor\Reflection\DocBlockFactoryInterface::class)) {
            $definition = $container->register('property_info.php_doc_extractor', 'Symfony\Component\PropertyInfo\Extractor\PhpDocExtractor');
            $definition->addTag('property_info.description_extractor', ['priority' => -1000]);
            $definition->addTag('property_info.type_extractor', ['priority' => -1001]);
        }

        if ($container->getParameter('kernel.debug')) {
            $container->removeDefinition('property_info.cache');
        }
    }

    private function registerLockConfiguration(array $config, ContainerBuilder $container, PhpFileLoader $loader)
    {
        $loader->load('lock.php');

        foreach ($config['resources'] as $resourceName => $resourceStores) {
            if (0 === \count($resourceStores)) {
                continue;
            }

            // Generate stores
            $storeDefinitions = [];
            foreach ($resourceStores as $storeDsn) {
                $storeDsn = $container->resolveEnvPlaceholders($storeDsn, null, $usedEnvs);
                $storeDefinition = new Definition(interface_exists(StoreInterface::class) ? StoreInterface::class : PersistingStoreInterface::class);
                $storeDefinition->setFactory([StoreFactory::class, 'createStore']);
                $storeDefinition->setArguments([$storeDsn]);

                $container->setDefinition($storeDefinitionId = '.lock.'.$resourceName.'.store.'.$container->hash($storeDsn), $storeDefinition);

                $storeDefinition = new Reference($storeDefinitionId);

                $storeDefinitions[] = $storeDefinition;
            }

            // Wrap array of stores with CombinedStore
            if (\count($storeDefinitions) > 1) {
                $combinedDefinition = new ChildDefinition('lock.store.combined.abstract');
                $combinedDefinition->replaceArgument(0, $storeDefinitions);
                $container->setDefinition('lock.'.$resourceName.'.store', $combinedDefinition)->setDeprecated('symfony/framework-bundle', '5.2', 'The "%service_id%" service is deprecated, use "lock.'.$resourceName.'.factory" instead.');
                $container->setDefinition($storeDefinitionId = '.lock.'.$resourceName.'.store.'.$container->hash($resourceStores), $combinedDefinition);
            } else {
                $container->setAlias('lock.'.$resourceName.'.store', (new Alias($storeDefinitionId, false))->setDeprecated('symfony/framework-bundle', '5.2', 'The "%alias_id%" alias is deprecated, use "lock.'.$resourceName.'.factory" instead.'));
            }

            // Generate factories for each resource
            $factoryDefinition = new ChildDefinition('lock.factory.abstract');
            $factoryDefinition->replaceArgument(0, new Reference($storeDefinitionId));
            $container->setDefinition('lock.'.$resourceName.'.factory', $factoryDefinition);

            // Generate services for lock instances
            $lockDefinition = new Definition(Lock::class);
            $lockDefinition->setPublic(false);
            $lockDefinition->setFactory([new Reference('lock.'.$resourceName.'.factory'), 'createLock']);
            $lockDefinition->setArguments([$resourceName]);
            $container->setDefinition('lock.'.$resourceName, $lockDefinition)->setDeprecated('symfony/framework-bundle', '5.2', 'The "%service_id%" service is deprecated, use "lock.'.$resourceName.'.factory" instead.');

            // provide alias for default resource
            if ('default' === $resourceName) {
                $container->setAlias('lock.store', (new Alias($storeDefinitionId, false))->setDeprecated('symfony/framework-bundle', '5.2', 'The "%alias_id%" alias is deprecated, use "lock.factory" instead.'));
                $container->setAlias('lock.factory', new Alias('lock.'.$resourceName.'.factory', false));
                $container->setAlias('lock', (new Alias('lock.'.$resourceName, false))->setDeprecated('symfony/framework-bundle', '5.2', 'The "%alias_id%" alias is deprecated, use "lock.factory" instead.'));
                $container->setAlias(PersistingStoreInterface::class, (new Alias($storeDefinitionId, false))->setDeprecated('symfony/framework-bundle', '5.2', 'The "%alias_id%" alias is deprecated, use "'.LockFactory::class.'" instead.'));
                $container->setAlias(LockFactory::class, new Alias('lock.factory', false));
                $container->setAlias(LockInterface::class, (new Alias('lock.'.$resourceName, false))->setDeprecated('symfony/framework-bundle', '5.2', 'The "%alias_id%" alias is deprecated, use "'.LockFactory::class.'" instead.'));
            } else {
                $container->registerAliasForArgument($storeDefinitionId, PersistingStoreInterface::class, $resourceName.'.lock.store')->setDeprecated('symfony/framework-bundle', '5.2', 'The "%alias_id%" alias is deprecated, use "'.LockFactory::class.' '.$resourceName.'LockFactory" instead.');
                $container->registerAliasForArgument('lock.'.$resourceName.'.factory', LockFactory::class, $resourceName.'.lock.factory');
                $container->registerAliasForArgument('lock.'.$resourceName, LockInterface::class, $resourceName.'.lock')->setDeprecated('symfony/framework-bundle', '5.2', 'The "%alias_id%" alias is deprecated, use "'.LockFactory::class.' $'.$resourceName.'LockFactory" instead.');
            }
        }
    }

    private function registerMessengerConfiguration(array $config, ContainerBuilder $container, PhpFileLoader $loader, array $validationConfig)
    {
        if (!interface_exists(MessageBusInterface::class)) {
            throw new LogicException('Messenger support cannot be enabled as the Messenger component is not installed. Try running "composer require symfony/messenger".');
        }

        $loader->load('messenger.php');

        if (class_exists(AmqpTransportFactory::class)) {
            $container->getDefinition('messenger.transport.amqp.factory')->addTag('messenger.transport_factory');
        }

        if (class_exists(RedisTransportFactory::class)) {
            $container->getDefinition('messenger.transport.redis.factory')->addTag('messenger.transport_factory');
        }

        if (class_exists(AmazonSqsTransportFactory::class)) {
            $container->getDefinition('messenger.transport.sqs.factory')->addTag('messenger.transport_factory');
        }

        if (class_exists(BeanstalkdTransportFactory::class)) {
            $container->getDefinition('messenger.transport.beanstalkd.factory')->addTag('messenger.transport_factory');
        }

        if (null === $config['default_bus'] && 1 === \count($config['buses'])) {
            $config['default_bus'] = key($config['buses']);
        }

        $defaultMiddleware = [
            'before' => [
                ['id' => 'add_bus_name_stamp_middleware'],
                ['id' => 'reject_redelivered_message_middleware'],
                ['id' => 'dispatch_after_current_bus'],
                ['id' => 'failed_message_processing_middleware'],
            ],
            'after' => [
                ['id' => 'send_message'],
                ['id' => 'handle_message'],
            ],
        ];
        foreach ($config['buses'] as $busId => $bus) {
            $middleware = $bus['middleware'];

            if ($bus['default_middleware']) {
                if ('allow_no_handlers' === $bus['default_middleware']) {
                    $defaultMiddleware['after'][1]['arguments'] = [true];
                } else {
                    unset($defaultMiddleware['after'][1]['arguments']);
                }

                // argument to add_bus_name_stamp_middleware
                $defaultMiddleware['before'][0]['arguments'] = [$busId];

                $middleware = array_merge($defaultMiddleware['before'], $middleware, $defaultMiddleware['after']);
            }

            foreach ($middleware as $middlewareItem) {
                if (!$validationConfig['enabled'] && \in_array($middlewareItem['id'], ['validation', 'messenger.middleware.validation'], true)) {
                    throw new LogicException('The Validation middleware is only available when the Validator component is installed and enabled. Try running "composer require symfony/validator".');
                }
            }

            if ($container->getParameter('kernel.debug') && class_exists(Stopwatch::class)) {
                array_unshift($middleware, ['id' => 'traceable', 'arguments' => [$busId]]);
            }

            $container->setParameter($busId.'.middleware', $middleware);
            $container->register($busId, MessageBus::class)->addArgument([])->addTag('messenger.bus');

            if ($busId === $config['default_bus']) {
                $container->setAlias('messenger.default_bus', $busId)->setPublic(true);
                $container->setAlias(MessageBusInterface::class, $busId);
            } else {
                $container->registerAliasForArgument($busId, MessageBusInterface::class);
            }
        }

        if (empty($config['transports'])) {
            $container->removeDefinition('messenger.transport.symfony_serializer');
            $container->removeDefinition('messenger.transport.amqp.factory');
            $container->removeDefinition('messenger.transport.redis.factory');
            $container->removeDefinition('messenger.transport.sqs.factory');
            $container->removeDefinition('messenger.transport.beanstalkd.factory');
            $container->removeAlias(SerializerInterface::class);
        } else {
            $container->getDefinition('messenger.transport.symfony_serializer')
                ->replaceArgument(1, $config['serializer']['symfony_serializer']['format'])
                ->replaceArgument(2, $config['serializer']['symfony_serializer']['context']);
            $container->setAlias('messenger.default_serializer', $config['serializer']['default_serializer']);
        }

        $senderAliases = [];
        $transportRetryReferences = [];
        foreach ($config['transports'] as $name => $transport) {
            $serializerId = $transport['serializer'] ?? 'messenger.default_serializer';

            $transportDefinition = (new Definition(TransportInterface::class))
                ->setFactory([new Reference('messenger.transport_factory'), 'createTransport'])
                ->setArguments([$transport['dsn'], $transport['options'] + ['transport_name' => $name], new Reference($serializerId)])
                ->addTag('messenger.receiver', ['alias' => $name])
            ;
            $container->setDefinition($transportId = 'messenger.transport.'.$name, $transportDefinition);
            $senderAliases[$name] = $transportId;

            if (null !== $transport['retry_strategy']['service']) {
                $transportRetryReferences[$name] = new Reference($transport['retry_strategy']['service']);
            } else {
                $retryServiceId = sprintf('messenger.retry.multiplier_retry_strategy.%s', $name);
                $retryDefinition = new ChildDefinition('messenger.retry.abstract_multiplier_retry_strategy');
                $retryDefinition
                    ->replaceArgument(0, $transport['retry_strategy']['max_retries'])
                    ->replaceArgument(1, $transport['retry_strategy']['delay'])
                    ->replaceArgument(2, $transport['retry_strategy']['multiplier'])
                    ->replaceArgument(3, $transport['retry_strategy']['max_delay']);
                $container->setDefinition($retryServiceId, $retryDefinition);

                $transportRetryReferences[$name] = new Reference($retryServiceId);
            }
        }

        $senderReferences = [];
        // alias => service_id
        foreach ($senderAliases as $alias => $serviceId) {
            $senderReferences[$alias] = new Reference($serviceId);
        }
        // service_id => service_id
        foreach ($senderAliases as $serviceId) {
            $senderReferences[$serviceId] = new Reference($serviceId);
        }

        $messageToSendersMapping = [];
        foreach ($config['routing'] as $message => $messageConfiguration) {
            if ('*' !== $message && !class_exists($message) && !interface_exists($message, false)) {
                throw new LogicException(sprintf('Invalid Messenger routing configuration: class or interface "%s" not found.', $message));
            }

            // make sure senderAliases contains all senders
            foreach ($messageConfiguration['senders'] as $sender) {
                if (!isset($senderReferences[$sender])) {
                    throw new LogicException(sprintf('Invalid Messenger routing configuration: the "%s" class is being routed to a sender called "%s". This is not a valid transport or service id.', $message, $sender));
                }
            }

            $messageToSendersMapping[$message] = $messageConfiguration['senders'];
        }

        $sendersServiceLocator = ServiceLocatorTagPass::register($container, $senderReferences);

        $container->getDefinition('messenger.senders_locator')
            ->replaceArgument(0, $messageToSendersMapping)
            ->replaceArgument(1, $sendersServiceLocator)
        ;

        $container->getDefinition('messenger.retry.send_failed_message_for_retry_listener')
            ->replaceArgument(0, $sendersServiceLocator)
        ;

        $container->getDefinition('messenger.retry_strategy_locator')
            ->replaceArgument(0, $transportRetryReferences);

        if ($config['failure_transport']) {
            if (!isset($senderReferences[$config['failure_transport']])) {
                throw new LogicException(sprintf('Invalid Messenger configuration: the failure transport "%s" is not a valid transport or service id.', $config['failure_transport']));
            }

            $container->getDefinition('messenger.failure.send_failed_message_to_failure_transport_listener')
                ->replaceArgument(0, $senderReferences[$config['failure_transport']]);
            $container->getDefinition('console.command.messenger_failed_messages_retry')
                ->replaceArgument(0, $config['failure_transport']);
            $container->getDefinition('console.command.messenger_failed_messages_show')
                ->replaceArgument(0, $config['failure_transport']);
            $container->getDefinition('console.command.messenger_failed_messages_remove')
                ->replaceArgument(0, $config['failure_transport']);
        } else {
            $container->removeDefinition('messenger.failure.send_failed_message_to_failure_transport_listener');
            $container->removeDefinition('console.command.messenger_failed_messages_retry');
            $container->removeDefinition('console.command.messenger_failed_messages_show');
            $container->removeDefinition('console.command.messenger_failed_messages_remove');
        }
    }

    private function registerCacheConfiguration(array $config, ContainerBuilder $container)
    {
        if (!class_exists(DefaultMarshaller::class)) {
            $container->removeDefinition('cache.default_marshaller');
        }

        $version = new Parameter('container.build_id');
        $container->getDefinition('cache.adapter.apcu')->replaceArgument(2, $version);
        $container->getDefinition('cache.adapter.system')->replaceArgument(2, $version);
        $container->getDefinition('cache.adapter.filesystem')->replaceArgument(2, $config['directory']);

        if (isset($config['prefix_seed'])) {
            $container->setParameter('cache.prefix.seed', $config['prefix_seed']);
        }
        if ($container->hasParameter('cache.prefix.seed')) {
            // Inline any env vars referenced in the parameter
            $container->setParameter('cache.prefix.seed', $container->resolveEnvPlaceholders($container->getParameter('cache.prefix.seed'), true));
        }
        foreach (['doctrine', 'psr6', 'redis', 'memcached', 'pdo'] as $name) {
            if (isset($config[$name = 'default_'.$name.'_provider'])) {
                $container->setAlias('cache.'.$name, new Alias(CachePoolPass::getServiceProvider($container, $config[$name]), false));
            }
        }
        foreach (['app', 'system'] as $name) {
            $config['pools']['cache.'.$name] = [
                'adapters' => [$config[$name]],
                'public' => true,
                'tags' => false,
            ];
        }
        foreach ($config['pools'] as $name => $pool) {
            $pool['adapters'] = $pool['adapters'] ?: ['cache.app'];

            $isRedisTagAware = ['cache.adapter.redis_tag_aware'] === $pool['adapters'];
            foreach ($pool['adapters'] as $provider => $adapter) {
                if (($config['pools'][$adapter]['adapters'] ?? null) === ['cache.adapter.redis_tag_aware']) {
                    $isRedisTagAware = true;
                } elseif ($config['pools'][$adapter]['tags'] ?? false) {
                    $pool['adapters'][$provider] = $adapter = '.'.$adapter.'.inner';
                }
            }

            if (1 === \count($pool['adapters'])) {
                if (!isset($pool['provider']) && !\is_int($provider)) {
                    $pool['provider'] = $provider;
                }
                $definition = new ChildDefinition($adapter);
            } else {
                $definition = new Definition(ChainAdapter::class, [$pool['adapters'], 0]);
                $pool['reset'] = 'reset';
            }

            if ($isRedisTagAware) {
                $tagAwareId = $name;
                $container->setAlias('.'.$name.'.inner', $name);
            } elseif ($pool['tags']) {
                if (true !== $pool['tags'] && ($config['pools'][$pool['tags']]['tags'] ?? false)) {
                    $pool['tags'] = '.'.$pool['tags'].'.inner';
                }
                $container->register($name, TagAwareAdapter::class)
                    ->addArgument(new Reference('.'.$name.'.inner'))
                    ->addArgument(true !== $pool['tags'] ? new Reference($pool['tags']) : null)
                    ->setPublic($pool['public'])
                ;

<<<<<<< HEAD
                $pool['name'] = $tagAwareId = $name;
=======
                if (method_exists(TagAwareAdapter::class, 'setLogger')) {
                    $container
                        ->getDefinition($name)
                        ->addMethodCall('setLogger', [new Reference('logger', ContainerInterface::IGNORE_ON_INVALID_REFERENCE)]);
                }

                $pool['name'] = $name;
>>>>>>> 40d73152
                $pool['public'] = false;
                $name = '.'.$name.'.inner';
            } elseif (!\in_array($name, ['cache.app', 'cache.system'], true)) {
                $tagAwareId = '.'.$name.'.taggable';
                $container->register($tagAwareId, TagAwareAdapter::class)
                    ->addArgument(new Reference($name))
                ;
            }

            if (!\in_array($name, ['cache.app', 'cache.system'], true)) {
                $container->registerAliasForArgument($tagAwareId, TagAwareCacheInterface::class, $pool['name'] ?? $name);
                $container->registerAliasForArgument($name, CacheInterface::class, $pool['name'] ?? $name);
                $container->registerAliasForArgument($name, CacheItemPoolInterface::class, $pool['name'] ?? $name);
            }

            $definition->setPublic($pool['public']);
            unset($pool['adapters'], $pool['public'], $pool['tags']);

            $definition->addTag('cache.pool', $pool);
            $container->setDefinition($name, $definition);
        }

        if (method_exists(PropertyAccessor::class, 'createCache')) {
            $propertyAccessDefinition = $container->register('cache.property_access', AdapterInterface::class);
            $propertyAccessDefinition->setPublic(false);

            if (!$container->getParameter('kernel.debug')) {
                $propertyAccessDefinition->setFactory([PropertyAccessor::class, 'createCache']);
                $propertyAccessDefinition->setArguments(['', 0, $version, new Reference('logger', ContainerInterface::IGNORE_ON_INVALID_REFERENCE)]);
                $propertyAccessDefinition->addTag('cache.pool', ['clearer' => 'cache.system_clearer']);
                $propertyAccessDefinition->addTag('monolog.logger', ['channel' => 'cache']);
            } else {
                $propertyAccessDefinition->setClass(ArrayAdapter::class);
                $propertyAccessDefinition->setArguments([0, false]);
            }
        }
    }

    private function registerHttpClientConfiguration(array $config, ContainerBuilder $container, PhpFileLoader $loader, array $profilerConfig)
    {
        $loader->load('http_client.php');

        $options = $config['default_options'] ?? [];
        $retryOptions = $options['retry_failed'] ?? ['enabled' => false];
        unset($options['retry_failed']);
        $container->getDefinition('http_client')->setArguments([$options, $config['max_host_connections'] ?? 6]);

        if (!$hasPsr18 = interface_exists(ClientInterface::class)) {
            $container->removeDefinition('psr18.http_client');
            $container->removeAlias(ClientInterface::class);
        }

        if (!interface_exists(HttpClient::class)) {
            $container->removeDefinition(HttpClient::class);
        }

        if ($this->isConfigEnabled($container, $retryOptions)) {
            $this->registerRetryableHttpClient($retryOptions, 'http_client', $container);
        }

        $httpClientId = ($retryOptions['enabled'] ?? false) ? 'http_client.retryable.inner' : ($this->isConfigEnabled($container, $profilerConfig) ? '.debug.http_client.inner' : 'http_client');
        foreach ($config['scoped_clients'] as $name => $scopeConfig) {
            if ('http_client' === $name) {
                throw new InvalidArgumentException(sprintf('Invalid scope name: "%s" is reserved.', $name));
            }

            $scope = $scopeConfig['scope'] ?? null;
            unset($scopeConfig['scope']);
            $retryOptions = $scopeConfig['retry_failed'] ?? ['enabled' => false];
            unset($scopeConfig['retry_failed']);

            if (null === $scope) {
                $baseUri = $scopeConfig['base_uri'];
                unset($scopeConfig['base_uri']);

                $container->register($name, ScopingHttpClient::class)
                    ->setFactory([ScopingHttpClient::class, 'forBaseUri'])
                    ->setArguments([new Reference($httpClientId), $baseUri, $scopeConfig])
                    ->addTag('http_client.client')
                ;
            } else {
                $container->register($name, ScopingHttpClient::class)
                    ->setArguments([new Reference($httpClientId), [$scope => $scopeConfig], $scope])
                    ->addTag('http_client.client')
                ;
            }

            if ($this->isConfigEnabled($container, $retryOptions)) {
                $this->registerRetryableHttpClient($retryOptions, $name, $container);
            }

            $container->registerAliasForArgument($name, HttpClientInterface::class);

            if ($hasPsr18) {
                $container->setDefinition('psr18.'.$name, new ChildDefinition('psr18.http_client'))
                    ->replaceArgument(0, new Reference($name));

                $container->registerAliasForArgument('psr18.'.$name, ClientInterface::class, $name);
            }
        }

        if ($responseFactoryId = $config['mock_response_factory'] ?? null) {
            $container->register($httpClientId.'.mock_client', MockHttpClient::class)
                ->setDecoratedService($httpClientId, null, -10) // lower priority than TraceableHttpClient
                ->setArguments([new Reference($responseFactoryId)]);
        }
    }

    private function registerRetryableHttpClient(array $options, string $name, ContainerBuilder $container)
    {
        if (!class_exists(RetryableHttpClient::class)) {
            throw new LogicException('Support for retrying failed requests requires symfony/http-client 5.2 or higher, try upgrading.');
        }

        if (null !== $options['retry_strategy']) {
            $retryStrategy = new Reference($options['retry_strategy']);
        } else {
            $retryStrategy = new ChildDefinition('http_client.abstract_retry_strategy');
            $codes = [];
            foreach ($options['http_codes'] as $code => $codeOptions) {
                if ($codeOptions['methods']) {
                    $codes[$code] = $codeOptions['methods'];
                } else {
                    $codes[] = $code;
                }
            }

            $retryStrategy
                ->replaceArgument(0, $codes ?: GenericRetryStrategy::DEFAULT_RETRY_STATUS_CODES)
                ->replaceArgument(1, $options['delay'])
                ->replaceArgument(2, $options['multiplier'])
                ->replaceArgument(3, $options['max_delay'])
                ->replaceArgument(4, $options['jitter']);
            $container->setDefinition($name.'.retry_strategy', $retryStrategy);

            $retryStrategy = new Reference($name.'.retry_strategy');
        }

        $container
            ->register($name.'.retryable', RetryableHttpClient::class)
            ->setDecoratedService($name, null, 10) // higher priority than TraceableHttpClient
            ->setArguments([new Reference($name.'.retryable.inner'), $retryStrategy, $options['max_retries'], new Reference('logger')])
            ->addTag('monolog.logger', ['channel' => 'http_client']);
    }

    private function registerMailerConfiguration(array $config, ContainerBuilder $container, PhpFileLoader $loader)
    {
        if (!class_exists(Mailer::class)) {
            throw new LogicException('Mailer support cannot be enabled as the component is not installed. Try running "composer require symfony/mailer".');
        }

        $loader->load('mailer.php');
        $loader->load('mailer_transports.php');
        if (!\count($config['transports']) && null === $config['dsn']) {
            $config['dsn'] = 'smtp://null';
        }
        $transports = $config['dsn'] ? ['main' => $config['dsn']] : $config['transports'];
        $container->getDefinition('mailer.transports')->setArgument(0, $transports);
        $container->getDefinition('mailer.default_transport')->setArgument(0, current($transports));

        $container->removeDefinition('mailer.logger_message_listener');
        $container->setAlias('mailer.logger_message_listener', (new Alias('mailer.message_logger_listener'))->setDeprecated('symfony/framework-bundle', '5.2', 'The "%alias_id%" alias is deprecated, use "mailer.message_logger_listener" instead.'));

        $mailer = $container->getDefinition('mailer.mailer');
        if (false === $messageBus = $config['message_bus']) {
            $mailer->replaceArgument(1, null);
        } else {
            $mailer->replaceArgument(1, $messageBus ? new Reference($messageBus) : new Reference('messenger.default_bus', ContainerInterface::NULL_ON_INVALID_REFERENCE));
        }

        $classToServices = [
            GmailTransportFactory::class => 'mailer.transport_factory.gmail',
            MailgunTransportFactory::class => 'mailer.transport_factory.mailgun',
            MailjetTransportFactory::class => 'mailer.transport_factory.mailjet',
            MandrillTransportFactory::class => 'mailer.transport_factory.mailchimp',
            PostmarkTransportFactory::class => 'mailer.transport_factory.postmark',
            SendgridTransportFactory::class => 'mailer.transport_factory.sendgrid',
            SendinblueTransportFactory::class => 'mailer.transport_factory.sendinblue',
            SesTransportFactory::class => 'mailer.transport_factory.amazon',
        ];

        foreach ($classToServices as $class => $service) {
            if (!class_exists($class)) {
                $container->removeDefinition($service);
            }
        }

        $envelopeListener = $container->getDefinition('mailer.envelope_listener');
        $envelopeListener->setArgument(0, $config['envelope']['sender'] ?? null);
        $envelopeListener->setArgument(1, $config['envelope']['recipients'] ?? null);

        if ($config['headers']) {
            $headers = new Definition(Headers::class);
            foreach ($config['headers'] as $name => $data) {
                $value = $data['value'];
                if (\in_array(strtolower($name), ['from', 'to', 'cc', 'bcc', 'reply-to'])) {
                    $value = (array) $value;
                }
                $headers->addMethodCall('addHeader', [$name, $value]);
            }
            $messageListener = $container->getDefinition('mailer.message_listener');
            $messageListener->setArgument(0, $headers);
        } else {
            $container->removeDefinition('mailer.message_listener');
        }
    }

    private function registerNotifierConfiguration(array $config, ContainerBuilder $container, PhpFileLoader $loader)
    {
        if (!class_exists(Notifier::class)) {
            throw new LogicException('Notifier support cannot be enabled as the component is not installed. Try running "composer require symfony/notifier".');
        }

        $loader->load('notifier.php');
        $loader->load('notifier_transports.php');

        if ($config['chatter_transports']) {
            $container->getDefinition('chatter.transports')->setArgument(0, $config['chatter_transports']);
        } else {
            $container->removeDefinition('chatter');
        }
        if ($config['texter_transports']) {
            $container->getDefinition('texter.transports')->setArgument(0, $config['texter_transports']);
        } else {
            $container->removeDefinition('texter');
        }

        if ($this->mailerConfigEnabled) {
            $sender = $container->getDefinition('mailer.envelope_listener')->getArgument(0);
            $container->getDefinition('notifier.channel.email')->setArgument(2, $sender);
        } else {
            $container->removeDefinition('notifier.channel.email');
        }

        if ($this->messengerConfigEnabled) {
            if ($config['notification_on_failed_messages']) {
                $container->getDefinition('notifier.failed_message_listener')->addTag('kernel.event_subscriber');
            }

            // as we have a bus, the channels don't need the transports
            $container->getDefinition('notifier.channel.chat')->setArgument(0, null);
            if ($container->hasDefinition('notifier.channel.email')) {
                $container->getDefinition('notifier.channel.email')->setArgument(0, null);
            }
            $container->getDefinition('notifier.channel.sms')->setArgument(0, null);
        }

        $container->getDefinition('notifier.channel_policy')->setArgument(0, $config['channel_policy']);

        $classToServices = [
            SlackTransportFactory::class => 'notifier.transport_factory.slack',
            TelegramTransportFactory::class => 'notifier.transport_factory.telegram',
            MattermostTransportFactory::class => 'notifier.transport_factory.mattermost',
            GoogleChatTransportFactory::class => 'notifier.transport_factory.googlechat',
            NexmoTransportFactory::class => 'notifier.transport_factory.nexmo',
            RocketChatTransportFactory::class => 'notifier.transport_factory.rocketchat',
            InfobipTransportFactory::class => 'notifier.transport_factory.infobip',
            TwilioTransportFactory::class => 'notifier.transport_factory.twilio',
            FirebaseTransportFactory::class => 'notifier.transport_factory.firebase',
            FreeMobileTransportFactory::class => 'notifier.transport_factory.freemobile',
            OvhCloudTransportFactory::class => 'notifier.transport_factory.ovhcloud',
            SinchTransportFactory::class => 'notifier.transport_factory.sinch',
            ZulipTransportFactory::class => 'notifier.transport_factory.zulip',
            MobytTransportFactory::class => 'notifier.transport_factory.mobyt',
            SmsapiTransportFactory::class => 'notifier.transport_factory.smsapi',
            EsendexTransportFactory::class => 'notifier.transport_factory.esendex',
            SendinblueNotifierTransportFactory::class => 'notifier.transport_factory.sendinblue',
            DiscordTransportFactory::class => 'notifier.transport_factory.discord',
            LinkedInTransportFactory::class => 'notifier.transport_factory.linkedin',
        ];

        foreach ($classToServices as $class => $service) {
            if (!class_exists($class)) {
                $container->removeDefinition($service);
            }
        }

        if (isset($config['admin_recipients'])) {
            $notifier = $container->getDefinition('notifier');
            foreach ($config['admin_recipients'] as $i => $recipient) {
                $id = 'notifier.admin_recipient.'.$i;
                $container->setDefinition($id, new Definition(Recipient::class, [$recipient['email'], $recipient['phone']]));
                $notifier->addMethodCall('addAdminRecipient', [new Reference($id)]);
            }
        }
    }

    private function registerRateLimiterConfiguration(array $config, ContainerBuilder $container, PhpFileLoader $loader)
    {
        if (!$this->lockConfigEnabled) {
            throw new LogicException('Rate limiter support cannot be enabled without enabling the Lock component.');
        }

        $loader->load('rate_limiter.php');

        foreach ($config['limiters'] as $name => $limiterConfig) {
            self::registerRateLimiter($container, $name, $limiterConfig);
        }
    }

    public static function registerRateLimiter(ContainerBuilder $container, string $name, array $limiterConfig)
    {
        // default configuration (when used by other DI extensions)
        $limiterConfig += ['lock_factory' => 'lock.factory', 'cache_pool' => 'cache.rate_limiter'];

        $limiter = $container->setDefinition($limiterId = 'limiter.'.$name, new ChildDefinition('limiter'));

        $limiter->addArgument(new Reference($limiterConfig['lock_factory']));
        unset($limiterConfig['lock_factory']);

        $storageId = $limiterConfig['storage_service'] ?? null;
        if (null === $storageId) {
            $container->register($storageId = 'limiter.storage.'.$name, CacheStorage::class)->addArgument(new Reference($limiterConfig['cache_pool']));
        }

        $limiter->replaceArgument(1, new Reference($storageId));
        unset($limiterConfig['storage_service']);
        unset($limiterConfig['cache_pool']);

        $limiterConfig['id'] = $name;
        $limiter->replaceArgument(0, $limiterConfig);

        $container->registerAliasForArgument($limiterId, RateLimiterFactory::class, $name.'.limiter');
    }

    private function resolveTrustedHeaders(array $headers): int
    {
        $trustedHeaders = 0;

        foreach ($headers as $h) {
            switch ($h) {
                case 'forwarded': $trustedHeaders |= Request::HEADER_FORWARDED; break;
                case 'x-forwarded-for': $trustedHeaders |= Request::HEADER_X_FORWARDED_FOR; break;
                case 'x-forwarded-host': $trustedHeaders |= Request::HEADER_X_FORWARDED_HOST; break;
                case 'x-forwarded-proto': $trustedHeaders |= Request::HEADER_X_FORWARDED_PROTO; break;
                case 'x-forwarded-port': $trustedHeaders |= Request::HEADER_X_FORWARDED_PORT; break;
                case 'x-forwarded-prefix': $trustedHeaders |= Request::HEADER_X_FORWARDED_PREFIX; break;
            }
        }

        return $trustedHeaders;
    }

    /**
     * {@inheritdoc}
     */
    public function getXsdValidationBasePath()
    {
        return \dirname(__DIR__).'/Resources/config/schema';
    }

    public function getNamespace()
    {
        return 'http://symfony.com/schema/dic/symfony';
    }
}<|MERGE_RESOLUTION|>--- conflicted
+++ resolved
@@ -1971,17 +1971,13 @@
                     ->setPublic($pool['public'])
                 ;
 
-<<<<<<< HEAD
-                $pool['name'] = $tagAwareId = $name;
-=======
                 if (method_exists(TagAwareAdapter::class, 'setLogger')) {
                     $container
                         ->getDefinition($name)
                         ->addMethodCall('setLogger', [new Reference('logger', ContainerInterface::IGNORE_ON_INVALID_REFERENCE)]);
                 }
 
-                $pool['name'] = $name;
->>>>>>> 40d73152
+                $pool['name'] = $tagAwareId = $name;
                 $pool['public'] = false;
                 $name = '.'.$name.'.inner';
             } elseif (!\in_array($name, ['cache.app', 'cache.system'], true)) {
