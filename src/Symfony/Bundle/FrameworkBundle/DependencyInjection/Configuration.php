--- conflicted
+++ resolved
@@ -58,78 +58,7 @@
             ->beforeNormalization()
                 ->ifTrue(function ($v) { return !isset($v['assets']) && isset($v['templating']) && class_exists(Package::class); })
                 ->then(function ($v) {
-<<<<<<< HEAD
                     $v['assets'] = array();
-=======
-                    @trigger_error('The framework.csrf_protection.field_name configuration key is deprecated since Symfony 2.4 and will be removed in 3.0. Use the framework.form.csrf_protection.field_name configuration key instead', E_USER_DEPRECATED);
-
-                    return $v;
-                })
-            ->end()
-            ->validate()
-                ->ifTrue(function ($v) { return !isset($v['assets']); })
-                ->then(function ($v) {
-                    if (!isset($v['templating'])
-                        || !$v['templating']['assets_version']
-                        && !\count($v['templating']['assets_base_urls']['http'])
-                        && !\count($v['templating']['assets_base_urls']['ssl'])
-                        && !\count($v['templating']['packages'])
-                    ) {
-                        $v['assets'] = array(
-                            'version' => null,
-                            'version_format' => '%%s?%%s',
-                            'base_path' => '',
-                            'base_urls' => array(),
-                            'packages' => array(),
-                        );
-                    }
-
-                    return $v;
-                })
-            ->end()
-            ->validate()
-                ->ifTrue(function ($v) { return isset($v['templating']); })
-                ->then(function ($v) {
-                    if ($v['templating']['assets_version']
-                        || \count($v['templating']['assets_base_urls']['http'])
-                        || \count($v['templating']['assets_base_urls']['ssl'])
-                        || \count($v['templating']['packages'])
-                    ) {
-                        @trigger_error('The assets settings under framework.templating are deprecated since Symfony 2.7 and will be removed in 3.0. Use the framework.assets configuration key instead', E_USER_DEPRECATED);
-
-                        // convert the old configuration to the new one
-                        if (isset($v['assets'])) {
-                            throw new \LogicException('You cannot use assets settings under "framework.templating" and "assets" configurations in the same project.');
-                        }
-
-                        $v['assets'] = array(
-                            'version' => $v['templating']['assets_version'],
-                            'version_format' => $v['templating']['assets_version_format'],
-                            'base_path' => '',
-                            'base_urls' => array_values(array_unique(array_merge($v['templating']['assets_base_urls']['http'], $v['templating']['assets_base_urls']['ssl']))),
-                            'packages' => array(),
-                        );
-
-                        foreach ($v['templating']['packages'] as $name => $config) {
-                            $v['assets']['packages'][$name] = array(
-                                'version' => null === $config['version'] ? null : (string) $config['version'],
-                                'version_format' => $config['version_format'],
-                                'base_path' => '',
-                                'base_urls' => array_values(array_unique(array_merge($config['base_urls']['http'], $config['base_urls']['ssl']))),
-                            );
-                        }
-                    }
-
-                    unset($v['templating']['assets_version'], $v['templating']['assets_version_format'], $v['templating']['assets_base_urls'], $v['templating']['packages']);
-
-                    return $v;
-                })
-            ->end()
-            ->beforeNormalization()
-                ->ifTrue(function ($v) { return isset($v['validation']['api']); })
-                ->then(function ($v) {
-                    @trigger_error('The validation.api configuration key is deprecated since Symfony 2.7 and will be removed in 3.0', E_USER_DEPRECATED);
->>>>>>> 82d13dae
 
                     return $v;
                 })
@@ -143,15 +72,10 @@
                 ->arrayNode('trusted_proxies')
                     ->setDeprecated('The "%path%.%node%" configuration key has been deprecated in Symfony 3.3. Use the Request::setTrustedProxies() method in your front controller instead.')
                     ->beforeNormalization()
-<<<<<<< HEAD
                         ->ifTrue(function ($v) {
-                            return !is_array($v) && null !== $v;
+                            return !\is_array($v) && null !== $v;
                         })
-                        ->then(function ($v) { return is_bool($v) ? array() : preg_split('/\s*,\s*/', $v); })
-=======
-                        ->ifTrue(function ($v) { return !\is_array($v) && null !== $v; })
                         ->then(function ($v) { return \is_bool($v) ? array() : preg_split('/\s*,\s*/', $v); })
->>>>>>> 82d13dae
                     ->end()
                     ->prototype('scalar')
                         ->validate()
@@ -342,7 +266,7 @@
                                 $workflows = $v;
                                 unset($workflows['enabled']);
 
-                                if (1 === count($workflows) && isset($workflows[0]['enabled'])) {
+                                if (1 === \count($workflows) && isset($workflows[0]['enabled'])) {
                                     $workflows = array();
                                 }
 
@@ -602,36 +526,13 @@
 
     private function addTemplatingSection(ArrayNodeDefinition $rootNode)
     {
-<<<<<<< HEAD
-=======
-        $organizeUrls = function ($urls) {
-            $urls += array(
-                'http' => array(),
-                'ssl' => array(),
-            );
-
-            foreach ($urls as $i => $url) {
-                if (\is_int($i)) {
-                    if (0 === strpos($url, 'https://') || 0 === strpos($url, '//')) {
-                        $urls['http'][] = $urls['ssl'][] = $url;
-                    } else {
-                        $urls['http'][] = $url;
-                    }
-                    unset($urls[$i]);
-                }
-            }
-
-            return $urls;
-        };
-
->>>>>>> 82d13dae
         $rootNode
             ->children()
                 ->arrayNode('templating')
                     ->info('templating configuration')
                     ->canBeEnabled()
                     ->beforeNormalization()
-                        ->ifTrue(function ($v) { return false === $v || is_array($v) && false === $v['enabled']; })
+                        ->ifTrue(function ($v) { return false === $v || \is_array($v) && false === $v['enabled']; })
                         ->then(function () { return array('enabled' => false, 'engines' => false); })
                     ->end()
                     ->children()
@@ -654,34 +555,6 @@
                             ->end()
                         ->end()
                     ->end()
-<<<<<<< HEAD
-=======
-                    ->fixXmlConfig('assets_base_url')
-                    ->children()
-                        ->arrayNode('assets_base_urls')
-                            ->info('Deprecated since 2.7, will be removed in 3.0. Use the new assets entry instead.')
-                            ->performNoDeepMerging()
-                            ->addDefaultsIfNotSet()
-                            ->beforeNormalization()
-                                ->ifTrue(function ($v) { return !\is_array($v); })
-                                ->then(function ($v) { return array($v); })
-                            ->end()
-                            ->beforeNormalization()
-                                ->always()
-                                ->then($organizeUrls)
-                            ->end()
-                            ->children()
-                                ->arrayNode('http')
-                                    ->prototype('scalar')->end()
-                                ->end()
-                                ->arrayNode('ssl')
-                                    ->prototype('scalar')->end()
-                                ->end()
-                            ->end()
-                        ->end()
-                        ->scalarNode('cache')->end()
-                    ->end()
->>>>>>> 82d13dae
                     ->fixXmlConfig('engine')
                     ->children()
                         ->arrayNode('engines')
@@ -690,11 +563,7 @@
                             ->requiresAtLeastOneElement()
                             ->canBeUnset()
                             ->beforeNormalization()
-<<<<<<< HEAD
-                                ->ifTrue(function ($v) { return !is_array($v) && false !== $v; })
-=======
-                                ->ifTrue(function ($v) { return !\is_array($v); })
->>>>>>> 82d13dae
+                                ->ifTrue(function ($v) { return !\is_array($v) && false !== $v; })
                                 ->then(function ($v) { return array($v); })
                             ->end()
                             ->prototype('scalar')->end()
@@ -710,49 +579,6 @@
                             ->prototype('scalar')->end()
                         ->end()
                     ->end()
-<<<<<<< HEAD
-=======
-                    ->fixXmlConfig('package')
-                    ->children()
-                        ->arrayNode('packages')
-                            ->info('Deprecated since 2.7, will be removed in 3.0. Use the new assets entry instead.')
-                            ->useAttributeAsKey('name')
-                            ->prototype('array')
-                                ->fixXmlConfig('base_url')
-                                ->children()
-                                    ->scalarNode('version')
-                                        ->defaultNull()
-                                        ->beforeNormalization()
-                                        ->ifTrue(function ($v) { return '' === $v; })
-                                        ->then(function ($v) { return; })
-                                        ->end()
-                                    ->end()
-                                    ->scalarNode('version_format')->defaultValue('%%s?%%s')->end()
-                                    ->arrayNode('base_urls')
-                                        ->performNoDeepMerging()
-                                        ->addDefaultsIfNotSet()
-                                        ->beforeNormalization()
-                                            ->ifTrue(function ($v) { return !\is_array($v); })
-                                            ->then(function ($v) { return array($v); })
-                                        ->end()
-                                        ->beforeNormalization()
-                                            ->always()
-                                            ->then($organizeUrls)
-                                        ->end()
-                                        ->children()
-                                            ->arrayNode('http')
-                                                ->prototype('scalar')->end()
-                                            ->end()
-                                            ->arrayNode('ssl')
-                                                ->prototype('scalar')->end()
-                                            ->end()
-                                        ->end()
-                                    ->end()
-                                ->end()
-                            ->end()
-                        ->end()
-                    ->end()
->>>>>>> 82d13dae
                 ->end()
             ->end()
         ;
@@ -1088,7 +914,7 @@
                         ->ifString()->then(function ($v) { return array('enabled' => true, 'resources' => $v); })
                     ->end()
                     ->beforeNormalization()
-                        ->ifTrue(function ($v) { return is_array($v) && !isset($v['resources']); })
+                        ->ifTrue(function ($v) { return \is_array($v) && !isset($v['resources']); })
                         ->then(function ($v) {
                             $e = $v['enabled'];
                             unset($v['enabled']);
@@ -1106,7 +932,7 @@
                                 ->ifString()->then(function ($v) { return array('default' => $v); })
                             ->end()
                             ->beforeNormalization()
-                                ->ifTrue(function ($v) { return is_array($v) && array_keys($v) === range(0, count($v) - 1); })
+                                ->ifTrue(function ($v) { return \is_array($v) && array_keys($v) === range(0, \count($v) - 1); })
                                 ->then(function ($v) { return array('default' => $v); })
                             ->end()
                             ->prototype('array')
