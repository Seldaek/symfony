<?php

/*
 * This file is part of the Symfony package.
 *
 * (c) Fabien Potencier <fabien@symfony.com>
 *
 * For the full copyright and license information, please view the LICENSE
 * file that was distributed with this source code.
 */

namespace Symfony\Bundle\FrameworkBundle\DependencyInjection;

use Symfony\Component\Config\Definition\Builder\ArrayNodeDefinition;
use Symfony\Component\Config\Definition\Builder\TreeBuilder;
use Symfony\Component\Config\Definition\ConfigurationInterface;

/**
 * FrameworkExtension configuration structure.
 *
 * @author Jeremy Mikola <jmikola@gmail.com>
 */
class Configuration implements ConfigurationInterface
{
    private $debug;

    /**
     * @param bool $debug Whether debugging is enabled or not
     */
    public function __construct($debug)
    {
        $this->debug = (bool) $debug;
    }

    /**
     * Generates the configuration tree builder.
     *
     * @return TreeBuilder The tree builder
     */
    public function getConfigTreeBuilder()
    {
        $treeBuilder = new TreeBuilder();
        $rootNode = $treeBuilder->root('framework');

        $rootNode
            ->children()
                ->scalarNode('secret')->end()
                ->scalarNode('http_method_override')
                    ->info("Set true to enable support for the '_method' request parameter to determine the intended HTTP method on POST requests. Note: When using the HttpCache, you need to call the method in your front controller instead")
                    ->defaultTrue()
                ->end()
                ->arrayNode('trusted_proxies')
                    ->beforeNormalization()
                        ->ifTrue(function ($v) { return !is_array($v) && null !== $v; })
                        ->then(function ($v) { return is_bool($v) ? array() : preg_split('/\s*,\s*/', $v); })
                    ->end()
                    ->prototype('scalar')
                        ->validate()
                            ->ifTrue(function ($v) {
                                if (empty($v)) {
                                    return false;
                                }

                                if (false !== strpos($v, '/')) {
                                    list($v, $mask) = explode('/', $v, 2);

                                    if (strcmp($mask, (int) $mask) || $mask < 1 || $mask > (false !== strpos($v, ':') ? 128 : 32)) {
                                        return true;
                                    }
                                }

                                return !filter_var($v, FILTER_VALIDATE_IP);
                            })
                            ->thenInvalid('Invalid proxy IP "%s"')
                        ->end()
                    ->end()
                ->end()
                ->scalarNode('ide')->defaultNull()->end()
                ->booleanNode('test')->end()
                ->scalarNode('default_locale')->defaultValue('en')->end()
                ->arrayNode('trusted_hosts')
                    ->beforeNormalization()
                        ->ifTrue(function ($v) { return is_string($v); })
                        ->then(function ($v) { return array($v); })
                    ->end()
                    ->prototype('scalar')->end()
                ->end()
            ->end()
        ;

        $this->addCsrfSection($rootNode);
        $this->addFormSection($rootNode);
        $this->addEsiSection($rootNode);
        $this->addSsiSection($rootNode);
        $this->addFragmentsSection($rootNode);
        $this->addProfilerSection($rootNode);
        $this->addRouterSection($rootNode);
        $this->addSessionSection($rootNode);
        $this->addRequestSection($rootNode);
        $this->addTemplatingSection($rootNode);
        $this->addTranslatorSection($rootNode);
        $this->addValidationSection($rootNode);
        $this->addAnnotationsSection($rootNode);
        $this->addSerializerSection($rootNode);
        $this->addPropertyAccessSection($rootNode);

        return $treeBuilder;
    }

    private function addCsrfSection(ArrayNodeDefinition $rootNode)
    {
        $rootNode
            ->children()
                ->arrayNode('csrf_protection')
                    ->canBeEnabled()
                    ->children()
                        ->scalarNode('field_name')
                            ->defaultValue('_token')
                            ->info('Deprecated since 2.4, to be removed in 3.0. Use form.csrf_protection.field_name instead')
                        ->end()
                    ->end()
                ->end()
            ->end()
        ;
    }

    private function addFormSection(ArrayNodeDefinition $rootNode)
    {
        $rootNode
            ->children()
                ->arrayNode('form')
                    ->info('form configuration')
                    ->canBeEnabled()
                    ->children()
                        ->arrayNode('csrf_protection')
                            ->treatFalseLike(array('enabled' => false))
                            ->treatTrueLike(array('enabled' => true))
                            ->treatNullLike(array('enabled' => true))
                            ->addDefaultsIfNotSet()
                            ->children()
                                ->booleanNode('enabled')->defaultNull()->end() // defaults to framework.csrf_protection.enabled
                                ->scalarNode('field_name')->defaultNull()->end()
                            ->end()
                        ->end()
                    ->end()
                ->end()
            ->end()
        ;
    }

    private function addEsiSection(ArrayNodeDefinition $rootNode)
    {
        $rootNode
            ->children()
                ->arrayNode('esi')
                    ->info('esi configuration')
                    ->canBeEnabled()
                ->end()
            ->end()
        ;
    }

    private function addSsiSection(ArrayNodeDefinition $rootNode)
    {
        $rootNode
            ->children()
                ->arrayNode('ssi')
                    ->info('ssi configuration')
                    ->canBeEnabled()
                ->end()
            ->end();
    }

    private function addFragmentsSection(ArrayNodeDefinition $rootNode)
    {
        $rootNode
            ->children()
                ->arrayNode('fragments')
                    ->info('fragments configuration')
                    ->canBeEnabled()
                    ->children()
                        ->scalarNode('path')->defaultValue('/_fragment')->end()
                    ->end()
                ->end()
            ->end()
        ;
    }

    private function addProfilerSection(ArrayNodeDefinition $rootNode)
    {
        $rootNode
            ->children()
                ->arrayNode('profiler')
                    ->info('profiler configuration')
                    ->canBeEnabled()
                    ->children()
                        ->booleanNode('collect')->defaultTrue()->end()
                        ->booleanNode('only_exceptions')->defaultFalse()->end()
                        ->booleanNode('only_master_requests')->defaultFalse()->end()
                        ->scalarNode('dsn')->defaultValue('file:%kernel.cache_dir%/profiler')->end()
                        ->scalarNode('username')->defaultValue('')->end()
                        ->scalarNode('password')->defaultValue('')->end()
                        ->scalarNode('lifetime')->defaultValue(86400)->end()
                        ->arrayNode('matcher')
                            ->canBeUnset()
                            ->performNoDeepMerging()
                            ->fixXmlConfig('ip')
                            ->children()
                                ->scalarNode('path')
                                    ->info('use the urldecoded format')
                                    ->example('^/path to resource/')
                                ->end()
                                ->scalarNode('service')->end()
                                ->arrayNode('ips')
                                    ->beforeNormalization()->ifString()->then(function ($v) { return array($v); })->end()
                                    ->prototype('scalar')->end()
                                ->end()
                            ->end()
                        ->end()
                    ->end()
                ->end()
            ->end()
        ;
    }

    private function addRouterSection(ArrayNodeDefinition $rootNode)
    {
        $rootNode
            ->children()
                ->arrayNode('router')
                    ->info('router configuration')
                    ->canBeUnset()
                    ->children()
                        ->scalarNode('resource')->isRequired()->end()
                        ->scalarNode('type')->end()
                        ->scalarNode('http_port')->defaultValue(80)->end()
                        ->scalarNode('https_port')->defaultValue(443)->end()
                        ->scalarNode('strict_requirements')
                            ->info(
                                "set to true to throw an exception when a parameter does not match the requirements\n".
                                "set to false to disable exceptions when a parameter does not match the requirements (and return null instead)\n".
                                "set to null to disable parameter checks against requirements\n".
                                "'true' is the preferred configuration in development mode, while 'false' or 'null' might be preferred in production"
                            )
                            ->defaultTrue()
                        ->end()
                    ->end()
                ->end()
            ->end()
        ;
    }

    private function addSessionSection(ArrayNodeDefinition $rootNode)
    {
        $rootNode
            ->children()
                ->arrayNode('session')
                    ->info('session configuration')
                    ->canBeUnset()
                    ->children()
                        ->scalarNode('storage_id')->defaultValue('session.storage.native')->end()
                        ->scalarNode('handler_id')->defaultValue('session.handler.native_file')->end()
                        ->scalarNode('name')->end()
                        ->scalarNode('cookie_lifetime')->end()
                        ->scalarNode('cookie_path')->end()
                        ->scalarNode('cookie_domain')->end()
                        ->booleanNode('cookie_secure')->end()
                        ->booleanNode('cookie_httponly')->end()
                        ->scalarNode('gc_divisor')->end()
                        ->scalarNode('gc_probability')->defaultValue(1)->end()
                        ->scalarNode('gc_maxlifetime')->end()
                        ->scalarNode('save_path')->defaultValue('%kernel.cache_dir%/sessions')->end()
                        ->integerNode('metadata_update_threshold')
                            ->defaultValue('0')
                            ->info('seconds to wait between 2 session metadata updates, it will also prevent the session handler to write if the session has not changed')
                        ->end()
                    ->end()
                ->end()
            ->end()
        ;
    }

    private function addRequestSection(ArrayNodeDefinition $rootNode)
    {
        $rootNode
            ->children()
                ->arrayNode('request')
                    ->info('request configuration')
                    ->canBeUnset()
                    ->fixXmlConfig('format')
                    ->children()
                        ->arrayNode('formats')
                            ->useAttributeAsKey('name')
                            ->prototype('array')
                                ->beforeNormalization()
                                    ->ifTrue(function ($v) { return is_array($v) && isset($v['mime_type']); })
                                    ->then(function ($v) { return $v['mime_type']; })
                                ->end()
                                ->beforeNormalization()
                                    ->ifTrue(function ($v) { return !is_array($v); })
                                    ->then(function ($v) { return array($v); })
                                ->end()
                                ->prototype('scalar')->end()
                            ->end()
                        ->end()
                    ->end()
                ->end()
            ->end()
        ;
    }

    private function addTemplatingSection(ArrayNodeDefinition $rootNode)
    {
        $organizeUrls = function ($urls) {
            $urls += array(
                'http' => array(),
                'ssl' => array(),
            );

            foreach ($urls as $i => $url) {
                if (is_integer($i)) {
                    if (0 === strpos($url, 'https://') || 0 === strpos($url, '//')) {
                        $urls['http'][] = $urls['ssl'][] = $url;
                    } else {
                        $urls['http'][] = $url;
                    }
                    unset($urls[$i]);
                }
            }

            return $urls;
        };

        $rootNode
            ->children()
                ->arrayNode('templating')
                    ->info('templating configuration')
                    ->canBeUnset()
                    ->children()
                        ->scalarNode('assets_version')->defaultValue(null)->end()
                        ->scalarNode('assets_version_format')->defaultValue('%%s?%%s')->end()
                        ->scalarNode('hinclude_default_template')->defaultNull()->end()
                        ->arrayNode('form')
                            ->addDefaultsIfNotSet()
                            ->fixXmlConfig('resource')
                            ->children()
                                ->arrayNode('resources')
                                    ->addDefaultChildrenIfNoneSet()
                                    ->prototype('scalar')->defaultValue('FrameworkBundle:Form')->end()
                                    ->validate()
                                        ->ifTrue(function ($v) {return !in_array('FrameworkBundle:Form', $v); })
                                        ->then(function ($v) {
                                            return array_merge(array('FrameworkBundle:Form'), $v);
                                        })
                                    ->end()
                                ->end()
                            ->end()
                        ->end()
                    ->end()
                    ->fixXmlConfig('assets_base_url')
                    ->children()
                        ->arrayNode('assets_base_urls')
                            ->performNoDeepMerging()
                            ->addDefaultsIfNotSet()
                            ->beforeNormalization()
                                ->ifTrue(function ($v) { return !is_array($v); })
                                ->then(function ($v) { return array($v); })
                            ->end()
                            ->beforeNormalization()
                                ->always()
                                ->then($organizeUrls)
                            ->end()
                            ->children()
                                ->arrayNode('http')
                                    ->prototype('scalar')->end()
                                ->end()
                                ->arrayNode('ssl')
                                    ->prototype('scalar')->end()
                                ->end()
                            ->end()
                        ->end()
                        ->scalarNode('cache')->end()
                    ->end()
                    ->fixXmlConfig('engine')
                    ->children()
                        ->arrayNode('engines')
                            ->example(array('twig'))
                            ->isRequired()
                            ->requiresAtLeastOneElement()
                            ->beforeNormalization()
                                ->ifTrue(function ($v) { return !is_array($v); })
                                ->then(function ($v) { return array($v); })
                            ->end()
                            ->prototype('scalar')->end()
                        ->end()
                    ->end()
                    ->fixXmlConfig('loader')
                    ->children()
                        ->arrayNode('loaders')
                            ->beforeNormalization()
                                ->ifTrue(function ($v) { return !is_array($v); })
                                ->then(function ($v) { return array($v); })
                             ->end()
                            ->prototype('scalar')->end()
                        ->end()
                    ->end()
                    ->fixXmlConfig('package')
                    ->children()
                        ->arrayNode('packages')
                            ->useAttributeAsKey('name')
                            ->prototype('array')
                                ->fixXmlConfig('base_url')
                                ->children()
                                    ->scalarNode('version')->defaultNull()->end()
                                    ->scalarNode('version_format')->defaultValue('%%s?%%s')->end()
                                    ->arrayNode('base_urls')
                                        ->performNoDeepMerging()
                                        ->addDefaultsIfNotSet()
                                        ->beforeNormalization()
                                            ->ifTrue(function ($v) { return !is_array($v); })
                                            ->then(function ($v) { return array($v); })
                                        ->end()
                                        ->beforeNormalization()
                                            ->always()
                                            ->then($organizeUrls)
                                        ->end()
                                        ->children()
                                            ->arrayNode('http')
                                                ->prototype('scalar')->end()
                                            ->end()
                                            ->arrayNode('ssl')
                                                ->prototype('scalar')->end()
                                            ->end()
                                        ->end()
                                    ->end()
                                ->end()
                            ->end()
                        ->end()
                    ->end()
                ->end()
            ->end()
        ;
    }

    private function addTranslatorSection(ArrayNodeDefinition $rootNode)
    {
        $rootNode
            ->children()
                ->arrayNode('translator')
                    ->info('translator configuration')
                    ->canBeEnabled()
                    ->fixXmlConfig('fallback')
                    ->children()
<<<<<<< HEAD
                        ->scalarNode('fallback')->defaultValue('en')->end()
                        ->booleanNode('logging')->defaultValue($this->debug)->end()
=======
                        ->arrayNode('fallbacks')
                            ->beforeNormalization()->ifString()->then(function ($v) { return array($v); })->end()
                            ->prototype('scalar')->end()
                            ->defaultValue(array('en'))
                        ->end()
>>>>>>> ed18cde5
                    ->end()
                ->end()
            ->end()
        ;
    }

    private function addValidationSection(ArrayNodeDefinition $rootNode)
    {
        $rootNode
            ->children()
                ->arrayNode('validation')
                    ->info('validation configuration')
                    ->canBeEnabled()
                    ->children()
                        ->scalarNode('cache')
                            ->beforeNormalization()
                                // Can be removed in 3.0, once ApcCache support is dropped
                                ->ifString()->then(function ($v) { return 'apc' === $v ? 'validator.mapping.cache.apc' : $v; })
                            ->end()
                        ->end()
                        ->booleanNode('enable_annotations')->defaultFalse()->end()
                        ->arrayNode('static_method')
                            ->defaultValue(array('loadValidatorMetadata'))
                            ->prototype('scalar')->end()
                            ->treatFalseLike(array())
                            ->validate()
                                ->ifTrue(function ($v) { return !is_array($v); })
                                ->then(function ($v) { return (array) $v; })
                            ->end()
                        ->end()
                        ->scalarNode('translation_domain')->defaultValue('validators')->end()
                        ->booleanNode('strict_email')->defaultFalse()->end()
                        ->enumNode('api')
                            ->values(array('2.4', '2.5', '2.5-bc', 'auto'))
                            ->beforeNormalization()
                                // XML/YAML parse as numbers, not as strings
                                ->ifTrue(function ($v) { return is_scalar($v); })
                                ->then(function ($v) { return (string) $v; })
                            ->end()
                        ->end()
                    ->end()
                ->end()
            ->end()
            ->validate()
                ->ifTrue(function ($v) { return !isset($v['validation']['api']) || 'auto' === $v['validation']['api']; })
                ->then(function ($v) {
                    // This condition is duplicated in ValidatorBuilder. This
                    // duplication is necessary in order to know the desired
                    // API version already during container configuration
                    // (to adjust service classes etc.)
                    // See https://github.com/symfony/symfony/issues/11580
                    $v['validation']['api'] = PHP_VERSION_ID < 50309
                        ? '2.4'
                        : '2.5-bc';

                    return $v;
                })
            ->end()
        ;
    }

    private function addAnnotationsSection(ArrayNodeDefinition $rootNode)
    {
        $rootNode
            ->children()
                ->arrayNode('annotations')
                    ->info('annotation configuration')
                    ->addDefaultsIfNotSet()
                    ->children()
                        ->scalarNode('cache')->defaultValue('file')->end()
                        ->scalarNode('file_cache_dir')->defaultValue('%kernel.cache_dir%/annotations')->end()
                        ->booleanNode('debug')->defaultValue('%kernel.debug%')->end()
                    ->end()
                ->end()
            ->end()
        ;
    }

    private function addSerializerSection(ArrayNodeDefinition $rootNode)
    {
        $rootNode
            ->children()
                ->arrayNode('serializer')
                    ->info('serializer configuration')
                    ->canBeEnabled()
                ->end()
            ->end()
        ;
    }

    private function addPropertyAccessSection(ArrayNodeDefinition $rootNode)
    {
        $rootNode
            ->children()
                ->arrayNode('property_access')
                    ->addDefaultsIfNotSet()
                    ->info('Property access configuration')
                    ->children()
                        ->booleanNode('magic_call')->defaultFalse()->end()
                        ->booleanNode('throw_exception_on_invalid_index')->defaultFalse()->end()
                    ->end()
                ->end()
            ->end()
        ;
    }
}<|MERGE_RESOLUTION|>--- conflicted
+++ resolved
@@ -451,16 +451,12 @@
                     ->canBeEnabled()
                     ->fixXmlConfig('fallback')
                     ->children()
-<<<<<<< HEAD
-                        ->scalarNode('fallback')->defaultValue('en')->end()
-                        ->booleanNode('logging')->defaultValue($this->debug)->end()
-=======
                         ->arrayNode('fallbacks')
                             ->beforeNormalization()->ifString()->then(function ($v) { return array($v); })->end()
                             ->prototype('scalar')->end()
                             ->defaultValue(array('en'))
                         ->end()
->>>>>>> ed18cde5
+                        ->booleanNode('logging')->defaultValue($this->debug)->end()
                     ->end()
                 ->end()
             ->end()
