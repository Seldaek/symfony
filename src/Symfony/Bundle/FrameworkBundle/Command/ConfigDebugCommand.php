--- conflicted
+++ resolved
@@ -55,15 +55,7 @@
      */
     protected function execute(InputInterface $input, OutputInterface $output)
     {
-<<<<<<< HEAD
-        $output = new SymfonyStyle($input, $output);
-=======
         $io = new SymfonyStyle($input, $output);
-        if (false !== strpos($input->getFirstArgument(), ':d')) {
-            $io->caution('The use of "config:debug" command is deprecated since version 2.7 and will be removed in 3.0. Use the "debug:config" instead.');
-        }
-
->>>>>>> 829c011b
         $name = $input->getArgument('name');
 
         if (empty($name)) {
