--- conflicted
+++ resolved
@@ -74,13 +74,9 @@
     protected function warmUpPhpArrayAdapter(PhpArrayAdapter $phpArrayAdapter, array $values)
     {
         // make sure we don't cache null values
-<<<<<<< HEAD
-        return parent::warmUpPhpArrayAdapter($phpArrayAdapter, array_filter($values));
-=======
         $values = array_filter($values, function ($val) { return null !== $val; });
 
-        parent::warmUpPhpArrayAdapter($phpArrayAdapter, $values);
->>>>>>> 4e4cdf54
+        return parent::warmUpPhpArrayAdapter($phpArrayAdapter, $values);
     }
 
     /**
