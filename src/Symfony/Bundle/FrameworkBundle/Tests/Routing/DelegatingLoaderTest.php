--- conflicted
+++ resolved
@@ -15,14 +15,8 @@
 {
     public function testConstructorApi()
     {
-<<<<<<< HEAD
         new DelegatingLoader(new LoaderResolver());
         $this->assertTrue(true, '__construct() takes a LoaderResolverInterface as its first argument.');
-=======
-        $controllerNameParser = $this->createMock(ControllerNameParser::class);
-        new DelegatingLoader($controllerNameParser, new LoaderResolver());
-        $this->assertTrue(true, '__construct() takes a ControllerNameParser and LoaderResolverInterface respectively as its first and second argument.');
->>>>>>> 22b1eb40
     }
 
     public function testLoadDefaultOptions()
@@ -61,47 +55,6 @@
             'utf8' => true,
         ];
         $this->assertSame($expected, $routeCollection->get('bar')->getOptions());
-<<<<<<< HEAD
         $this->assertSame(['_locale' => 'de'], $routeCollection->get('bar')->getRequirements());
-=======
-    }
-
-    /**
-     * @group legacy
-     * @expectedDeprecation Referencing controllers with foo:bar:baz is deprecated since Symfony 4.1, use "some_parsed::controller" instead.
-     */
-    public function testLoad()
-    {
-        $controllerNameParser = $this->createMock(ControllerNameParser::class);
-        $controllerNameParser->expects($this->once())
-            ->method('parse')
-            ->with('foo:bar:baz')
-            ->willReturn('some_parsed::controller');
-
-        $loaderResolver = $this->createMock(LoaderResolverInterface::class);
-
-        $loader = $this->createMock(LoaderInterface::class);
-
-        $loaderResolver->expects($this->once())
-            ->method('resolve')
-            ->willReturn($loader);
-
-        $routeCollection = new RouteCollection();
-        $routeCollection->add('foo', new Route('/', ['_controller' => 'foo:bar:baz']));
-        $routeCollection->add('bar', new Route('/', ['_controller' => 'foo::baz']));
-        $routeCollection->add('baz', new Route('/', ['_controller' => 'foo:baz']));
-
-        $loader->expects($this->once())
-            ->method('load')
-            ->willReturn($routeCollection);
-
-        $delegatingLoader = new DelegatingLoader($controllerNameParser, $loaderResolver);
-
-        $loadedRouteCollection = $delegatingLoader->load('foo');
-        $this->assertCount(3, $loadedRouteCollection);
-        $this->assertSame('some_parsed::controller', $routeCollection->get('foo')->getDefault('_controller'));
-        $this->assertSame('foo::baz', $routeCollection->get('bar')->getDefault('_controller'));
-        $this->assertSame('foo:baz', $routeCollection->get('baz')->getDefault('_controller'));
->>>>>>> 22b1eb40
     }
 }