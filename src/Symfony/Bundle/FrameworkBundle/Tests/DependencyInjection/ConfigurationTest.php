--- conflicted
+++ resolved
@@ -89,73 +89,6 @@
         ];
     }
 
-<<<<<<< HEAD
-=======
-    /**
-     * @dataProvider getTestValidTrustedProxiesData
-     * @group legacy
-     */
-    public function testValidTrustedProxies($trustedProxies, $processedProxies)
-    {
-        $processor = new Processor();
-        $configuration = new Configuration(true);
-        $config = $processor->processConfiguration($configuration, [[
-            'secret' => 's3cr3t',
-            'trusted_proxies' => $trustedProxies,
-        ]]);
-
-        $this->assertEquals($processedProxies, $config['trusted_proxies']);
-    }
-
-    public function getTestValidTrustedProxiesData()
-    {
-        return [
-            [['127.0.0.1'], ['127.0.0.1']],
-            [['::1'], ['::1']],
-            [['127.0.0.1', '::1'], ['127.0.0.1', '::1']],
-            [null, []],
-            [false, []],
-            [[], []],
-            [['10.0.0.0/8'], ['10.0.0.0/8']],
-            [['::ffff:0:0/96'], ['::ffff:0:0/96']],
-            [['0.0.0.0/0'], ['0.0.0.0/0']],
-        ];
-    }
-
-    /**
-     * @group legacy
-     */
-    public function testInvalidTypeTrustedProxies()
-    {
-        $this->expectException('Symfony\Component\Config\Definition\Exception\InvalidConfigurationException');
-        $processor = new Processor();
-        $configuration = new Configuration(true);
-        $processor->processConfiguration($configuration, [
-            [
-                'secret' => 's3cr3t',
-                'trusted_proxies' => 'Not an IP address',
-            ],
-        ]);
-    }
-
-    /**
-     * @group legacy
-     */
-    public function testInvalidValueTrustedProxies()
-    {
-        $this->expectException('Symfony\Component\Config\Definition\Exception\InvalidConfigurationException');
-        $processor = new Processor();
-        $configuration = new Configuration(true);
-
-        $processor->processConfiguration($configuration, [
-            [
-                'secret' => 's3cr3t',
-                'trusted_proxies' => ['Not an IP address'],
-            ],
-        ]);
-    }
-
->>>>>>> 8173dafd
     public function testAssetsCanBeEnabled()
     {
         $processor = new Processor();
