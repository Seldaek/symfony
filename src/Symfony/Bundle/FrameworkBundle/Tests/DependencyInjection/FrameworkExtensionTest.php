<?php

/*
 * This file is part of the Symfony package.
 *
 * (c) Fabien Potencier <fabien@symfony.com>
 *
 * For the full copyright and license information, please view the LICENSE
 * file that was distributed with this source code.
 */

namespace Symfony\Bundle\FrameworkBundle\Tests\DependencyInjection;

use Symfony\Bundle\FrameworkBundle\Tests\TestCase;
use Symfony\Bundle\FrameworkBundle\DependencyInjection\FrameworkExtension;
use Symfony\Component\Cache\Adapter\ApcuAdapter;
use Symfony\Component\Cache\Adapter\ChainAdapter;
use Symfony\Component\Cache\Adapter\DoctrineAdapter;
use Symfony\Component\Cache\Adapter\FilesystemAdapter;
use Symfony\Component\Cache\Adapter\ProxyAdapter;
use Symfony\Component\Cache\Adapter\RedisAdapter;
use Symfony\Component\DependencyInjection\ContainerBuilder;
use Symfony\Component\DependencyInjection\Definition;
use Symfony\Component\DependencyInjection\DefinitionDecorator;
use Symfony\Component\DependencyInjection\Loader\ClosureLoader;
use Symfony\Component\DependencyInjection\ParameterBag\ParameterBag;
use Symfony\Component\DependencyInjection\Reference;
use Symfony\Component\Serializer\Mapping\Factory\CacheClassMetadataFactory;
use Symfony\Component\Serializer\Mapping\Loader\XmlFileLoader;
use Symfony\Component\Serializer\Mapping\Loader\YamlFileLoader;
use Symfony\Component\Serializer\Normalizer\DataUriNormalizer;
use Symfony\Component\Serializer\Normalizer\DateTimeNormalizer;
use Symfony\Component\Serializer\Normalizer\JsonSerializableNormalizer;

abstract class FrameworkExtensionTest extends TestCase
{
    private static $containerCache = array();

    abstract protected function loadFromFile(ContainerBuilder $container, $file);

    public function testFormCsrfProtection()
    {
        $container = $this->createContainerFromFile('full');

        $def = $container->getDefinition('form.type_extension.csrf');

        $this->assertTrue($container->getParameter('form.type_extension.csrf.enabled'));
        $this->assertEquals('%form.type_extension.csrf.enabled%', $def->getArgument(1));
        $this->assertEquals('_csrf', $container->getParameter('form.type_extension.csrf.field_name'));
        $this->assertEquals('%form.type_extension.csrf.field_name%', $def->getArgument(2));
    }

    public function testPropertyAccessWithDefaultValue()
    {
        $container = $this->createContainerFromFile('full');

        $def = $container->getDefinition('property_accessor');
        $this->assertFalse($def->getArgument(0));
        $this->assertFalse($def->getArgument(1));
    }

    public function testPropertyAccessWithOverriddenValues()
    {
        $container = $this->createContainerFromFile('property_accessor');
        $def = $container->getDefinition('property_accessor');
        $this->assertTrue($def->getArgument(0));
        $this->assertTrue($def->getArgument(1));
    }

    /**
     * @expectedException \LogicException
     * @expectedExceptionMessage CSRF protection needs sessions to be enabled.
     */
    public function testCsrfProtectionNeedsSessionToBeEnabled()
    {
        $this->createContainerFromFile('csrf_needs_session');
    }

    public function testCsrfProtectionForFormsEnablesCsrfProtectionAutomatically()
    {
        $container = $this->createContainerFromFile('csrf');

        $this->assertTrue($container->hasDefinition('security.csrf.token_manager'));
    }

    public function testProxies()
    {
        $container = $this->createContainerFromFile('full');

        $this->assertEquals(array('127.0.0.1', '10.0.0.1'), $container->getParameter('kernel.trusted_proxies'));
    }

    public function testHttpMethodOverride()
    {
        $container = $this->createContainerFromFile('full');

        $this->assertFalse($container->getParameter('kernel.http_method_override'));
    }

    public function testEsi()
    {
        $container = $this->createContainerFromFile('full');

        $this->assertTrue($container->hasDefinition('esi'), '->registerEsiConfiguration() loads esi.xml');
    }

    public function testEnabledProfiler()
    {
        $container = $this->createContainerFromFile('profiler');

        $this->assertTrue($container->hasDefinition('profiler'), '->registerProfilerConfiguration() loads profiling.xml');
        $this->assertTrue($container->hasDefinition('data_collector.config'), '->registerProfilerConfiguration() loads collectors.xml');
    }

    public function testDisabledProfiler()
    {
        $container = $this->createContainerFromFile('full');

        $this->assertFalse($container->hasDefinition('profiler'), '->registerProfilerConfiguration() does not load profiling.xml');
        $this->assertFalse($container->hasDefinition('data_collector.config'), '->registerProfilerConfiguration() does not load collectors.xml');
    }

    public function testWorkflow()
    {
        $container = $this->createContainerFromFile('workflow');

        $this->assertTrue($container->hasDefinition('workflow.my_workflow'));
    }

    public function testRouter()
    {
        $container = $this->createContainerFromFile('full');

        $this->assertTrue($container->has('router'), '->registerRouterConfiguration() loads routing.xml');
        $arguments = $container->findDefinition('router')->getArguments();
        $this->assertEquals($container->getParameter('kernel.root_dir').'/config/routing.xml', $container->getParameter('router.resource'), '->registerRouterConfiguration() sets routing resource');
        $this->assertEquals('%router.resource%', $arguments[1], '->registerRouterConfiguration() sets routing resource');
        $this->assertEquals('xml', $arguments[2]['resource_type'], '->registerRouterConfiguration() sets routing resource type');
    }

    /**
     * @expectedException \Symfony\Component\Config\Definition\Exception\InvalidConfigurationException
     */
    public function testRouterRequiresResourceOption()
    {
        $container = $this->createContainer();
        $loader = new FrameworkExtension();
        $loader->load(array(array('router' => true)), $container);
    }

    public function testSession()
    {
        $container = $this->createContainerFromFile('full');

        $this->assertTrue($container->hasDefinition('session'), '->registerSessionConfiguration() loads session.xml');
        $this->assertEquals('fr', $container->getParameter('kernel.default_locale'));
        $this->assertEquals('session.storage.native', (string) $container->getAlias('session.storage'));
        $this->assertEquals('session.handler.native_file', (string) $container->getAlias('session.handler'));

        $options = $container->getParameter('session.storage.options');
        $this->assertEquals('_SYMFONY', $options['name']);
        $this->assertEquals(86400, $options['cookie_lifetime']);
        $this->assertEquals('/', $options['cookie_path']);
        $this->assertEquals('example.com', $options['cookie_domain']);
        $this->assertTrue($options['cookie_secure']);
        $this->assertFalse($options['cookie_httponly']);
        $this->assertTrue($options['use_cookies']);
        $this->assertEquals(108, $options['gc_divisor']);
        $this->assertEquals(1, $options['gc_probability']);
        $this->assertEquals(90000, $options['gc_maxlifetime']);

        $this->assertEquals('/path/to/sessions', $container->getParameter('session.save_path'));
    }

    public function testNullSessionHandler()
    {
        $container = $this->createContainerFromFile('session');

        $this->assertTrue($container->hasDefinition('session'), '->registerSessionConfiguration() loads session.xml');
        $this->assertNull($container->getDefinition('session.storage.native')->getArgument(1));
        $this->assertNull($container->getDefinition('session.storage.php_bridge')->getArgument(0));
    }

    public function testRequest()
    {
        $container = $this->createContainerFromFile('full');

        $this->assertTrue($container->hasDefinition('request.add_request_formats_listener'), '->registerRequestConfiguration() loads request.xml');
        $listenerDef = $container->getDefinition('request.add_request_formats_listener');
        $this->assertEquals(array('csv' => array('text/csv', 'text/plain'), 'pdf' => array('application/pdf')), $listenerDef->getArgument(0));
    }

    public function testEmptyRequestFormats()
    {
        $container = $this->createContainerFromFile('request');

        $this->assertFalse($container->hasDefinition('request.add_request_formats_listener'), '->registerRequestConfiguration() does not load request.xml when no request formats are defined');
    }

    public function testTemplating()
    {
        $container = $this->createContainerFromFile('full');

        $this->assertTrue($container->hasDefinition('templating.name_parser'), '->registerTemplatingConfiguration() loads templating.xml');

        $this->assertEquals('templating.engine.delegating', (string) $container->getAlias('templating'), '->registerTemplatingConfiguration() configures delegating loader if multiple engines are provided');

        $this->assertEquals($container->getDefinition('templating.loader.chain'), $container->getDefinition('templating.loader.wrapped'), '->registerTemplatingConfiguration() configures loader chain if multiple loaders are provided');

        $this->assertEquals($container->getDefinition('templating.loader'), $container->getDefinition('templating.loader.cache'), '->registerTemplatingConfiguration() configures the loader to use cache');

        $this->assertEquals('%templating.loader.cache.path%', $container->getDefinition('templating.loader.cache')->getArgument(1));
        $this->assertEquals('/path/to/cache', $container->getParameter('templating.loader.cache.path'));

        $this->assertEquals(array('php', 'twig'), $container->getParameter('templating.engines'), '->registerTemplatingConfiguration() sets a templating.engines parameter');

        $this->assertEquals(array('FrameworkBundle:Form', 'theme1', 'theme2'), $container->getParameter('templating.helper.form.resources'), '->registerTemplatingConfiguration() registers the theme and adds the base theme');
        $this->assertEquals('global_hinclude_template', $container->getParameter('fragment.renderer.hinclude.global_template'), '->registerTemplatingConfiguration() registers the global hinclude.js template');
    }

    public function testTemplatingCanBeDisabled()
    {
        $container = $this->createContainerFromFile('templating_disabled');

        $this->assertFalse($container->hasParameter('templating.engines'), '"templating.engines" container parameter is not registered when templating is disabled.');
    }

    public function testAssets()
    {
        $container = $this->createContainerFromFile('assets');
        $packages = $container->getDefinition('assets.packages');

        // default package
        $defaultPackage = $container->getDefinition($packages->getArgument(0));
        $this->assertUrlPackage($container, $defaultPackage, array('http://cdn.example.com'), 'SomeVersionScheme', '%%s?version=%%s');

        // packages
        $packages = $packages->getArgument(1);
        $this->assertCount(5, $packages);

        $package = $container->getDefinition($packages['images_path']);
        $this->assertPathPackage($container, $package, '/foo', 'SomeVersionScheme', '%%s?version=%%s');

        $package = $container->getDefinition($packages['images']);
        $this->assertUrlPackage($container, $package, array('http://images1.example.com', 'http://images2.example.com'), '1.0.0', '%%s?version=%%s');

        $package = $container->getDefinition($packages['foo']);
        $this->assertPathPackage($container, $package, '', '1.0.0', '%%s-%%s');

        $package = $container->getDefinition($packages['bar']);
        $this->assertUrlPackage($container, $package, array('https://bar2.example.com'), 'SomeVersionScheme', '%%s?version=%%s');

        $package = $container->getDefinition($packages['bar_version_strategy']);
        $this->assertEquals('assets.custom_version_strategy', (string) $package->getArgument(1));
    }

    public function testAssetsDefaultVersionStrategyAsService()
    {
        $container = $this->createContainerFromFile('assets_version_strategy_as_service');
        $packages = $container->getDefinition('assets.packages');

        // default package
        $defaultPackage = $container->getDefinition($packages->getArgument(0));
        $this->assertEquals('assets.custom_version_strategy', (string) $defaultPackage->getArgument(1));
    }

    public function testTranslator()
    {
        $container = $this->createContainerFromFile('full');
        $this->assertTrue($container->hasDefinition('translator.default'), '->registerTranslatorConfiguration() loads translation.xml');
        $this->assertEquals('translator.default', (string) $container->getAlias('translator'), '->registerTranslatorConfiguration() redefines translator service from identity to real translator');
        $options = $container->getDefinition('translator.default')->getArgument(3);

        $files = array_map(function ($resource) { return realpath($resource); }, $options['resource_files']['en']);
        $ref = new \ReflectionClass('Symfony\Component\Validator\Validation');
        $this->assertContains(
            strtr(dirname($ref->getFileName()).'/Resources/translations/validators.en.xlf', '/', DIRECTORY_SEPARATOR),
            $files,
            '->registerTranslatorConfiguration() finds Validator translation resources'
        );
        $ref = new \ReflectionClass('Symfony\Component\Form\Form');
        $this->assertContains(
            strtr(dirname($ref->getFileName()).'/Resources/translations/validators.en.xlf', '/', DIRECTORY_SEPARATOR),
            $files,
            '->registerTranslatorConfiguration() finds Form translation resources'
        );
        $ref = new \ReflectionClass('Symfony\Component\Security\Core\Security');
        $this->assertContains(
            strtr(dirname($ref->getFileName()).'/Resources/translations/security.en.xlf', '/', DIRECTORY_SEPARATOR),
            $files,
            '->registerTranslatorConfiguration() finds Security translation resources'
        );
        $this->assertContains(
            strtr(__DIR__.'/Fixtures/translations/test_paths.en.yml', '/', DIRECTORY_SEPARATOR),
            $files,
            '->registerTranslatorConfiguration() finds translation resources in custom paths'
        );

        $calls = $container->getDefinition('translator.default')->getMethodCalls();
        $this->assertEquals(array('fr'), $calls[1][1][0]);
    }

    public function testTranslatorMultipleFallbacks()
    {
        $container = $this->createContainerFromFile('translator_fallbacks');

        $calls = $container->getDefinition('translator.default')->getMethodCalls();
        $this->assertEquals(array('en', 'fr'), $calls[1][1][0]);
    }

    /**
     * @expectedException \Symfony\Component\Config\Definition\Exception\InvalidConfigurationException
     */
    public function testTemplatingRequiresAtLeastOneEngine()
    {
        $container = $this->createContainer();
        $loader = new FrameworkExtension();
        $loader->load(array(array('templating' => null)), $container);
    }

    public function testValidation()
    {
        $container = $this->createContainerFromFile('full');

        $ref = new \ReflectionClass('Symfony\Component\Form\Form');
        $xmlMappings = array(dirname($ref->getFileName()).'/Resources/config/validation.xml');

        $calls = $container->getDefinition('validator.builder')->getMethodCalls();

        $this->assertCount(6, $calls);
        $this->assertSame('setConstraintValidatorFactory', $calls[0][0]);
        $this->assertEquals(array(new Reference('validator.validator_factory')), $calls[0][1]);
        $this->assertSame('setTranslator', $calls[1][0]);
        $this->assertEquals(array(new Reference('translator')), $calls[1][1]);
        $this->assertSame('setTranslationDomain', $calls[2][0]);
        $this->assertSame(array('%validator.translation_domain%'), $calls[2][1]);
        $this->assertSame('addXmlMappings', $calls[3][0]);
        $this->assertSame(array($xmlMappings), $calls[3][1]);
        $this->assertSame('addMethodMapping', $calls[4][0]);
        $this->assertSame(array('loadValidatorMetadata'), $calls[4][1]);
        $this->assertSame('setMetadataCache', $calls[5][0]);
        $this->assertEquals(array(new Reference('validator.mapping.cache.symfony')), $calls[5][1]);
    }

    public function testValidationService()
    {
        $container = $this->createContainerFromFile('validation_annotations', array('kernel.charset' => 'UTF-8'), false);

        $this->assertInstanceOf('Symfony\Component\Validator\Validator\ValidatorInterface', $container->get('validator'));
    }

    public function testAnnotations()
    {
        $container = $this->createContainerFromFile('full');

        $this->assertEquals($container->getParameter('kernel.cache_dir').'/annotations', $container->getDefinition('annotations.filesystem_cache')->getArgument(0));
        $this->assertSame('annotations.cached_reader', (string) $container->getAlias('annotation_reader'));
        $this->assertSame('annotations.filesystem_cache', (string) $container->getDefinition('annotations.cached_reader')->getArgument(1));
    }

    public function testFileLinkFormat()
    {
        $container = $this->createContainerFromFile('full');

        $this->assertEquals('file%link%format', $container->getParameter('debug.file_link_format'));
    }

    public function testValidationAnnotations()
    {
        $container = $this->createContainerFromFile('validation_annotations');

        $calls = $container->getDefinition('validator.builder')->getMethodCalls();

        $this->assertCount(7, $calls);
        $this->assertSame('enableAnnotationMapping', $calls[4][0]);
        $this->assertEquals(array(new Reference('annotation_reader')), $calls[4][1]);
        $this->assertSame('addMethodMapping', $calls[5][0]);
        $this->assertSame(array('loadValidatorMetadata'), $calls[5][1]);
        $this->assertSame('setMetadataCache', $calls[6][0]);
        $this->assertEquals(array(new Reference('validator.mapping.cache.symfony')), $calls[6][1]);
        // no cache this time
    }

    public function testValidationPaths()
    {
        require_once __DIR__.'/Fixtures/TestBundle/TestBundle.php';

        $container = $this->createContainerFromFile('validation_annotations', array(
            'kernel.bundles' => array('TestBundle' => 'Symfony\Bundle\FrameworkBundle\Tests\TestBundle'),
        ));

        $calls = $container->getDefinition('validator.builder')->getMethodCalls();

        $this->assertCount(8, $calls);
        $this->assertSame('addXmlMappings', $calls[3][0]);
        $this->assertSame('addYamlMappings', $calls[4][0]);
        $this->assertSame('enableAnnotationMapping', $calls[5][0]);
        $this->assertSame('addMethodMapping', $calls[6][0]);
        $this->assertSame(array('loadValidatorMetadata'), $calls[6][1]);
        $this->assertSame('setMetadataCache', $calls[7][0]);
        $this->assertEquals(array(new Reference('validator.mapping.cache.symfony')), $calls[7][1]);

        $xmlMappings = $calls[3][1][0];
        $this->assertCount(2, $xmlMappings);
        try {
            // Testing symfony/symfony
            $this->assertStringEndsWith('Component'.DIRECTORY_SEPARATOR.'Form/Resources/config/validation.xml', $xmlMappings[0]);
        } catch (\Exception $e) {
            // Testing symfony/framework-bundle with deps=high
            $this->assertStringEndsWith('symfony'.DIRECTORY_SEPARATOR.'form/Resources/config/validation.xml', $xmlMappings[0]);
        }
        $this->assertStringEndsWith('TestBundle'.DIRECTORY_SEPARATOR.'Resources'.DIRECTORY_SEPARATOR.'config'.DIRECTORY_SEPARATOR.'validation.xml', $xmlMappings[1]);

        $yamlMappings = $calls[4][1][0];
        $this->assertCount(1, $yamlMappings);
        $this->assertStringEndsWith('TestBundle'.DIRECTORY_SEPARATOR.'Resources'.DIRECTORY_SEPARATOR.'config'.DIRECTORY_SEPARATOR.'validation.yml', $yamlMappings[0]);
    }

    public function testValidationNoStaticMethod()
    {
        $container = $this->createContainerFromFile('validation_no_static_method');

        $calls = $container->getDefinition('validator.builder')->getMethodCalls();

        $this->assertCount(5, $calls);
        $this->assertSame('addXmlMappings', $calls[3][0]);
        $this->assertSame('setMetadataCache', $calls[4][0]);
        $this->assertEquals(array(new Reference('validator.mapping.cache.symfony')), $calls[4][1]);
        // no cache, no annotations, no static methods
    }

    public function testFormsCanBeEnabledWithoutCsrfProtection()
    {
        $container = $this->createContainerFromFile('form_no_csrf');

        $this->assertFalse($container->getParameter('form.type_extension.csrf.enabled'));
    }

    public function testStopwatchEnabledWithDebugModeEnabled()
    {
        $container = $this->createContainerFromFile('default_config', array(
            'kernel.container_class' => 'foo',
            'kernel.debug' => true,
        ));

        $this->assertTrue($container->has('debug.stopwatch'));
    }

    public function testStopwatchEnabledWithDebugModeDisabled()
    {
        $container = $this->createContainerFromFile('default_config', array(
            'kernel.container_class' => 'foo',
        ));

        $this->assertTrue($container->has('debug.stopwatch'));
    }

    public function testSerializerDisabled()
    {
        $container = $this->createContainerFromFile('default_config');
        $this->assertFalse($container->has('serializer'));
    }

    public function testSerializerEnabled()
    {
        $container = $this->createContainerFromFile('full');
        $this->assertTrue($container->has('serializer'));

        $argument = $container->getDefinition('serializer.mapping.chain_loader')->getArgument(0);

        $this->assertCount(1, $argument);
        $this->assertEquals('Symfony\Component\Serializer\Mapping\Loader\AnnotationLoader', $argument[0]->getClass());
        $this->assertNull($container->getDefinition('serializer.mapping.class_metadata_factory')->getArgument(1));
        $this->assertEquals(new Reference('serializer.name_converter.camel_case_to_snake_case'), $container->getDefinition('serializer.normalizer.object')->getArgument(1));
        $this->assertEquals(new Reference('property_info', ContainerBuilder::IGNORE_ON_INVALID_REFERENCE), $container->getDefinition('serializer.normalizer.object')->getArgument(3));
    }

    public function testRegisterSerializerExtractor()
    {
        $container = $this->createContainerFromFile('full');

        $serializerExtractorDefinition = $container->getDefinition('property_info.serializer_extractor');

        $this->assertEquals('serializer.mapping.class_metadata_factory', $serializerExtractorDefinition->getArgument(0)->__toString());
        $this->assertFalse($serializerExtractorDefinition->isPublic());
        $tag = $serializerExtractorDefinition->getTag('property_info.list_extractor');
        $this->assertEquals(array('priority' => -999), $tag[0]);
    }

    public function testDataUriNormalizerRegistered()
    {
        if (!class_exists('Symfony\Component\Serializer\Normalizer\DataUriNormalizer')) {
            $this->markTestSkipped('The DataUriNormalizer has been introduced in the Serializer Component version 3.1.');
        }

        $container = $this->createContainerFromFile('full');

        $definition = $container->getDefinition('serializer.normalizer.data_uri');
        $tag = $definition->getTag('serializer.normalizer');

        $this->assertEquals(DataUriNormalizer::class, $definition->getClass());
        $this->assertEquals(-920, $tag[0]['priority']);
    }

    public function testDateTimeNormalizerRegistered()
    {
        if (!class_exists('Symfony\Component\Serializer\Normalizer\DateTimeNormalizer')) {
            $this->markTestSkipped('The DateTimeNormalizer has been introduced in the Serializer Component version 3.1.');
        }

        $container = $this->createContainerFromFile('full');

        $definition = $container->getDefinition('serializer.normalizer.datetime');
        $tag = $definition->getTag('serializer.normalizer');

        $this->assertEquals(DateTimeNormalizer::class, $definition->getClass());
        $this->assertEquals(-910, $tag[0]['priority']);
    }

    public function testJsonSerializableNormalizerRegistered()
    {
        if (!class_exists('Symfony\Component\Serializer\Normalizer\JsonSerializableNormalizer')) {
            $this->markTestSkipped('The JsonSerializableNormalizer has been introduced in the Serializer Component version 3.1.');
        }

        $container = $this->createContainerFromFile('full');

        $definition = $container->getDefinition('serializer.normalizer.json_serializable');
        $tag = $definition->getTag('serializer.normalizer');

        $this->assertEquals(JsonSerializableNormalizer::class, $definition->getClass());
        $this->assertEquals(-900, $tag[0]['priority']);
    }

    public function testObjectNormalizerRegistered()
    {
        $container = $this->createContainerFromFile('full');

        $definition = $container->getDefinition('serializer.normalizer.object');
        $tag = $definition->getTag('serializer.normalizer');

        $this->assertEquals('Symfony\Component\Serializer\Normalizer\ObjectNormalizer', $definition->getClass());
        $this->assertEquals(-1000, $tag[0]['priority']);
    }

    public function testSerializerCacheActivated()
    {
        if (!class_exists(CacheClassMetadataFactory::class) || !method_exists(XmlFileLoader::class, 'getMappedClasses') || !method_exists(YamlFileLoader::class, 'getMappedClasses')) {
            $this->markTestSkipped('The Serializer default cache warmer has been introduced in the Serializer Component version 3.2.');
        }

        $container = $this->createContainerFromFile('serializer_enabled');

        $this->assertTrue($container->hasDefinition('serializer.mapping.cache_class_metadata_factory'));

        $cache = $container->getDefinition('serializer.mapping.cache_class_metadata_factory')->getArgument(1);
        $this->assertEquals(new Reference('serializer.mapping.cache.symfony'), $cache);
    }

    public function testSerializerCacheDisabled()
    {
        $container = $this->createContainerFromFile('serializer_enabled', array('kernel.debug' => true, 'kernel.container_class' => __CLASS__));
        $this->assertFalse($container->hasDefinition('serializer.mapping.cache_class_metadata_factory'));
    }

    /**
     * @group legacy
     * @expectedDeprecation The "framework.serializer.cache" option is deprecated %s.
     */
    public function testDeprecatedSerializerCacheOption()
    {
        $container = $this->createContainerFromFile('serializer_legacy_cache', array('kernel.debug' => true, 'kernel.container_class' => __CLASS__));

<<<<<<< HEAD
            $this->assertFalse($container->hasDefinition('serializer.mapping.cache_class_metadata_factory'));
            $this->assertTrue($container->hasDefinition('serializer.mapping.class_metadata_factory'));

            $cache = $container->getDefinition('serializer.mapping.class_metadata_factory')->getArgument(1);
            $this->assertEquals(new Reference('foo'), $cache);
        });
=======
        $this->assertFalse($container->hasDefinition('serializer.mapping.cache_class_metadata_factory'));
        $this->assertTrue($container->hasDefinition('serializer.mapping.class_metadata_factory'));

        $cache = $container->getDefinition('serializer.mapping.class_metadata_factory')->getArgument(1);
        $this->assertEquals(new Reference('foo'), $cache);
>>>>>>> 57f8d1e1
    }

    public function testAssetHelperWhenAssetsAreEnabled()
    {
        $container = $this->createContainerFromFile('full');
        $packages = $container->getDefinition('templating.helper.assets')->getArgument(0);

        $this->assertSame('assets.packages', (string) $packages);
    }

    public function testAssetHelperWhenTemplatesAreEnabledAndNoAssetsConfiguration()
    {
        $container = $this->createContainerFromFile('templating_no_assets');
        $packages = $container->getDefinition('templating.helper.assets')->getArgument(0);

        $this->assertSame('assets.packages', (string) $packages);
    }

    public function testAssetsHelperIsRemovedWhenPhpTemplatingEngineIsEnabledAndAssetsAreDisabled()
    {
        $container = $this->createContainerFromFile('templating_php_assets_disabled');

        $this->assertTrue(!$container->has('templating.helper.assets'), 'The templating.helper.assets helper service is removed when assets are disabled.');
    }

    public function testAssetHelperWhenAssetsAndTemplatesAreDisabled()
    {
        $container = $this->createContainerFromFile('default_config');

        $this->assertFalse($container->hasDefinition('templating.helper.assets'));
    }

    public function testSerializerServiceIsRegisteredWhenEnabled()
    {
        $container = $this->createContainerFromFile('serializer_enabled');

        $this->assertTrue($container->hasDefinition('serializer'));
    }

    public function testSerializerServiceIsNotRegisteredWhenDisabled()
    {
        $container = $this->createContainerFromFile('serializer_disabled');

        $this->assertFalse($container->hasDefinition('serializer'));
    }

    public function testPropertyInfoDisabled()
    {
        $container = $this->createContainerFromFile('default_config');
        $this->assertFalse($container->has('property_info'));
    }

    public function testPropertyInfoEnabled()
    {
        $container = $this->createContainerFromFile('property_info');
        $this->assertTrue($container->has('property_info'));
    }

    public function testCachePoolServices()
    {
        $container = $this->createContainerFromFile('cache');

        $this->assertCachePoolServiceDefinitionIsCreated($container, 'cache.foo', 'cache.adapter.apcu', 30);
        $this->assertCachePoolServiceDefinitionIsCreated($container, 'cache.bar', 'cache.adapter.doctrine', 5);
        $this->assertCachePoolServiceDefinitionIsCreated($container, 'cache.baz', 'cache.adapter.filesystem', 7);
        $this->assertCachePoolServiceDefinitionIsCreated($container, 'cache.foobar', 'cache.adapter.psr6', 10);
        $this->assertCachePoolServiceDefinitionIsCreated($container, 'cache.def', 'cache.app', 11);
    }

    protected function createContainer(array $data = array())
    {
        return new ContainerBuilder(new ParameterBag(array_merge(array(
            'kernel.bundles' => array('FrameworkBundle' => 'Symfony\\Bundle\\FrameworkBundle\\FrameworkBundle'),
            'kernel.cache_dir' => __DIR__,
            'kernel.debug' => false,
            'kernel.environment' => 'test',
            'kernel.name' => 'kernel',
            'kernel.root_dir' => __DIR__,
            'kernel.container_class' => 'testContainer',
        ), $data)));
    }

    protected function createContainerFromFile($file, $data = array(), $resetCompilerPasses = true)
    {
        $cacheKey = md5(get_class($this).$file.serialize($data));
        if (isset(self::$containerCache[$cacheKey])) {
            return self::$containerCache[$cacheKey];
        }
        $container = $this->createContainer($data);
        $container->registerExtension(new FrameworkExtension());
        $this->loadFromFile($container, $file);

        if ($resetCompilerPasses) {
            $container->getCompilerPassConfig()->setOptimizationPasses(array());
            $container->getCompilerPassConfig()->setRemovingPasses(array());
        }
        $container->compile();

        return self::$containerCache[$cacheKey] = $container;
    }

    protected function createContainerFromClosure($closure, $data = array())
    {
        $container = $this->createContainer($data);
        $container->registerExtension(new FrameworkExtension());
        $loader = new ClosureLoader($container);
        $loader->load($closure);

        $container->getCompilerPassConfig()->setOptimizationPasses(array());
        $container->getCompilerPassConfig()->setRemovingPasses(array());
        $container->compile();

        return $container;
    }

    private function assertPathPackage(ContainerBuilder $container, DefinitionDecorator $package, $basePath, $version, $format)
    {
        $this->assertEquals('assets.path_package', $package->getParent());
        $this->assertEquals($basePath, $package->getArgument(0));
        $this->assertVersionStrategy($container, $package->getArgument(1), $version, $format);
    }

    private function assertUrlPackage(ContainerBuilder $container, DefinitionDecorator $package, $baseUrls, $version, $format)
    {
        $this->assertEquals('assets.url_package', $package->getParent());
        $this->assertEquals($baseUrls, $package->getArgument(0));
        $this->assertVersionStrategy($container, $package->getArgument(1), $version, $format);
    }

    private function assertVersionStrategy(ContainerBuilder $container, Reference $reference, $version, $format)
    {
        $versionStrategy = $container->getDefinition($reference);
        if (null === $version) {
            $this->assertEquals('assets.empty_version_strategy', (string) $reference);
        } else {
            $this->assertEquals('assets.static_version_strategy', $versionStrategy->getParent());
            $this->assertEquals($version, $versionStrategy->getArgument(0));
            $this->assertEquals($format, $versionStrategy->getArgument(1));
        }
    }

    private function assertCachePoolServiceDefinitionIsCreated(ContainerBuilder $container, $id, $adapter, $defaultLifetime)
    {
        $this->assertTrue($container->has($id), sprintf('Service definition "%s" for cache pool of type "%s" is registered', $id, $adapter));

        $poolDefinition = $container->getDefinition($id);

        $this->assertInstanceOf(DefinitionDecorator::class, $poolDefinition, sprintf('Cache pool "%s" is based on an abstract cache pool.', $id));

        $this->assertTrue($poolDefinition->hasTag('cache.pool'), sprintf('Service definition "%s" is tagged with the "cache.pool" tag.', $id));
        $this->assertFalse($poolDefinition->isAbstract(), sprintf('Service definition "%s" is not abstract.', $id));

        $tag = $poolDefinition->getTag('cache.pool');
        $this->assertTrue(isset($tag[0]['default_lifetime']), 'The default lifetime is stored as an attribute of the "cache.pool" tag.');
        $this->assertSame($defaultLifetime, $tag[0]['default_lifetime'], 'The default lifetime is stored as an attribute of the "cache.pool" tag.');

        $parentDefinition = $poolDefinition;
        do {
            $parentId = $parentDefinition->getParent();
            $parentDefinition = $container->findDefinition($parentId);
        } while ($parentDefinition instanceof DefinitionDecorator);

        switch ($adapter) {
            case 'cache.adapter.apcu':
                $this->assertSame(ApcuAdapter::class, $parentDefinition->getClass());
                break;
            case 'cache.adapter.doctrine':
                $this->assertSame(DoctrineAdapter::class, $parentDefinition->getClass());
                break;
            case 'cache.app':
                if (ChainAdapter::class === $parentDefinition->getClass()) {
                    break;
                }
            case 'cache.adapter.filesystem':
                $this->assertSame(FilesystemAdapter::class, $parentDefinition->getClass());
                break;
            case 'cache.adapter.psr6':
                $this->assertSame(ProxyAdapter::class, $parentDefinition->getClass());
                break;
            case 'cache.adapter.redis':
                $this->assertSame(RedisAdapter::class, $parentDefinition->getClass());
                break;
            default:
                $this->fail('Unresolved adapter: '.$adapter);
        }
    }
}<|MERGE_RESOLUTION|>--- conflicted
+++ resolved
@@ -571,20 +571,11 @@
     {
         $container = $this->createContainerFromFile('serializer_legacy_cache', array('kernel.debug' => true, 'kernel.container_class' => __CLASS__));
 
-<<<<<<< HEAD
-            $this->assertFalse($container->hasDefinition('serializer.mapping.cache_class_metadata_factory'));
-            $this->assertTrue($container->hasDefinition('serializer.mapping.class_metadata_factory'));
-
-            $cache = $container->getDefinition('serializer.mapping.class_metadata_factory')->getArgument(1);
-            $this->assertEquals(new Reference('foo'), $cache);
-        });
-=======
         $this->assertFalse($container->hasDefinition('serializer.mapping.cache_class_metadata_factory'));
         $this->assertTrue($container->hasDefinition('serializer.mapping.class_metadata_factory'));
 
         $cache = $container->getDefinition('serializer.mapping.class_metadata_factory')->getArgument(1);
         $this->assertEquals(new Reference('foo'), $cache);
->>>>>>> 57f8d1e1
     }
 
     public function testAssetHelperWhenAssetsAreEnabled()
