--- conflicted
+++ resolved
@@ -149,12 +149,8 @@
         $this->assertEquals('/', $options['cookie_path']);
         $this->assertEquals('example.com', $options['cookie_domain']);
         $this->assertTrue($options['cookie_secure']);
-<<<<<<< HEAD
         $this->assertFalse($options['cookie_httponly']);
-=======
-        $this->assertTrue($options['cookie_httponly']);
         $this->assertTrue($options['use_cookies']);
->>>>>>> 08bf50ab
         $this->assertEquals(108, $options['gc_divisor']);
         $this->assertEquals(1, $options['gc_probability']);
         $this->assertEquals(90000, $options['gc_maxlifetime']);
