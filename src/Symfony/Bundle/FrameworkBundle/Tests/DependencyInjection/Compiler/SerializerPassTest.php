--- conflicted
+++ resolved
@@ -54,25 +54,6 @@
 
     public function testServicesAreOrderedAccordingToPriority()
     {
-<<<<<<< HEAD
-        $services = array(
-            'n3' => array(array()),
-            'n1' => array(array('priority' => 200)),
-            'n2' => array(array('priority' => 100)),
-        );
-
-        $expected = array(
-           new Reference('n1'),
-           new Reference('n2'),
-           new Reference('n3'),
-       );
-
-        $container = $this->getMockBuilder('Symfony\Component\DependencyInjection\ContainerBuilder')->setMethods(array('findTaggedServiceIds'))->getMock();
-
-        $container->expects($this->any())
-            ->method('findTaggedServiceIds')
-            ->will($this->returnValue($services));
-=======
         $container = new ContainerBuilder();
         $serializerDefinition = $container->register('serializer')
             ->addArgument(array())
@@ -81,7 +62,6 @@
         $container->register('normalizer1')->addTag('serializer.normalizer', array('priority' => 200));
         $container->register('normalizer2')->addTag('serializer.normalizer', array('priority' => 100));
         $container->register('encoder')->addTag('serializer.encoder');
->>>>>>> ec9a109b
 
         $serializerPass = new SerializerPass();
         $serializerPass->process($container);
