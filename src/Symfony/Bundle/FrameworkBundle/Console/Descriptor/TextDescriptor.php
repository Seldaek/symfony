--- conflicted
+++ resolved
@@ -201,15 +201,9 @@
         $tagsCount = count($maxTags);
         $tagsNames = array_keys($maxTags);
 
-<<<<<<< HEAD
-        $table = new TableHelper();
-        $table->setLayout(TableHelper::LAYOUT_COMPACT);
-        $table->setHeaders(array_merge(array('Service ID'), $tagsNames, array('Class name')));
-=======
         $table = new Table($this->getOutput());
         $table->setStyle('compact');
-        $table->setHeaders(array_merge(array('Service ID'), $tagsNames, array('Scope', 'Class name')));
->>>>>>> e3ca5165
+        $table->setHeaders(array_merge(array('Service ID'), $tagsNames, array('Class name')));
 
         foreach ($this->sortServiceIds($serviceIds) as $serviceId) {
             $definition = $this->resolveServiceDefinition($builder, $serviceId);
