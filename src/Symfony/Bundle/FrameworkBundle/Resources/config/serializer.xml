--- conflicted
+++ resolved
@@ -25,11 +25,11 @@
         <service id="serializer.property_accessor" alias="property_accessor" />
 
         <!-- Normalizer -->
-<<<<<<< HEAD
         <service id="serializer.normalizer.dateinterval" class="Symfony\Component\Serializer\Normalizer\DateIntervalNormalizer">
             <!-- Run before serializer.normalizer.object -->
             <tag name="serializer.normalizer" priority="-915" />
-=======
+        </service>
+
         <service id="serializer.normalizer.data_uri" class="Symfony\Component\Serializer\Normalizer\DataUriNormalizer">
             <!-- Run before serializer.normalizer.object -->
             <tag name="serializer.normalizer" priority="-920" />
@@ -43,7 +43,6 @@
         <service id="serializer.normalizer.json_serializable" class="Symfony\Component\Serializer\Normalizer\JsonSerializableNormalizer">
             <!-- Run before serializer.normalizer.object -->
             <tag name="serializer.normalizer" priority="-900" />
->>>>>>> 402246eb
         </service>
 
         <service id="serializer.normalizer.object" class="Symfony\Component\Serializer\Normalizer\ObjectNormalizer">
