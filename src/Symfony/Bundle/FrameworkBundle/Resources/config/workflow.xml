<?xml version="1.0" ?>

<container xmlns="http://symfony.com/schema/dic/services"
    xmlns:xsi="http://www.w3.org/2001/XMLSchema-instance"
    xsi:schemaLocation="http://symfony.com/schema/dic/services http://symfony.com/schema/dic/services/services-1.0.xsd">

    <services>
        <defaults public="false" />

        <service id="workflow.abstract" class="Symfony\Component\Workflow\Workflow" abstract="true" public="true">
            <argument /> <!-- workflow definition -->
            <argument type="constant">null</argument> <!-- marking store -->
            <argument type="service" id="event_dispatcher" on-invalid="ignore" />
            <argument /> <!-- name -->
        </service>
        <service id="state_machine.abstract" class="Symfony\Component\Workflow\StateMachine" abstract="true" public="true">
            <argument /> <!-- workflow definition -->
            <argument type="constant">null</argument> <!-- marking store -->
            <argument type="service" id="event_dispatcher" on-invalid="ignore" />
            <argument /> <!-- name -->
        </service>

        <service id="workflow.marking_store.multiple_state" class="Symfony\Component\Workflow\MarkingStore\MultipleStateMarkingStore" abstract="true" public="true" />
        <service id="workflow.marking_store.single_state" class="Symfony\Component\Workflow\MarkingStore\SingleStateMarkingStore" abstract="true" public="true" />

<<<<<<< HEAD
        <service id="workflow.registry" class="Symfony\Component\Workflow\Registry" public="true" />
        <service id="Symfony\Component\Workflow\Registry" alias="workflow.registry" />

        <service id="workflow.twig_extension" class="Symfony\Bridge\Twig\Extension\WorkflowExtension" public="true">
            <argument type="service" id="workflow.registry" />
            <tag name="twig.extension" />
        </service>

        <service id="workflow.security.expression_language" class="Symfony\Component\Workflow\EventListener\ExpressionLanguage" />
=======
        <service id="workflow.registry" class="Symfony\Component\Workflow\Registry" />
>>>>>>> 329e96c5
    </services>
</container><|MERGE_RESOLUTION|>--- conflicted
+++ resolved
@@ -23,18 +23,9 @@
         <service id="workflow.marking_store.multiple_state" class="Symfony\Component\Workflow\MarkingStore\MultipleStateMarkingStore" abstract="true" public="true" />
         <service id="workflow.marking_store.single_state" class="Symfony\Component\Workflow\MarkingStore\SingleStateMarkingStore" abstract="true" public="true" />
 
-<<<<<<< HEAD
         <service id="workflow.registry" class="Symfony\Component\Workflow\Registry" public="true" />
         <service id="Symfony\Component\Workflow\Registry" alias="workflow.registry" />
 
-        <service id="workflow.twig_extension" class="Symfony\Bridge\Twig\Extension\WorkflowExtension" public="true">
-            <argument type="service" id="workflow.registry" />
-            <tag name="twig.extension" />
-        </service>
-
         <service id="workflow.security.expression_language" class="Symfony\Component\Workflow\EventListener\ExpressionLanguage" />
-=======
-        <service id="workflow.registry" class="Symfony\Component\Workflow\Registry" />
->>>>>>> 329e96c5
     </services>
 </container>