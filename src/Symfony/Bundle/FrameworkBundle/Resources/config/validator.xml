<?xml version="1.0" ?>

<container xmlns="http://symfony.com/schema/dic/services"
    xmlns:xsi="http://www.w3.org/2001/XMLSchema-instance"
    xsi:schemaLocation="http://symfony.com/schema/dic/services http://symfony.com/schema/dic/services/services-1.0.xsd">

    <parameters>
        <parameter key="validator.class">Symfony\Component\Validator\Validator</parameter>
        <parameter key="validator.mapping.class_metadata_factory.class">Symfony\Component\Validator\Mapping\ClassMetadataFactory</parameter>
        <parameter key="validator.mapping.cache.apc.class">Symfony\Component\Validator\Mapping\Cache\ApcCache</parameter>
        <parameter key="validator.mapping.cache.prefix" />
        <parameter key="validator.mapping.loader.loader_chain.class">Symfony\Component\Validator\Mapping\Loader\LoaderChain</parameter>
        <parameter key="validator.mapping.loader.static_method_loader.class">Symfony\Component\Validator\Mapping\Loader\StaticMethodLoader</parameter>
        <parameter key="validator.mapping.loader.annotation_loader.class">Symfony\Component\Validator\Mapping\Loader\AnnotationLoader</parameter>
        <parameter key="validator.mapping.loader.xml_files_loader.class">Symfony\Component\Validator\Mapping\Loader\XmlFilesLoader</parameter>
        <parameter key="validator.mapping.loader.yaml_files_loader.class">Symfony\Component\Validator\Mapping\Loader\YamlFilesLoader</parameter>
        <parameter key="validator.validator_factory.class">Symfony\Bundle\FrameworkBundle\Validator\ConstraintValidatorFactory</parameter>
    </parameters>

    <services>
        <service id="validator" class="%validator.class%">
            <argument type="service" id="validator.mapping.class_metadata_factory" />
            <argument type="service" id="validator.validator_factory" />
        </service>

        <service id="validator.mapping.class_metadata_factory" class="%validator.mapping.class_metadata_factory.class%" public="false">
            <argument type="service" id="validator.mapping.loader.loader_chain" />
            <argument>null</argument>
        </service>

        <service id="validator.mapping.cache.apc" class="%validator.mapping.cache.apc.class%" public="false">
            <argument>%validator.mapping.cache.prefix%</argument>
        </service>

        <service id="validator.validator_factory" class="%validator.validator_factory.class%" public="false">
            <argument type="service" id="service_container" />
            <argument type="collection" />
        </service>

        <service id="validator.mapping.loader.loader_chain" class="%validator.mapping.loader.loader_chain.class%" public="false">
            <argument type="collection">
                <argument type="service" id="validator.mapping.loader.static_method_loader" />
                <argument type="service" id="validator.mapping.loader.xml_files_loader" />
                <argument type="service" id="validator.mapping.loader.yaml_files_loader" />
            </argument>
        </service>

        <service id="validator.mapping.loader.static_method_loader" class="%validator.mapping.loader.static_method_loader.class%" public="false" />

        <service id="validator.mapping.loader.annotation_loader" class="%validator.mapping.loader.annotation_loader.class%" public="false">
<<<<<<< HEAD
            <argument type="service" id="annotation_reader" />
=======
            <argument type="collection">%validator.mapping.loader.annotation_loader.namespaces%</argument>
>>>>>>> dbdb3da6
        </service>

        <service id="validator.mapping.loader.xml_files_loader" class="%validator.mapping.loader.xml_files_loader.class%" public="false">
            <argument type="collection">%validator.mapping.loader.xml_files_loader.mapping_files%</argument>
        </service>

        <service id="validator.mapping.loader.yaml_files_loader" class="%validator.mapping.loader.yaml_files_loader.class%" public="false">
            <argument type="collection">%validator.mapping.loader.yaml_files_loader.mapping_files%</argument>
        </service>
    </services>
</container><|MERGE_RESOLUTION|>--- conflicted
+++ resolved
@@ -48,11 +48,7 @@
         <service id="validator.mapping.loader.static_method_loader" class="%validator.mapping.loader.static_method_loader.class%" public="false" />
 
         <service id="validator.mapping.loader.annotation_loader" class="%validator.mapping.loader.annotation_loader.class%" public="false">
-<<<<<<< HEAD
             <argument type="service" id="annotation_reader" />
-=======
-            <argument type="collection">%validator.mapping.loader.annotation_loader.namespaces%</argument>
->>>>>>> dbdb3da6
         </service>
 
         <service id="validator.mapping.loader.xml_files_loader" class="%validator.mapping.loader.xml_files_loader.class%" public="false">
