--- conflicted
+++ resolved
@@ -44,13 +44,9 @@
             throw new \LogicException('You can not use the TemplateController if the Twig Bundle is not available.');
         }
 
-<<<<<<< HEAD
         $response = new Response($this->twig->render($template));
 
         if ($maxAge) {
-=======
-        if (null !== $maxAge) {
->>>>>>> ed7bb826
             $response->setMaxAge($maxAge);
         }
 
