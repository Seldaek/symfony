<?php

/*
 * This file is part of the Symfony package.
 *
 * (c) Fabien Potencier <fabien@symfony.com>
 *
 * For the full copyright and license information, please view the LICENSE
 * file that was distributed with this source code.
 */

namespace Symfony\Bundle\SecurityBundle\DependencyInjection;

use Symfony\Bundle\SecurityBundle\DependencyInjection\Security\Factory\RememberMeFactory;
use Symfony\Bundle\SecurityBundle\DependencyInjection\Security\Factory\SecurityFactoryInterface;
use Symfony\Bundle\SecurityBundle\DependencyInjection\Security\UserProvider\UserProviderFactoryInterface;
use Symfony\Bundle\SecurityBundle\SecurityUserValueResolver;
use Symfony\Component\Config\Definition\Exception\InvalidConfigurationException;
use Symfony\Component\Config\FileLocator;
use Symfony\Component\Console\Application;
use Symfony\Component\DependencyInjection\Alias;
use Symfony\Component\DependencyInjection\Argument\IteratorArgument;
use Symfony\Component\DependencyInjection\ChildDefinition;
use Symfony\Component\DependencyInjection\Compiler\ServiceLocatorTagPass;
use Symfony\Component\DependencyInjection\ContainerBuilder;
use Symfony\Component\DependencyInjection\Extension\PrependExtensionInterface;
use Symfony\Component\DependencyInjection\Loader\XmlFileLoader;
use Symfony\Component\DependencyInjection\Reference;
use Symfony\Component\HttpKernel\DependencyInjection\Extension;
use Symfony\Component\Security\Core\Authorization\Voter\VoterInterface;
use Symfony\Component\Security\Core\Encoder\NativePasswordEncoder;
use Symfony\Component\Security\Core\Encoder\SodiumPasswordEncoder;
use Symfony\Component\Security\Core\User\UserProviderInterface;
use Symfony\Component\Security\Http\Controller\UserValueResolver;
use Twig\Extension\AbstractExtension;

/**
 * SecurityExtension.
 *
 * @author Fabien Potencier <fabien@symfony.com>
 * @author Johannes M. Schmitt <schmittjoh@gmail.com>
 */
class SecurityExtension extends Extension implements PrependExtensionInterface
{
    private $requestMatchers = [];
    private $expressions = [];
    private $contextListeners = [];
    private $listenerPositions = ['pre_auth', 'form', 'http', 'remember_me', 'anonymous'];
    private $factories = [];
    private $userProviderFactories = [];
    private $statelessFirewallKeys = [];

    public function __construct()
    {
        foreach ($this->listenerPositions as $position) {
            $this->factories[$position] = [];
        }
    }

    public function prepend(ContainerBuilder $container)
    {
        $rememberMeSecureDefault = false;
        $rememberMeSameSiteDefault = null;

        if (!isset($container->getExtensions()['framework'])) {
            return;
        }
        foreach ($container->getExtensionConfig('framework') as $config) {
            if (isset($config['session']) && \is_array($config['session'])) {
                $rememberMeSecureDefault = $config['session']['cookie_secure'] ?? $rememberMeSecureDefault;
                $rememberMeSameSiteDefault = \array_key_exists('cookie_samesite', $config['session']) ? $config['session']['cookie_samesite'] : $rememberMeSameSiteDefault;
            }
        }
        foreach ($this->listenerPositions as $position) {
            foreach ($this->factories[$position] as $factory) {
                if ($factory instanceof RememberMeFactory) {
                    \Closure::bind(function () use ($rememberMeSecureDefault, $rememberMeSameSiteDefault) {
                        $this->options['secure'] = $rememberMeSecureDefault;
                        $this->options['samesite'] = $rememberMeSameSiteDefault;
                    }, $factory, $factory)();
                }
            }
        }
    }

    public function load(array $configs, ContainerBuilder $container)
    {
        if (!array_filter($configs)) {
            return;
        }

        $mainConfig = $this->getConfiguration($configs, $container);

        $config = $this->processConfiguration($mainConfig, $configs);

        // load services
        $loader = new XmlFileLoader($container, new FileLocator(__DIR__.'/../Resources/config'));
        $loader->load('security.xml');
        $loader->load('security_listeners.xml');
        $loader->load('security_rememberme.xml');

        if (class_exists(AbstractExtension::class)) {
            $loader->load('templating_twig.xml');
        }

        $loader->load('collectors.xml');
        $loader->load('guard.xml');

        if ($container->hasParameter('kernel.debug') && $container->getParameter('kernel.debug')) {
            $loader->load('security_debug.xml');
        }

        if (!class_exists('Symfony\Component\ExpressionLanguage\ExpressionLanguage')) {
            $container->removeDefinition('security.expression_language');
            $container->removeDefinition('security.access.expression_voter');
        }

        // set some global scalars
        $container->setParameter('security.access.denied_url', $config['access_denied_url']);
        $container->setParameter('security.authentication.manager.erase_credentials', $config['erase_credentials']);
        $container->setParameter('security.authentication.session_strategy.strategy', $config['session_fixation_strategy']);

        if (isset($config['access_decision_manager']['service'])) {
            $container->setAlias('security.access.decision_manager', $config['access_decision_manager']['service'])->setPrivate(true);
        } else {
            $container
                ->getDefinition('security.access.decision_manager')
                ->addArgument($config['access_decision_manager']['strategy'])
                ->addArgument($config['access_decision_manager']['allow_if_all_abstain'])
                ->addArgument($config['access_decision_manager']['allow_if_equal_granted_denied']);
        }

        $container->setParameter('security.access.always_authenticate_before_granting', $config['always_authenticate_before_granting']);
        $container->setParameter('security.authentication.hide_user_not_found', $config['hide_user_not_found']);

        $this->createFirewalls($config, $container);
        $this->createAuthorization($config, $container);
        $this->createRoleHierarchy($config, $container);

        $container->getDefinition('security.authentication.guard_handler')
            ->replaceArgument(2, $this->statelessFirewallKeys);

        if ($config['encoders']) {
            $this->createEncoders($config['encoders'], $container);
        }

        if (class_exists(Application::class)) {
            $loader->load('console.xml');
            $container->getDefinition('security.command.user_password_encoder')->replaceArgument(1, array_keys($config['encoders']));
        }

        if (!class_exists(UserValueResolver::class)) {
            $container->getDefinition('security.user_value_resolver')->setClass(SecurityUserValueResolver::class);
        }

        $container->registerForAutoconfiguration(VoterInterface::class)
            ->addTag('security.voter');
    }

    private function createRoleHierarchy(array $config, ContainerBuilder $container)
    {
        if (!isset($config['role_hierarchy']) || 0 === \count($config['role_hierarchy'])) {
            $container->removeDefinition('security.access.role_hierarchy_voter');

            return;
        }

        $container->setParameter('security.role_hierarchy.roles', $config['role_hierarchy']);
        $container->removeDefinition('security.access.simple_role_voter');
    }

    private function createAuthorization(array $config, ContainerBuilder $container)
    {
        foreach ($config['access_control'] as $access) {
            $matcher = $this->createRequestMatcher(
                $container,
                $access['path'],
                $access['host'],
                $access['port'],
                $access['methods'],
                $access['ips']
            );

            $attributes = $access['roles'];
            if ($access['allow_if']) {
                $attributes[] = $this->createExpression($container, $access['allow_if']);
            }

            $container->getDefinition('security.access_map')
                      ->addMethodCall('add', [$matcher, $attributes, $access['requires_channel']]);
        }

        // allow cache warm-up for expressions
        if (\count($this->expressions)) {
            $container->getDefinition('security.cache_warmer.expression')
                ->replaceArgument(0, new IteratorArgument(array_values($this->expressions)));
        } else {
            $container->removeDefinition('security.cache_warmer.expression');
        }
    }

    private function createFirewalls(array $config, ContainerBuilder $container)
    {
        if (!isset($config['firewalls'])) {
            return;
        }

        $firewalls = $config['firewalls'];
        $providerIds = $this->createUserProviders($config, $container);

        // make the ContextListener aware of the configured user providers
        $contextListenerDefinition = $container->getDefinition('security.context_listener');
        $arguments = $contextListenerDefinition->getArguments();
        $userProviders = [];
        foreach ($providerIds as $userProviderId) {
            $userProviders[] = new Reference($userProviderId);
        }
        $arguments[1] = new IteratorArgument($userProviders);
        $contextListenerDefinition->setArguments($arguments);

        if (1 === \count($providerIds)) {
            $container->setAlias(UserProviderInterface::class, current($providerIds));
        }

        $customUserChecker = false;

        // load firewall map
        $mapDef = $container->getDefinition('security.firewall.map');
        $map = $authenticationProviders = $contextRefs = [];
        foreach ($firewalls as $name => $firewall) {
            if (isset($firewall['user_checker']) && 'security.user_checker' !== $firewall['user_checker']) {
                $customUserChecker = true;
            }

            $configId = 'security.firewall.map.config.'.$name;

            list($matcher, $listeners, $exceptionListener, $logoutListener) = $this->createFirewall($container, $name, $firewall, $authenticationProviders, $providerIds, $configId);

            $contextId = 'security.firewall.map.context.'.$name;
            $context = new ChildDefinition($firewall['stateless'] || empty($firewall['anonymous']['lazy']) ? 'security.firewall.context' : 'security.firewall.lazy_context');
            $context = $container->setDefinition($contextId, $context);
            $context
                ->replaceArgument(0, new IteratorArgument($listeners))
                ->replaceArgument(1, $exceptionListener)
                ->replaceArgument(2, $logoutListener)
                ->replaceArgument(3, new Reference($configId))
            ;

            $contextRefs[$contextId] = new Reference($contextId);
            $map[$contextId] = $matcher;
        }
        $mapDef->replaceArgument(0, ServiceLocatorTagPass::register($container, $contextRefs));
        $mapDef->replaceArgument(1, new IteratorArgument($map));

        // add authentication providers to authentication manager
        $authenticationProviders = array_map(function ($id) {
            return new Reference($id);
        }, array_values(array_unique($authenticationProviders)));
        $container
            ->getDefinition('security.authentication.manager')
            ->replaceArgument(0, new IteratorArgument($authenticationProviders))
        ;

        // register an autowire alias for the UserCheckerInterface if no custom user checker service is configured
        if (!$customUserChecker) {
            $container->setAlias('Symfony\Component\Security\Core\User\UserCheckerInterface', new Alias('security.user_checker', false));
        }
    }

    private function createFirewall(ContainerBuilder $container, string $id, array $firewall, array &$authenticationProviders, array $providerIds, string $configId)
    {
        $config = $container->setDefinition($configId, new ChildDefinition('security.firewall.config'));
        $config->replaceArgument(0, $id);
        $config->replaceArgument(1, $firewall['user_checker']);

        // Matcher
        $matcher = null;
        if (isset($firewall['request_matcher'])) {
            $matcher = new Reference($firewall['request_matcher']);
        } elseif (isset($firewall['pattern']) || isset($firewall['host'])) {
            $pattern = isset($firewall['pattern']) ? $firewall['pattern'] : null;
            $host = isset($firewall['host']) ? $firewall['host'] : null;
            $methods = isset($firewall['methods']) ? $firewall['methods'] : [];
            $matcher = $this->createRequestMatcher($container, $pattern, $host, null, $methods);
        }

        $config->replaceArgument(2, $matcher ? (string) $matcher : null);
        $config->replaceArgument(3, $firewall['security']);

        // Security disabled?
        if (false === $firewall['security']) {
            return [$matcher, [], null, null];
        }

        $config->replaceArgument(4, $firewall['stateless']);

        // Provider id (must be configured explicitly per firewall/authenticator if more than one provider is set)
        $defaultProvider = null;
        if (isset($firewall['provider'])) {
            if (!isset($providerIds[$normalizedName = str_replace('-', '_', $firewall['provider'])])) {
                throw new InvalidConfigurationException(sprintf('Invalid firewall "%s": user provider "%s" not found.', $id, $firewall['provider']));
            }
            $defaultProvider = $providerIds[$normalizedName];
        } elseif (1 === \count($providerIds)) {
            $defaultProvider = reset($providerIds);
        }

        $config->replaceArgument(5, $defaultProvider);

        // Register listeners
        $listeners = [];
        $listenerKeys = [];

        // Channel listener
        $listeners[] = new Reference('security.channel_listener');

        $contextKey = null;
        // Context serializer listener
        if (false === $firewall['stateless']) {
            $contextKey = $firewall['context'] ?? $id;
            $listeners[] = new Reference($this->createContextListener($container, $contextKey));
            $sessionStrategyId = 'security.authentication.session_strategy';
        } else {
            $this->statelessFirewallKeys[] = $id;
            $sessionStrategyId = 'security.authentication.session_strategy_noop';
        }
        $container->setAlias(new Alias('security.authentication.session_strategy.'.$id, false), $sessionStrategyId);

        $config->replaceArgument(6, $contextKey);

        // Logout listener
        $logoutListenerId = null;
        if (isset($firewall['logout'])) {
            $logoutListenerId = 'security.logout_listener.'.$id;
            $logoutListener = $container->setDefinition($logoutListenerId, new ChildDefinition('security.logout_listener'));
            $logoutListener->replaceArgument(3, [
                'csrf_parameter' => $firewall['logout']['csrf_parameter'],
                'csrf_token_id' => $firewall['logout']['csrf_token_id'],
                'logout_path' => $firewall['logout']['path'],
            ]);

            // add logout success handler
            if (isset($firewall['logout']['success_handler'])) {
                $logoutSuccessHandlerId = $firewall['logout']['success_handler'];
            } else {
                $logoutSuccessHandlerId = 'security.logout.success_handler.'.$id;
                $logoutSuccessHandler = $container->setDefinition($logoutSuccessHandlerId, new ChildDefinition('security.logout.success_handler'));
                $logoutSuccessHandler->replaceArgument(1, $firewall['logout']['target']);
            }
            $logoutListener->replaceArgument(2, new Reference($logoutSuccessHandlerId));

            // add CSRF provider
            if (isset($firewall['logout']['csrf_token_generator'])) {
                $logoutListener->addArgument(new Reference($firewall['logout']['csrf_token_generator']));
            }

            // add session logout handler
            if (true === $firewall['logout']['invalidate_session'] && false === $firewall['stateless']) {
                $logoutListener->addMethodCall('addHandler', [new Reference('security.logout.handler.session')]);
            }

            // add cookie logout handler
            if (\count($firewall['logout']['delete_cookies']) > 0) {
                $cookieHandlerId = 'security.logout.handler.cookie_clearing.'.$id;
                $cookieHandler = $container->setDefinition($cookieHandlerId, new ChildDefinition('security.logout.handler.cookie_clearing'));
                $cookieHandler->addArgument($firewall['logout']['delete_cookies']);

                $logoutListener->addMethodCall('addHandler', [new Reference($cookieHandlerId)]);
            }

            // add custom handlers
            foreach ($firewall['logout']['handlers'] as $handlerId) {
                $logoutListener->addMethodCall('addHandler', [new Reference($handlerId)]);
            }

            // register with LogoutUrlGenerator
            $container
                ->getDefinition('security.logout_url_generator')
                ->addMethodCall('registerListener', [
                    $id,
                    $firewall['logout']['path'],
                    $firewall['logout']['csrf_token_id'],
                    $firewall['logout']['csrf_parameter'],
                    isset($firewall['logout']['csrf_token_generator']) ? new Reference($firewall['logout']['csrf_token_generator']) : null,
                    false === $firewall['stateless'] && isset($firewall['context']) ? $firewall['context'] : null,
                ])
            ;
        }

        // Determine default entry point
        $configuredEntryPoint = isset($firewall['entry_point']) ? $firewall['entry_point'] : null;

        // Authentication listeners
        list($authListeners, $defaultEntryPoint) = $this->createAuthenticationListeners($container, $id, $firewall, $authenticationProviders, $defaultProvider, $providerIds, $configuredEntryPoint);

        $config->replaceArgument(7, $configuredEntryPoint ?: $defaultEntryPoint);

        $listeners = array_merge($listeners, $authListeners);

        // Switch user listener
        if (isset($firewall['switch_user'])) {
            $listenerKeys[] = 'switch_user';
            $listeners[] = new Reference($this->createSwitchUserListener($container, $id, $firewall['switch_user'], $defaultProvider, $firewall['stateless']));
        }

        // Access listener
        if ($firewall['stateless'] || empty($firewall['anonymous']['lazy'])) {
            $listeners[] = new Reference('security.access_listener');
        }

        // Exception listener
        $exceptionListener = new Reference($this->createExceptionListener($container, $firewall, $id, $configuredEntryPoint ?: $defaultEntryPoint, $firewall['stateless']));

        $config->replaceArgument(8, isset($firewall['access_denied_handler']) ? $firewall['access_denied_handler'] : null);
        $config->replaceArgument(9, isset($firewall['access_denied_url']) ? $firewall['access_denied_url'] : null);

        $container->setAlias('security.user_checker.'.$id, new Alias($firewall['user_checker'], false));

        foreach ($this->factories as $position) {
            foreach ($position as $factory) {
                $key = str_replace('-', '_', $factory->getKey());
                if (\array_key_exists($key, $firewall)) {
                    $listenerKeys[] = $key;
                }
            }
        }

        $config->replaceArgument(10, $listenerKeys);
        $config->replaceArgument(11, isset($firewall['switch_user']) ? $firewall['switch_user'] : null);

        return [$matcher, $listeners, $exceptionListener, null !== $logoutListenerId ? new Reference($logoutListenerId) : null];
    }

    private function createContextListener(ContainerBuilder $container, string $contextKey)
    {
        if (isset($this->contextListeners[$contextKey])) {
            return $this->contextListeners[$contextKey];
        }

        $listenerId = 'security.context_listener.'.\count($this->contextListeners);
        $listener = $container->setDefinition($listenerId, new ChildDefinition('security.context_listener'));
        $listener->replaceArgument(2, $contextKey);

        return $this->contextListeners[$contextKey] = $listenerId;
    }

    private function createAuthenticationListeners(ContainerBuilder $container, string $id, array $firewall, array &$authenticationProviders, ?string $defaultProvider, array $providerIds, ?string $defaultEntryPoint)
    {
        $listeners = [];
        $hasListeners = false;

        foreach ($this->listenerPositions as $position) {
            foreach ($this->factories[$position] as $factory) {
                $key = str_replace('-', '_', $factory->getKey());

                if (isset($firewall[$key])) {
                    if (isset($firewall[$key]['provider'])) {
                        if (!isset($providerIds[$normalizedName = str_replace('-', '_', $firewall[$key]['provider'])])) {
                            throw new InvalidConfigurationException(sprintf('Invalid firewall "%s": user provider "%s" not found.', $id, $firewall[$key]['provider']));
                        }
                        $userProvider = $providerIds[$normalizedName];
                    } elseif ('remember_me' === $key) {
                        // RememberMeFactory will use the firewall secret when created
                        $userProvider = null;
                    } elseif ($defaultProvider) {
                        $userProvider = $defaultProvider;
                    } elseif (empty($providerIds)) {
                        $userProvider = sprintf('security.user.provider.missing.%s', $key);
                        $container->setDefinition($userProvider, (new ChildDefinition('security.user.provider.missing'))->replaceArgument(0, $id));
                    } else {
                        throw new InvalidConfigurationException(sprintf('Not configuring explicitly the provider for the "%s" listener on "%s" firewall is ambiguous as there is more than one registered provider.', $key, $id));
                    }

                    list($provider, $listenerId, $defaultEntryPoint) = $factory->create($container, $id, $firewall[$key], $userProvider, $defaultEntryPoint);

                    $listeners[] = new Reference($listenerId);
                    $authenticationProviders[] = $provider;
                    $hasListeners = true;
                }
            }
        }

        if (false === $hasListeners) {
            throw new InvalidConfigurationException(sprintf('No authentication listener registered for firewall "%s".', $id));
        }

        return [$listeners, $defaultEntryPoint];
    }

    private function createEncoders(array $encoders, ContainerBuilder $container)
    {
        $encoderMap = [];
        foreach ($encoders as $class => $encoder) {
            $encoderMap[$class] = $this->createEncoder($encoder);
        }

        $container
            ->getDefinition('security.encoder_factory.generic')
            ->setArguments([$encoderMap])
        ;
    }

    private function createEncoder(array $config)
    {
        // a custom encoder service
        if (isset($config['id'])) {
            return new Reference($config['id']);
        }

        // plaintext encoder
        if ('plaintext' === $config['algorithm']) {
            $arguments = [$config['ignore_case']];

            return [
                'class' => 'Symfony\Component\Security\Core\Encoder\PlaintextPasswordEncoder',
                'arguments' => $arguments,
            ];
        }

        // pbkdf2 encoder
        if ('pbkdf2' === $config['algorithm']) {
            return [
                'class' => 'Symfony\Component\Security\Core\Encoder\Pbkdf2PasswordEncoder',
                'arguments' => [
                    $config['hash_algorithm'],
                    $config['encode_as_base64'],
                    $config['iterations'],
                    $config['key_length'],
                ],
            ];
        }

<<<<<<< HEAD
=======
        // bcrypt encoder
        if ('bcrypt' === $config['algorithm']) {
            $config['algorithm'] = 'native';
            $config['native_algorithm'] = PASSWORD_BCRYPT;

            return $this->createEncoder($config);
        }

        // Argon2i encoder
        if ('argon2i' === $config['algorithm']) {
            if (SodiumPasswordEncoder::isSupported() && !\defined('SODIUM_CRYPTO_PWHASH_ALG_ARGON2ID13')) {
                $config['algorithm'] = 'sodium';
            } elseif (\defined('PASSWORD_ARGON2I')) {
                $config['algorithm'] = 'native';
                $config['native_algorithm'] = PASSWORD_ARGON2I;
            } else {
                throw new InvalidConfigurationException(sprintf('Algorithm "argon2i" is not available. Either use %s"auto" or upgrade to PHP 7.2+ instead.', \defined('SODIUM_CRYPTO_PWHASH_ALG_ARGON2ID13') ? '"argon2id", ' : ''));
            }

            return $this->createEncoder($config);
        }

        if ('argon2id' === $config['algorithm']) {
            if (($hasSodium = SodiumPasswordEncoder::isSupported()) && \defined('SODIUM_CRYPTO_PWHASH_ALG_ARGON2ID13')) {
                $config['algorithm'] = 'sodium';
            } elseif (\defined('PASSWORD_ARGON2ID')) {
                $config['algorithm'] = 'native';
                $config['native_algorithm'] = PASSWORD_ARGON2ID;
            } else {
                throw new InvalidConfigurationException(sprintf('Algorithm "argon2id" is not available. Either use %s"auto", upgrade to PHP 7.3+ or use libsodium 1.0.15+ instead.', \defined('PASSWORD_ARGON2I') || $hasSodium ? '"argon2i", ' : ''));
            }

            return $this->createEncoder($config);
        }

>>>>>>> 05f7f4e1
        if ('native' === $config['algorithm']) {
            return [
                'class' => NativePasswordEncoder::class,
                'arguments' => [
                    $config['time_cost'],
                    (($config['memory_cost'] ?? 0) << 10) ?: null,
                    $config['cost'],
                ] + (isset($config['native_algorithm']) ? [3 => $config['native_algorithm']] : []),
            ];
        }

        if ('sodium' === $config['algorithm']) {
            if (!SodiumPasswordEncoder::isSupported()) {
                throw new InvalidConfigurationException('Libsodium is not available. Install the sodium extension or use "auto" instead.');
            }

            return [
                'class' => SodiumPasswordEncoder::class,
                'arguments' => [
                    $config['time_cost'],
                    (($config['memory_cost'] ?? 0) << 10) ?: null,
                ],
            ];
        }

        // run-time configured encoder
        return $config;
    }

    // Parses user providers and returns an array of their ids
    private function createUserProviders(array $config, ContainerBuilder $container): array
    {
        $providerIds = [];
        foreach ($config['providers'] as $name => $provider) {
            $id = $this->createUserDaoProvider($name, $provider, $container);
            $providerIds[str_replace('-', '_', $name)] = $id;
        }

        return $providerIds;
    }

    // Parses a <provider> tag and returns the id for the related user provider service
    private function createUserDaoProvider(string $name, array $provider, ContainerBuilder $container): string
    {
        $name = $this->getUserProviderId($name);

        // Doctrine Entity and In-memory DAO provider are managed by factories
        foreach ($this->userProviderFactories as $factory) {
            $key = str_replace('-', '_', $factory->getKey());

            if (!empty($provider[$key])) {
                $factory->create($container, $name, $provider[$key]);

                return $name;
            }
        }

        // Existing DAO service provider
        if (isset($provider['id'])) {
            $container->setAlias($name, new Alias($provider['id'], false));

            return $provider['id'];
        }

        // Chain provider
        if (isset($provider['chain'])) {
            $providers = [];
            foreach ($provider['chain']['providers'] as $providerName) {
                $providers[] = new Reference($this->getUserProviderId($providerName));
            }

            $container
                ->setDefinition($name, new ChildDefinition('security.user.provider.chain'))
                ->addArgument(new IteratorArgument($providers));

            return $name;
        }

        throw new InvalidConfigurationException(sprintf('Unable to create definition for "%s" user provider', $name));
    }

    private function getUserProviderId(string $name): string
    {
        return 'security.user.provider.concrete.'.strtolower($name);
    }

    private function createExceptionListener(ContainerBuilder $container, array $config, string $id, ?string $defaultEntryPoint, bool $stateless): string
    {
        $exceptionListenerId = 'security.exception_listener.'.$id;
        $listener = $container->setDefinition($exceptionListenerId, new ChildDefinition('security.exception_listener'));
        $listener->replaceArgument(3, $id);
        $listener->replaceArgument(4, null === $defaultEntryPoint ? null : new Reference($defaultEntryPoint));
        $listener->replaceArgument(8, $stateless);

        // access denied handler setup
        if (isset($config['access_denied_handler'])) {
            $listener->replaceArgument(6, new Reference($config['access_denied_handler']));
        } elseif (isset($config['access_denied_url'])) {
            $listener->replaceArgument(5, $config['access_denied_url']);
        }

        return $exceptionListenerId;
    }

    private function createSwitchUserListener(ContainerBuilder $container, string $id, array $config, string $defaultProvider, bool $stateless): string
    {
        $userProvider = isset($config['provider']) ? $this->getUserProviderId($config['provider']) : $defaultProvider;

        if (!$userProvider) {
            throw new InvalidConfigurationException(sprintf('Not configuring explicitly the provider for the "switch_user" listener on "%s" firewall is ambiguous as there is more than one registered provider.', $id));
        }

        $switchUserListenerId = 'security.authentication.switchuser_listener.'.$id;
        $listener = $container->setDefinition($switchUserListenerId, new ChildDefinition('security.authentication.switchuser_listener'));
        $listener->replaceArgument(1, new Reference($userProvider));
        $listener->replaceArgument(2, new Reference('security.user_checker.'.$id));
        $listener->replaceArgument(3, $id);
        $listener->replaceArgument(6, $config['parameter']);
        $listener->replaceArgument(7, $config['role']);
        $listener->replaceArgument(9, $stateless);

        return $switchUserListenerId;
    }

    private function createExpression(ContainerBuilder $container, string $expression): Reference
    {
        if (isset($this->expressions[$id = '.security.expression.'.ContainerBuilder::hash($expression)])) {
            return $this->expressions[$id];
        }

        if (!class_exists('Symfony\Component\ExpressionLanguage\ExpressionLanguage')) {
            throw new \RuntimeException('Unable to use expressions as the Symfony ExpressionLanguage component is not installed.');
        }

        $container
            ->register($id, 'Symfony\Component\ExpressionLanguage\Expression')
            ->setPublic(false)
            ->addArgument($expression)
        ;

        return $this->expressions[$id] = new Reference($id);
    }

    private function createRequestMatcher(ContainerBuilder $container, string $path = null, string $host = null, int $port = null, array $methods = [], array $ips = null, array $attributes = []): Reference
    {
        if ($methods) {
            $methods = array_map('strtoupper', (array) $methods);
        }

        if (null !== $ips) {
            foreach ($ips as $ip) {
                $container->resolveEnvPlaceholders($ip, null, $usedEnvs);

                if (!$usedEnvs && !$this->isValidIp($ip)) {
                    throw new \LogicException(sprintf('The given value "%s" in the "security.access_control" config option is not a valid IP address.', $ip));
                }

                $usedEnvs = null;
            }
        }

        $id = '.security.request_matcher.'.ContainerBuilder::hash([$path, $host, $port, $methods, $ips, $attributes]);

        if (isset($this->requestMatchers[$id])) {
            return $this->requestMatchers[$id];
        }

        // only add arguments that are necessary
        $arguments = [$path, $host, $methods, $ips, $attributes, null, $port];
        while (\count($arguments) > 0 && !end($arguments)) {
            array_pop($arguments);
        }

        $container
            ->register($id, 'Symfony\Component\HttpFoundation\RequestMatcher')
            ->setPublic(false)
            ->setArguments($arguments)
        ;

        return $this->requestMatchers[$id] = new Reference($id);
    }

    public function addSecurityListenerFactory(SecurityFactoryInterface $factory)
    {
        $this->factories[$factory->getPosition()][] = $factory;
    }

    public function addUserProviderFactory(UserProviderFactoryInterface $factory)
    {
        $this->userProviderFactories[] = $factory;
    }

    /**
     * {@inheritdoc}
     */
    public function getXsdValidationBasePath()
    {
        return __DIR__.'/../Resources/config/schema';
    }

    public function getNamespace()
    {
        return 'http://symfony.com/schema/dic/security';
    }

    public function getConfiguration(array $config, ContainerBuilder $container)
    {
        // first assemble the factories
        return new MainConfiguration($this->factories, $this->userProviderFactories);
    }

    private function isValidIp(string $cidr): bool
    {
        $cidrParts = explode('/', $cidr);

        if (1 === \count($cidrParts)) {
            return false !== filter_var($cidrParts[0], FILTER_VALIDATE_IP);
        }

        $ip = $cidrParts[0];
        $netmask = $cidrParts[1];

        if (!ctype_digit($netmask)) {
            return false;
        }

        if (filter_var($ip, FILTER_VALIDATE_IP, FILTER_FLAG_IPV4)) {
            return $netmask <= 32;
        }

        if (filter_var($ip, FILTER_VALIDATE_IP, FILTER_FLAG_IPV6)) {
            return $netmask <= 128;
        }

        return false;
    }
}<|MERGE_RESOLUTION|>--- conflicted
+++ resolved
@@ -530,8 +530,6 @@
             ];
         }
 
-<<<<<<< HEAD
-=======
         // bcrypt encoder
         if ('bcrypt' === $config['algorithm']) {
             $config['algorithm'] = 'native';
@@ -567,7 +565,6 @@
             return $this->createEncoder($config);
         }
 
->>>>>>> 05f7f4e1
         if ('native' === $config['algorithm']) {
             return [
                 'class' => NativePasswordEncoder::class,
