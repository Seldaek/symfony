--- conflicted
+++ resolved
@@ -30,8 +30,7 @@
         "symfony/security-http": "^5.2"
     },
     "require-dev": {
-<<<<<<< HEAD
-        "doctrine/doctrine-bundle": "^2.0",
+        "doctrine/annotations": "^1.10.4",
         "symfony/asset": "^4.4|^5.0",
         "symfony/browser-kit": "^4.4|^5.0",
         "symfony/console": "^4.4|^5.0",
@@ -42,18 +41,6 @@
         "symfony/framework-bundle": "^5.2",
         "symfony/process": "^4.4|^5.0",
         "symfony/rate-limiter": "^5.2",
-=======
-        "doctrine/annotations": "^1.10.4",
-        "symfony/asset": "^3.4|^4.0|^5.0",
-        "symfony/browser-kit": "^4.2|^5.0",
-        "symfony/console": "^3.4|^4.0|^5.0",
-        "symfony/css-selector": "^3.4|^4.0|^5.0",
-        "symfony/dom-crawler": "^3.4|^4.0|^5.0",
-        "symfony/expression-language": "^3.4|^4.0|^5.0",
-        "symfony/form": "^3.4|^4.0|^5.0",
-        "symfony/framework-bundle": "^4.4|^5.0",
-        "symfony/process": "^3.4|^4.0|^5.0",
->>>>>>> c995f1c8
         "symfony/serializer": "^4.4|^5.0",
         "symfony/translation": "^4.4|^5.0",
         "symfony/twig-bundle": "^4.4|^5.0",
