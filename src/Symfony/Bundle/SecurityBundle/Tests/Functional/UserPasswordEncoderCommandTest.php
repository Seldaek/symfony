<?php

/*
 * This file is part of the Symfony package.
 *
 * (c) Fabien Potencier <fabien@symfony.com>
 *
 * For the full copyright and license information, please view the LICENSE
 * file that was distributed with this source code.
 */

namespace Symfony\Bundle\SecurityBundle\Tests\Functional;

use Symfony\Bundle\FrameworkBundle\Console\Application;
use Symfony\Bundle\SecurityBundle\Command\UserPasswordEncoderCommand;
use Symfony\Component\Console\Application as ConsoleApplication;
use Symfony\Component\Console\Tester\CommandTester;
use Symfony\Component\Security\Core\Encoder\Argon2iPasswordEncoder;
use Symfony\Component\Security\Core\Encoder\BCryptPasswordEncoder;
use Symfony\Component\Security\Core\Encoder\EncoderFactoryInterface;
use Symfony\Component\Security\Core\Encoder\NativePasswordEncoder;
use Symfony\Component\Security\Core\Encoder\Pbkdf2PasswordEncoder;
use Symfony\Component\Security\Core\Encoder\SodiumPasswordEncoder;

/**
 * Tests UserPasswordEncoderCommand.
 *
 * @author Sarah Khalil <mkhalil.sarah@gmail.com>
 */
class UserPasswordEncoderCommandTest extends AbstractWebTestCase
{
    /** @var CommandTester */
    private $passwordEncoderCommandTester;

    public function testEncodePasswordEmptySalt()
    {
        $this->passwordEncoderCommandTester->execute([
            'command' => 'security:encode-password',
            'password' => 'password',
            'user-class' => 'Symfony\Component\Security\Core\User\User',
            '--empty-salt' => true,
        ], ['decorated' => false]);
        $expected = str_replace("\n", PHP_EOL, file_get_contents(__DIR__.'/app/PasswordEncode/emptysalt.txt'));

        $this->assertEquals($expected, $this->passwordEncoderCommandTester->getDisplay());
    }

    public function testEncodeNoPasswordNoInteraction()
    {
        $statusCode = $this->passwordEncoderCommandTester->execute([
            'command' => 'security:encode-password',
        ], ['interactive' => false]);

        $this->assertStringContainsString('[ERROR] The password must not be empty.', $this->passwordEncoderCommandTester->getDisplay());
        $this->assertEquals($statusCode, 1);
    }

    /**
     * @group legacy
     */
    public function testEncodePasswordBcrypt()
    {
        $this->setupBcrypt();
        $this->passwordEncoderCommandTester->execute([
            'command' => 'security:encode-password',
            'password' => 'password',
            'user-class' => 'Custom\Class\Bcrypt\User',
        ], ['interactive' => false]);

        $output = $this->passwordEncoderCommandTester->getDisplay();
        $this->assertStringContainsString('Password encoding succeeded', $output);

        $encoder = new BCryptPasswordEncoder(17);
        preg_match('# Encoded password\s{1,}([\w+\/$.]+={0,2})\s+#', $output, $matches);
        $hash = $matches[1];
        $this->assertTrue($encoder->isPasswordValid($hash, 'password', null));
    }

    /**
     * @group legacy
     */
    public function testEncodePasswordArgon2i()
    {
        if (!Argon2iPasswordEncoder::isSupported()) {
            $this->markTestSkipped('Argon2i algorithm not available.');
        }
        $this->setupArgon2i();
        $this->passwordEncoderCommandTester->execute([
            'command' => 'security:encode-password',
            'password' => 'password',
            'user-class' => 'Custom\Class\Argon2i\User',
        ], ['interactive' => false]);

        $output = $this->passwordEncoderCommandTester->getDisplay();
        $this->assertStringContainsString('Password encoding succeeded', $output);

        $encoder = new Argon2iPasswordEncoder();
        preg_match('#  Encoded password\s+(\$argon2id?\$[\w,=\$+\/]+={0,2})\s+#', $output, $matches);
        $hash = $matches[1];
        $this->assertTrue($encoder->isPasswordValid($hash, 'password', null));
    }

    public function testEncodePasswordNative()
    {
        $this->passwordEncoderCommandTester->execute([
            'command' => 'security:encode-password',
            'password' => 'password',
            'user-class' => 'Custom\Class\Native\User',
        ], ['interactive' => false]);

        $output = $this->passwordEncoderCommandTester->getDisplay();
        $this->assertContains('Password encoding succeeded', $output);

        $encoder = new NativePasswordEncoder();
        preg_match('# Encoded password\s{1,}([\w+\/$.,=]+={0,2})\s+#', $output, $matches);
        $hash = $matches[1];
        $this->assertTrue($encoder->isPasswordValid($hash, 'password', null));
    }

    public function testEncodePasswordSodium()
    {
        if (!SodiumPasswordEncoder::isSupported()) {
            $this->markTestSkipped('Libsodium is not available.');
        }
        $this->setupSodium();
        $this->passwordEncoderCommandTester->execute([
            'command' => 'security:encode-password',
            'password' => 'password',
            'user-class' => 'Custom\Class\Sodium\User',
        ], ['interactive' => false]);

        $output = $this->passwordEncoderCommandTester->getDisplay();
        $this->assertContains('Password encoding succeeded', $output);

        preg_match('#  Encoded password\s+(\$?\$[\w,=\$+\/]+={0,2})\s+#', $output, $matches);
        $hash = $matches[1];
        $this->assertTrue((new SodiumPasswordEncoder())->isPasswordValid($hash, 'password', null));
    }

    public function testEncodePasswordPbkdf2()
    {
        $this->passwordEncoderCommandTester->execute([
            'command' => 'security:encode-password',
            'password' => 'password',
            'user-class' => 'Custom\Class\Pbkdf2\User',
        ], ['interactive' => false]);

        $output = $this->passwordEncoderCommandTester->getDisplay();
        $this->assertStringContainsString('Password encoding succeeded', $output);

        $encoder = new Pbkdf2PasswordEncoder('sha512', true, 1000);
        preg_match('# Encoded password\s{1,}([\w+\/]+={0,2})\s+#', $output, $matches);
        $hash = $matches[1];
        preg_match('# Generated salt\s{1,}([\w+\/]+={0,2})\s+#', $output, $matches);
        $salt = $matches[1];
        $this->assertTrue($encoder->isPasswordValid($hash, 'password', $salt));
    }

    public function testEncodePasswordOutput()
    {
        $this->passwordEncoderCommandTester->execute(
            [
                'command' => 'security:encode-password',
                'password' => 'p@ssw0rd',
            ], ['interactive' => false]
        );

        $this->assertStringContainsString('Password encoding succeeded', $this->passwordEncoderCommandTester->getDisplay());
        $this->assertStringContainsString(' Encoded password   p@ssw0rd', $this->passwordEncoderCommandTester->getDisplay());
        $this->assertStringContainsString(' Generated salt ', $this->passwordEncoderCommandTester->getDisplay());
    }

    public function testEncodePasswordEmptySaltOutput()
    {
        $this->passwordEncoderCommandTester->execute([
            'command' => 'security:encode-password',
            'password' => 'p@ssw0rd',
            'user-class' => 'Symfony\Component\Security\Core\User\User',
            '--empty-salt' => true,
        ]);

        $this->assertStringContainsString('Password encoding succeeded', $this->passwordEncoderCommandTester->getDisplay());
        $this->assertStringContainsString(' Encoded password   p@ssw0rd', $this->passwordEncoderCommandTester->getDisplay());
        $this->assertStringNotContainsString(' Generated salt ', $this->passwordEncoderCommandTester->getDisplay());
    }

    public function testEncodePasswordNativeOutput()
    {
        $this->passwordEncoderCommandTester->execute([
            'command' => 'security:encode-password',
            'password' => 'p@ssw0rd',
            'user-class' => 'Custom\Class\Native\User',
        ], ['interactive' => false]);

        $this->assertStringNotContainsString(' Generated salt ', $this->passwordEncoderCommandTester->getDisplay());
    }

    /**
     * @group legacy
     */
    public function testEncodePasswordArgon2iOutput()
    {
        if (!Argon2iPasswordEncoder::isSupported()) {
            $this->markTestSkipped('Argon2i algorithm not available.');
        }

        $this->setupArgon2i();
        $this->passwordEncoderCommandTester->execute([
            'command' => 'security:encode-password',
            'password' => 'p@ssw0rd',
            'user-class' => 'Custom\Class\Argon2i\User',
        ], ['interactive' => false]);

        $this->assertStringNotContainsString(' Generated salt ', $this->passwordEncoderCommandTester->getDisplay());
    }

    public function testEncodePasswordSodiumOutput()
    {
        if (!SodiumPasswordEncoder::isSupported()) {
            $this->markTestSkipped('Libsodium is not available.');
        }

        $this->setupSodium();
        $this->passwordEncoderCommandTester->execute([
            'command' => 'security:encode-password',
            'password' => 'p@ssw0rd',
            'user-class' => 'Custom\Class\Sodium\User',
        ], ['interactive' => false]);

        $this->assertNotContains(' Generated salt ', $this->passwordEncoderCommandTester->getDisplay());
    }

    public function testEncodePasswordNoConfigForGivenUserClass()
    {
        $this->expectException('\RuntimeException');
        $this->expectExceptionMessage('No encoder has been configured for account "Foo\Bar\User".');

        $this->passwordEncoderCommandTester->execute([
            'command' => 'security:encode-password',
            'password' => 'password',
            'user-class' => 'Foo\Bar\User',
        ], ['interactive' => false]);
    }

    public function testEncodePasswordAsksNonProvidedUserClass()
    {
        $this->passwordEncoderCommandTester->setInputs(['Custom\Class\Pbkdf2\User', "\n"]);
        $this->passwordEncoderCommandTester->execute([
            'command' => 'security:encode-password',
            'password' => 'password',
        ], ['decorated' => false]);

<<<<<<< HEAD
        $this->assertContains(<<<EOTXT
 For which user class would you like to encode a password? [Custom\Class\Native\User]:
  [0] Custom\Class\Native\User
=======
        $this->assertStringContainsString(<<<EOTXT
 For which user class would you like to encode a password? [Custom\Class\Bcrypt\User]:
  [0] Custom\Class\Bcrypt\User
>>>>>>> 87c8561c
  [1] Custom\Class\Pbkdf2\User
  [2] Custom\Class\Test\User
  [3] Symfony\Component\Security\Core\User\User
EOTXT
        , $this->passwordEncoderCommandTester->getDisplay(true));
    }

    public function testNonInteractiveEncodePasswordUsesFirstUserClass()
    {
        $this->passwordEncoderCommandTester->execute([
            'command' => 'security:encode-password',
            'password' => 'password',
        ], ['interactive' => false]);

        $this->assertStringContainsString('Encoder used       Symfony\Component\Security\Core\Encoder\PlaintextPasswordEncoder', $this->passwordEncoderCommandTester->getDisplay());
    }

    public function testThrowsExceptionOnNoConfiguredEncoders()
    {
        $this->expectException('RuntimeException');
        $this->expectExceptionMessage('There are no configured encoders for the "security" extension.');
        $application = new ConsoleApplication();
        $application->add(new UserPasswordEncoderCommand($this->getMockBuilder(EncoderFactoryInterface::class)->getMock(), []));

        $passwordEncoderCommand = $application->find('security:encode-password');

        $tester = new CommandTester($passwordEncoderCommand);
        $tester->execute([
            'command' => 'security:encode-password',
            'password' => 'password',
        ], ['interactive' => false]);
    }

<<<<<<< HEAD
=======
    /**
     * @group legacy
     * @expectedDeprecation Passing null as the first argument of "Symfony\Bundle\SecurityBundle\Command\UserPasswordEncoderCommand::__construct()" is deprecated since Symfony 3.3 and support for it will be removed in 4.0. If the command was registered by convention, make it a service instead.
     */
    public function testLegacy()
    {
        $application = new ConsoleApplication();
        $application->add(new UserPasswordEncoderCommand());

        $passwordEncoderCommand = $application->find('security:encode-password');
        self::bootKernel(['test_case' => 'PasswordEncode']);
        $passwordEncoderCommand->setContainer(self::$kernel->getContainer());

        $tester = new CommandTester($passwordEncoderCommand);
        $tester->execute([
            'command' => 'security:encode-password',
            'password' => 'password',
        ], ['interactive' => false]);

        $this->assertStringContainsString('Encoder used       Symfony\Component\Security\Core\Encoder\PlaintextPasswordEncoder', $tester->getDisplay());
    }

>>>>>>> 87c8561c
    protected function setUp()
    {
        putenv('COLUMNS='.(119 + \strlen(PHP_EOL)));
        $kernel = $this->createKernel(['test_case' => 'PasswordEncode']);
        $kernel->boot();

        $application = new Application($kernel);

        $passwordEncoderCommand = $application->get('security:encode-password');

        $this->passwordEncoderCommandTester = new CommandTester($passwordEncoderCommand);
    }

    protected function tearDown()
    {
        $this->passwordEncoderCommandTester = null;
    }

    private function setupArgon2i()
    {
        putenv('COLUMNS='.(119 + \strlen(PHP_EOL)));
        $kernel = $this->createKernel(['test_case' => 'PasswordEncode', 'root_config' => 'argon2i.yml']);
        $kernel->boot();

        $application = new Application($kernel);

        $passwordEncoderCommand = $application->get('security:encode-password');

        $this->passwordEncoderCommandTester = new CommandTester($passwordEncoderCommand);
    }

    private function setupBcrypt()
    {
        putenv('COLUMNS='.(119 + \strlen(PHP_EOL)));
        $kernel = $this->createKernel(['test_case' => 'PasswordEncode', 'root_config' => 'bcrypt.yml']);
        $kernel->boot();

        $application = new Application($kernel);

        $passwordEncoderCommand = $application->get('security:encode-password');

        $this->passwordEncoderCommandTester = new CommandTester($passwordEncoderCommand);
    }

    private function setupSodium()
    {
        putenv('COLUMNS='.(119 + \strlen(PHP_EOL)));
        $kernel = $this->createKernel(['test_case' => 'PasswordEncode', 'root_config' => 'sodium.yml']);
        $kernel->boot();

        $application = new Application($kernel);

        $passwordEncoderCommand = $application->get('security:encode-password');

        $this->passwordEncoderCommandTester = new CommandTester($passwordEncoderCommand);
    }
}<|MERGE_RESOLUTION|>--- conflicted
+++ resolved
@@ -250,15 +250,9 @@
             'password' => 'password',
         ], ['decorated' => false]);
 
-<<<<<<< HEAD
-        $this->assertContains(<<<EOTXT
+        $this->assertStringContainsString(<<<EOTXT
  For which user class would you like to encode a password? [Custom\Class\Native\User]:
   [0] Custom\Class\Native\User
-=======
-        $this->assertStringContainsString(<<<EOTXT
- For which user class would you like to encode a password? [Custom\Class\Bcrypt\User]:
-  [0] Custom\Class\Bcrypt\User
->>>>>>> 87c8561c
   [1] Custom\Class\Pbkdf2\User
   [2] Custom\Class\Test\User
   [3] Symfony\Component\Security\Core\User\User
@@ -292,31 +286,6 @@
         ], ['interactive' => false]);
     }
 
-<<<<<<< HEAD
-=======
-    /**
-     * @group legacy
-     * @expectedDeprecation Passing null as the first argument of "Symfony\Bundle\SecurityBundle\Command\UserPasswordEncoderCommand::__construct()" is deprecated since Symfony 3.3 and support for it will be removed in 4.0. If the command was registered by convention, make it a service instead.
-     */
-    public function testLegacy()
-    {
-        $application = new ConsoleApplication();
-        $application->add(new UserPasswordEncoderCommand());
-
-        $passwordEncoderCommand = $application->find('security:encode-password');
-        self::bootKernel(['test_case' => 'PasswordEncode']);
-        $passwordEncoderCommand->setContainer(self::$kernel->getContainer());
-
-        $tester = new CommandTester($passwordEncoderCommand);
-        $tester->execute([
-            'command' => 'security:encode-password',
-            'password' => 'password',
-        ], ['interactive' => false]);
-
-        $this->assertStringContainsString('Encoder used       Symfony\Component\Security\Core\Encoder\PlaintextPasswordEncoder', $tester->getDisplay());
-    }
-
->>>>>>> 87c8561c
     protected function setUp()
     {
         putenv('COLUMNS='.(119 + \strlen(PHP_EOL)));
