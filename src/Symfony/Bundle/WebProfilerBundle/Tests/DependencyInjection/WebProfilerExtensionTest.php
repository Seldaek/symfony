<?php

/*
 * This file is part of the Symfony package.
 *
 * (c) Fabien Potencier <fabien@symfony.com>
 *
 * For the full copyright and license information, please view the LICENSE
 * file that was distributed with this source code.
 */

namespace Symfony\Bundle\WebProfilerBundle\Tests\DependencyInjection;

use Symfony\Bundle\WebProfilerBundle\Tests\TestCase;
use Symfony\Bundle\WebProfilerBundle\DependencyInjection\WebProfilerExtension;
use Symfony\Component\DependencyInjection\Container;
use Symfony\Component\DependencyInjection\ContainerBuilder;
use Symfony\Component\DependencyInjection\Definition;
use Symfony\Component\DependencyInjection\Reference;
use Symfony\Component\EventDispatcher\DependencyInjection\RegisterListenersPass;
use Symfony\Component\EventDispatcher\EventDispatcher;

class WebProfilerExtensionTest extends TestCase
{
    private $kernel;
    /**
     * @var \Symfony\Component\DependencyInjection\Container
     */
    private $container;

    public static function assertSaneContainer(Container $container, $message = '', $knownPrivates = array())
    {
        $errors = array();
        $knownPrivates[] = 'debug.file_link_formatter.url_format';
        foreach ($container->getServiceIds() as $id) {
<<<<<<< HEAD
            if (in_array($id, $knownPrivates, true)) { // for BC with 3.4
=======
            if (\in_array($id, $knownPrivates, true)) { // to be removed in 4.0
>>>>>>> f5939a83
                continue;
            }
            try {
                $container->get($id);
            } catch (\Exception $e) {
                $errors[$id] = $e->getMessage();
            }
        }

        self::assertEquals(array(), $errors, $message);
    }

    protected function setUp()
    {
        parent::setUp();

        $this->kernel = $this->getMockBuilder('Symfony\\Component\\HttpKernel\\KernelInterface')->getMock();

        $this->container = new ContainerBuilder();
        $this->container->register('event_dispatcher', EventDispatcher::class)->setPublic(true);
        $this->container->register('router', $this->getMockClass('Symfony\\Component\\Routing\\RouterInterface'))->setPublic(true);
        $this->container->register('twig', 'Twig\Environment')->setPublic(true);
        $this->container->register('twig_loader', 'Twig\Loader\ArrayLoader')->addArgument(array())->setPublic(true);
        $this->container->register('twig', 'Twig\Environment')->addArgument(new Reference('twig_loader'))->setPublic(true);
        $this->container->setParameter('kernel.bundles', array());
        $this->container->setParameter('kernel.cache_dir', __DIR__);
        $this->container->setParameter('kernel.debug', false);
        $this->container->setParameter('kernel.project_dir', __DIR__);
        $this->container->setParameter('kernel.charset', 'UTF-8');
        $this->container->setParameter('debug.file_link_format', null);
        $this->container->setParameter('profiler.class', array('Symfony\\Component\\HttpKernel\\Profiler\\Profiler'));
        $this->container->register('profiler', $this->getMockClass('Symfony\\Component\\HttpKernel\\Profiler\\Profiler'))
            ->setPublic(true)
            ->addArgument(new Definition($this->getMockClass('Symfony\\Component\\HttpKernel\\Profiler\\ProfilerStorageInterface')));
        $this->container->setParameter('data_collector.templates', array());
        $this->container->set('kernel', $this->kernel);
        $this->container->addCompilerPass(new RegisterListenersPass());
    }

    protected function tearDown()
    {
        parent::tearDown();

        $this->container = null;
        $this->kernel = null;
    }

    /**
     * @dataProvider getDebugModes
     */
    public function testDefaultConfig($debug)
    {
        $this->container->setParameter('kernel.debug', $debug);

        $extension = new WebProfilerExtension();
        $extension->load(array(array()), $this->container);

        $this->assertFalse($this->container->has('web_profiler.debug_toolbar'));

        $this->assertSaneContainer($this->getCompiledContainer());
    }

    /**
     * @dataProvider getDebugModes
     */
    public function testToolbarConfig($toolbarEnabled, $interceptRedirects, $listenerInjected, $listenerEnabled)
    {
        $extension = new WebProfilerExtension();
        $extension->load(array(array('toolbar' => $toolbarEnabled, 'intercept_redirects' => $interceptRedirects)), $this->container);

        $this->assertSame($listenerInjected, $this->container->has('web_profiler.debug_toolbar'));

        $this->assertSaneContainer($this->getCompiledContainer(), '', array('web_profiler.csp.handler'));

        if ($listenerInjected) {
            $this->assertSame($listenerEnabled, $this->container->get('web_profiler.debug_toolbar')->isEnabled());
        }
    }

    public function getDebugModes()
    {
        return array(
            array(false, false, false, false),
            array(true,  false, true,  true),
            array(false, true,  true,  false),
            array(true,  true,  true,  true),
        );
    }

    private function getCompiledContainer()
    {
        if ($this->container->has('web_profiler.debug_toolbar')) {
            $this->container->getDefinition('web_profiler.debug_toolbar')->setPublic(true);
        }
        $this->container->compile();
        $this->container->set('kernel', $this->kernel);

        return $this->container;
    }
}<|MERGE_RESOLUTION|>--- conflicted
+++ resolved
@@ -33,11 +33,7 @@
         $errors = array();
         $knownPrivates[] = 'debug.file_link_formatter.url_format';
         foreach ($container->getServiceIds() as $id) {
-<<<<<<< HEAD
-            if (in_array($id, $knownPrivates, true)) { // for BC with 3.4
-=======
-            if (\in_array($id, $knownPrivates, true)) { // to be removed in 4.0
->>>>>>> f5939a83
+            if (\in_array($id, $knownPrivates, true)) { // for BC with 3.4
                 continue;
             }
             try {
