--- conflicted
+++ resolved
@@ -16,23 +16,13 @@
         }
     ],
     "require": {
-<<<<<<< HEAD
         "php": ">=7.2.5",
         "symfony/config": "^4.4|^5.0",
         "symfony/framework-bundle": "^5.1",
         "symfony/http-kernel": "^4.4|^5.0",
         "symfony/routing": "^4.4|^5.0",
         "symfony/twig-bundle": "^4.4|^5.0",
-        "twig/twig": "^2.10|^3.0"
-=======
-        "php": ">=7.1.3",
-        "symfony/config": "^4.2|^5.0",
-        "symfony/framework-bundle": "^4.4|^5.0",
-        "symfony/http-kernel": "^4.4",
-        "symfony/routing": "^4.3|^5.0",
-        "symfony/twig-bundle": "^4.2|^5.0",
-        "twig/twig": "^1.43|^2.13|^3.0.4"
->>>>>>> 617c835b
+        "twig/twig": "^2.13|^3.0.4"
     },
     "require-dev": {
         "symfony/browser-kit": "^4.4|^5.0",
