<?php

/*
 * This file is part of the Symfony package.
 *
 * (c) Fabien Potencier <fabien@symfony.com>
 *
 * For the full copyright and license information, please view the LICENSE
 * file that was distributed with this source code.
 */

namespace Symfony\Bundle\TwigBundle\DependencyInjection\Compiler;

use Symfony\Component\DependencyInjection\Compiler\PriorityTaggedServiceTrait;
use Symfony\Component\DependencyInjection\ContainerBuilder;
use Symfony\Component\DependencyInjection\Compiler\CompilerPassInterface;

/**
 * Adds tagged twig.extension services to twig service.
 *
 * @author Fabien Potencier <fabien@symfony.com>
 */
class TwigEnvironmentPass implements CompilerPassInterface
{
    use PriorityTaggedServiceTrait;

    public function process(ContainerBuilder $container)
    {
        if (false === $container->hasDefinition('twig')) {
            return;
        }

        $definition = $container->getDefinition('twig');

        // Extensions must always be registered before everything else.
        // For instance, global variable definitions must be registered
        // afterward. If not, the globals from the extensions will never
        // be registered.
<<<<<<< HEAD
        $calls = $definition->getMethodCalls();
        $definition->setMethodCalls(array());
        foreach ($this->findAndSortTaggedServices('twig.extension', $container) as $extension) {
            $definition->addMethodCall('addExtension', array($extension));
=======
        $currentMethodCalls = $definition->getMethodCalls();
        $twigBridgeExtensionsMethodCalls = array();
        $othersExtensionsMethodCalls = array();
        foreach ($container->findTaggedServiceIds('twig.extension', true) as $id => $attributes) {
            $methodCall = array('addExtension', array(new Reference($id)));
            $extensionClass = $container->getDefinition($id)->getClass();

            if (is_string($extensionClass) && 0 === strpos($extensionClass, 'Symfony\Bridge\Twig\Extension')) {
                $twigBridgeExtensionsMethodCalls[] = $methodCall;
            } else {
                $othersExtensionsMethodCalls[] = $methodCall;
            }
        }

        if (!empty($twigBridgeExtensionsMethodCalls) || !empty($othersExtensionsMethodCalls)) {
            $definition->setMethodCalls(array_merge($twigBridgeExtensionsMethodCalls, $othersExtensionsMethodCalls, $currentMethodCalls));
>>>>>>> 99c5b773
        }
    }
}<|MERGE_RESOLUTION|>--- conflicted
+++ resolved
@@ -14,6 +14,7 @@
 use Symfony\Component\DependencyInjection\Compiler\PriorityTaggedServiceTrait;
 use Symfony\Component\DependencyInjection\ContainerBuilder;
 use Symfony\Component\DependencyInjection\Compiler\CompilerPassInterface;
+use Symfony\Component\DependencyInjection\Reference;
 
 /**
  * Adds tagged twig.extension services to twig service.
@@ -36,18 +37,12 @@
         // For instance, global variable definitions must be registered
         // afterward. If not, the globals from the extensions will never
         // be registered.
-<<<<<<< HEAD
-        $calls = $definition->getMethodCalls();
-        $definition->setMethodCalls(array());
-        foreach ($this->findAndSortTaggedServices('twig.extension', $container) as $extension) {
-            $definition->addMethodCall('addExtension', array($extension));
-=======
         $currentMethodCalls = $definition->getMethodCalls();
         $twigBridgeExtensionsMethodCalls = array();
         $othersExtensionsMethodCalls = array();
-        foreach ($container->findTaggedServiceIds('twig.extension', true) as $id => $attributes) {
-            $methodCall = array('addExtension', array(new Reference($id)));
-            $extensionClass = $container->getDefinition($id)->getClass();
+        foreach ($this->findAndSortTaggedServices('twig.extension', $container) as $extension) {
+            $methodCall = array('addExtension', array($extension));
+            $extensionClass = $container->getDefinition((string) $extension)->getClass();
 
             if (is_string($extensionClass) && 0 === strpos($extensionClass, 'Symfony\Bridge\Twig\Extension')) {
                 $twigBridgeExtensionsMethodCalls[] = $methodCall;
@@ -58,7 +53,6 @@
 
         if (!empty($twigBridgeExtensionsMethodCalls) || !empty($othersExtensionsMethodCalls)) {
             $definition->setMethodCalls(array_merge($twigBridgeExtensionsMethodCalls, $othersExtensionsMethodCalls, $currentMethodCalls));
->>>>>>> 99c5b773
         }
     }
 }