<?php

/*
 * This file is part of the Symfony package.
 *
 * (c) Fabien Potencier <fabien@symfony.com>
 *
 * For the full copyright and license information, please view the LICENSE
 * file that was distributed with this source code.
 */

namespace Symfony\Bundle\TwigBundle;

use Symfony\Bridge\Twig\TwigEngine as BaseEngine;
use Symfony\Bundle\FrameworkBundle\Templating\EngineInterface;
<<<<<<< HEAD
use Symfony\Bundle\FrameworkBundle\Templating\GlobalVariables;
use Symfony\Bundle\FrameworkBundle\Templating\TemplateReference;
=======
>>>>>>> ae3d5317
use Symfony\Component\Templating\TemplateNameParserInterface;
use Symfony\Component\HttpFoundation\Response;
use Symfony\Component\Config\FileLocatorInterface;

/**
 * This engine renders Twig templates.
 *
 * @author Fabien Potencier <fabien@symfony.com>
 */
class TwigEngine extends BaseEngine implements EngineInterface
{
    protected $locator;

    /**
     * Constructor.
     *
     * @param \Twig_Environment           $environment A \Twig_Environment instance
     * @param TemplateNameParserInterface $parser      A TemplateNameParserInterface instance
<<<<<<< HEAD
     * @param FileLocatorInterface        $locator     A FileLocatorInterface instance
     * @param GlobalVariables|null        $globals     A GlobalVariables instance or null
     */
    public function __construct(\Twig_Environment $environment, TemplateNameParserInterface $parser, FileLocatorInterface $locator, GlobalVariables $globals = null)
    {
        parent::__construct($environment, $parser);

        $this->locator = $locator;

        if (null !== $globals) {
            $environment->addGlobal('app', $globals);
        }
=======
     */
    public function __construct(\Twig_Environment $environment, TemplateNameParserInterface $parser)
    {
        $this->environment = $environment;
        $this->parser = $parser;
>>>>>>> ae3d5317
    }

    public function setDefaultEscapingStrategy($strategy)
    {
        $this->environment->getExtension('escaper')->setDefaultStrategy($strategy);
    }

    public function guessDefaultEscapingStrategy($filename)
    {
        // remove .twig
        $filename = substr($filename, 0, -5);

        // get the format
        $format = substr($filename, strrpos($filename, '.') + 1);

        if ('js' === $format) {
            return 'js';
        }

        return 'html';
    }

    /**
     * Renders a template.
     *
     * @param mixed $name       A template name
     * @param array $parameters An array of parameters to pass to the template
     *
     * @return string The evaluated template as a string
     *
     * @throws \InvalidArgumentException if the template does not exist
     * @throws \RuntimeException         if the template cannot be rendered
     */
    public function render($name, array $parameters = array())
    {
        try {
            return parent::render($name, $parameters);
        } catch (\Twig_Error $e) {
            if ($name instanceof TemplateReference) {
                try {
                    // try to get the real file name of the template where the error occurred
                    $e->setTemplateFile(sprintf('%s', $this->locator->locate($this->parser->parse($e->getTemplateFile()))));
                } catch (\Exception $ex) {
                }
            }

            throw $e;
        }
    }

    /**
     * Renders a view and returns a Response.
     *
     * @param string   $view       The view name
     * @param array    $parameters An array of parameters to pass to the view
     * @param Response $response   A Response instance
     *
     * @return Response A Response instance
     */
    public function renderResponse($view, array $parameters = array(), Response $response = null)
    {
        if (null === $response) {
            $response = new Response();
        }

        $response->setContent($this->render($view, $parameters));

        return $response;
    }
}<|MERGE_RESOLUTION|>--- conflicted
+++ resolved
@@ -13,11 +13,7 @@
 
 use Symfony\Bridge\Twig\TwigEngine as BaseEngine;
 use Symfony\Bundle\FrameworkBundle\Templating\EngineInterface;
-<<<<<<< HEAD
-use Symfony\Bundle\FrameworkBundle\Templating\GlobalVariables;
 use Symfony\Bundle\FrameworkBundle\Templating\TemplateReference;
-=======
->>>>>>> ae3d5317
 use Symfony\Component\Templating\TemplateNameParserInterface;
 use Symfony\Component\HttpFoundation\Response;
 use Symfony\Component\Config\FileLocatorInterface;
@@ -36,26 +32,13 @@
      *
      * @param \Twig_Environment           $environment A \Twig_Environment instance
      * @param TemplateNameParserInterface $parser      A TemplateNameParserInterface instance
-<<<<<<< HEAD
      * @param FileLocatorInterface        $locator     A FileLocatorInterface instance
-     * @param GlobalVariables|null        $globals     A GlobalVariables instance or null
      */
-    public function __construct(\Twig_Environment $environment, TemplateNameParserInterface $parser, FileLocatorInterface $locator, GlobalVariables $globals = null)
+    public function __construct(\Twig_Environment $environment, TemplateNameParserInterface $parser, FileLocatorInterface $locator)
     {
         parent::__construct($environment, $parser);
 
         $this->locator = $locator;
-
-        if (null !== $globals) {
-            $environment->addGlobal('app', $globals);
-        }
-=======
-     */
-    public function __construct(\Twig_Environment $environment, TemplateNameParserInterface $parser)
-    {
-        $this->environment = $environment;
-        $this->parser = $parser;
->>>>>>> ae3d5317
     }
 
     public function setDefaultEscapingStrategy($strategy)
