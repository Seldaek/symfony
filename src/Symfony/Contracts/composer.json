{
    "name": "symfony/contracts",
    "type": "library",
    "description": "A set of abstractions extracted out of the Symfony components",
    "keywords": ["abstractions", "contracts", "decoupling", "interfaces", "interoperability", "standards"],
    "homepage": "https://symfony.com",
    "license": "MIT",
    "authors": [
        {
            "name": "Nicolas Grekas",
            "email": "p@tchwork.com"
        },
        {
            "name": "Symfony Community",
            "homepage": "https://symfony.com/contributors"
        }
    ],
    "require": {
        "php": ">=7.2.5",
        "psr/cache": "^1.0",
        "psr/container": "^1.0",
        "psr/event-dispatcher": "^1.0"
    },
    "require-dev": {
        "symfony/polyfill-intl-idn": "^1.10"
    },
    "replace": {
        "symfony/cache-contracts": "self.version",
        "symfony/deprecation-contracts": "self.version",
        "symfony/event-dispatcher-contracts": "self.version",
        "symfony/http-client-contracts": "self.version",
        "symfony/service-contracts": "self.version",
        "symfony/translation-contracts": "self.version"
    },
    "suggest": {
        "symfony/cache-implementation": "",
        "symfony/event-dispatcher-implementation": "",
        "symfony/http-client-implementation": "",
        "symfony/service-implementation": "",
        "symfony/translation-implementation": ""
    },
    "autoload": {
        "psr-4": { "Symfony\\Contracts\\": "" },
        "files": [ "Deprecation/function.php" ],
        "exclude-from-classmap": [
            "**/Tests/"
        ]
    },
    "minimum-stability": "dev",
<<<<<<< HEAD
    "version": "2.3-dev"
=======
    "version": "2.1.x-dev"
>>>>>>> 3e492d6e
}<|MERGE_RESOLUTION|>--- conflicted
+++ resolved
@@ -47,9 +47,5 @@
         ]
     },
     "minimum-stability": "dev",
-<<<<<<< HEAD
-    "version": "2.3-dev"
-=======
-    "version": "2.1.x-dev"
->>>>>>> 3e492d6e
+    "version": "2.3.x-dev"
 }