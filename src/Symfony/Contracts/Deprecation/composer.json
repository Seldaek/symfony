--- conflicted
+++ resolved
@@ -23,17 +23,11 @@
         ]
     },
     "minimum-stability": "dev",
-<<<<<<< HEAD
     "extra": {
-        "branch-alias": {
-            "dev-master": "2.3-dev"
-        },
         "thanks": {
             "name": "symfony/contracts",
             "url": "https://github.com/symfony/contracts"
         }
-    }
-=======
-    "version": "2.1-dev"
->>>>>>> 9f2a6687
+    },
+    "version": "2.3-dev"
 }