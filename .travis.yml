--- conflicted
+++ resolved
@@ -94,11 +94,7 @@
 
       # tfold is a helper to create folded reports
       tfold () {
-<<<<<<< HEAD
-          local title="🐘 $SWAP$PHP $1"
-=======
           local title="🐘 $PHP $1 $FLIP"
->>>>>>> d5e13956
           local fold=$(echo $title | sed -r 's/[^-_A-Za-z0-9]+/./g')
           shift
           local id=$(printf %08x $(( RANDOM * RANDOM )))
@@ -224,11 +220,7 @@
     - |
       # For the master branch, when deps=high, the version before master is checked out and tested with the locally patched components
       if [[ $deps = high && $TRAVIS_BRANCH = master ]]; then
-<<<<<<< HEAD
-          export SWAP='🙃'
-=======
           export FLIP='🙃'
->>>>>>> d5e13956
           SYMFONY_VERSION=$(git ls-remote --heads | grep -o '/[1-9].*' | tail -n 1 | sed s/.//) &&
           git fetch --depth=2 origin $SYMFONY_VERSION &&
           git checkout -m FETCH_HEAD &&
@@ -265,11 +257,7 @@
       run_tests () {
           set -e
           export PHP=$1
-<<<<<<< HEAD
           if [[ $PHP != 7.4* && $PHP != $TRAVIS_PHP_VERSION && $TRAVIS_PULL_REQUEST != false ]]; then
-=======
-          if [[ $PHP != $TRAVIS_PHP_VERSION && $TRAVIS_PULL_REQUEST != false ]]; then
->>>>>>> d5e13956
               echo -e "\\n\\e[33;1mIntermediate PHP version $PHP is skipped for pull requests.\\e[0m"
               break
           fi
@@ -278,13 +266,12 @@
           tfold 'composer update' $COMPOSER_UP
           tfold 'phpunit install' ./phpunit install
           if [[ $deps = high ]]; then
-<<<<<<< HEAD
-              echo "$COMPONENTS" | parallel --gnu "tfold {} 'cd {} && $COMPOSER_UP --prefer-source && $PHPUNIT_X$LEGACY'" || X=1
+              echo "$COMPONENTS" | parallel --gnu "tfold {} 'cd {} && $COMPOSER_UP && $PHPUNIT_X$LEGACY'" || X=1
               (cd src/Symfony/Component/HttpFoundation; mv composer.bak composer.json)
               COMPONENTS=$(git diff --name-only src/ | grep composer.json || true)
 
               if [[ $COMPONENTS && $LEGACY && $TRAVIS_PULL_REQUEST != false ]]; then
-                  export SWAP='🙃'
+                  export FLIP='🙃'
                   COMPONENTS=$(echo "$COMPONENTS" | xargs dirname | sort)
                   SYMFONY_VERSION=$(echo $SYMFONY_VERSION | awk '{print $1 - 1}')
                   export SYMFONY_REQUIRE=">=$SYMFONY_VERSION"
@@ -293,13 +280,10 @@
                   git fetch --depth=2 origin $SYMFONY_VERSION
                   git checkout -m FETCH_HEAD
                   (cd src/Symfony/Component/HttpFoundation; composer config platform.ext-mongodb 1.6.0; composer require --dev --no-update mongodb/mongodb)
-                  echo "$COMPONENTS" | parallel --gnu "tfold {} 'cd {} && $COMPOSER_UP --prefer-source && $PHPUNIT_X$LEGACY'" || X=1
+                  echo "$COMPONENTS" | parallel --gnu "tfold {} 'cd {} && $COMPOSER_UP && $PHPUNIT_X$LEGACY'" || X=1
               fi
 
               [[ ! $X ]] || (exit 1)
-=======
-              echo "$COMPONENTS" | parallel --gnu "tfold {} 'cd {} && $COMPOSER_UP && $PHPUNIT_X$LEGACY'"
->>>>>>> d5e13956
           elif [[ $deps = low ]]; then
               [[ -e ~/php-ext/composer-lowest.lock.tar ]] && tar -xf ~/php-ext/composer-lowest.lock.tar
               tar -cf ~/php-ext/composer-lowest.lock.tar --files-from /dev/null
