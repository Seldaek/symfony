--- conflicted
+++ resolved
@@ -22,15 +22,7 @@
 
 matrix:
     include:
-<<<<<<< HEAD
         - php: 7.1.3
-=======
-        - php: hhvm-3.18
-          sudo: required
-          group: edge
-        - php: 5.5
-          env: php_extra="5.6 7.0"
->>>>>>> ff33771a
         - php: 7.1
           env: deps=high
         - php: 7.2
@@ -65,15 +57,6 @@
       export COMPONENTS=$(find src/Symfony -mindepth 3 -type f -name phpunit.xml.dist -printf '%h\n')
       find ~/.phpenv -name xdebug.ini -delete
 
-      if [[ $TRAVIS_PHP_VERSION = 5.* || $TRAVIS_PHP_VERSION = hhvm* ]]; then
-          composer () {
-              $HOME/.phpenv/versions/7.1/bin/composer config platform.php $(echo ' <?php echo preg_replace("/-.*/", "", PHP_VERSION);' | php /dev/stdin)
-              $HOME/.phpenv/versions/7.1/bin/php $HOME/.phpenv/versions/7.1/bin/composer $*
-          }
-          export -f composer
-          ~/.phpenv/versions/7.1/bin/composer self-update
-      fi
-
       nanoseconds () {
           local cmd="date"
           local format="+%s%N"
@@ -109,20 +92,6 @@
       }
       export -f tfold
 
-<<<<<<< HEAD
-      # php.ini configuration
-      INI=~/.phpenv/versions/$(phpenv version-name)/etc/conf.d/travis.ini
-      phpenv config-rm xdebug.ini || echo "xdebug not available"
-      echo date.timezone = Europe/Paris >> $INI
-      echo memory_limit = -1 >> $INI
-      echo session.gc_probability = 0 >> $INI
-      echo opcache.enable_cli = 1 >> $INI
-      echo apc.enable_cli = 1 >> $INI
-      echo extension = redis.so >> $INI
-      echo extension = memcached.so >> $INI
-
-=======
->>>>>>> ff33771a
       # tpecl is a helper to compile and cache php extensions
       tpecl () {
           local ext_name=$1
@@ -142,55 +111,34 @@
       }
       export -f tpecl
 
-<<<<<<< HEAD
-      # Matrix lines for intermediate PHP versions are skipped for pull requests
-      if [[ ! $deps && ! $PHP = $MIN_PHP && $TRAVIS_PULL_REQUEST != false ]]; then
-          deps=skip
-          skip=1
-      else
-          COMPONENTS=$(find src/Symfony -mindepth 3 -type f -name phpunit.xml.dist -printf '%h\n')
-      fi
-
     - |
       # Install sigchild-enabled PHP to test the Process component on the lowest PHP matrix line
-      if [[ ! $deps && $PHP = $MIN_PHP && ! -d php-$MIN_PHP/sapi ]]; then
+      if [[ ! $deps && $TRAVIS_PHP_VERSION = $MIN_PHP && ! -d php-$MIN_PHP/sapi ]]; then
           wget http://php.net/get/php-$MIN_PHP.tar.bz2/from/this/mirror -O - | tar -xj &&
-=======
-    - |
-      # Install sigchild-enabled PHP to test the Process component on the lowest PHP matrix line
-      if [[ ! $deps && $TRAVIS_PHP_VERSION = ${MIN_PHP%.*} && ! -d php-$MIN_PHP/sapi ]]; then
-          wget http://museum.php.net/php5/php-$MIN_PHP.tar.bz2 -O - | tar -xj &&
->>>>>>> ff33771a
           (cd php-$MIN_PHP && ./configure --enable-sigchild --enable-pcntl && make -j2)
       fi
 
     - |
       # php.ini configuration
       for PHP in $TRAVIS_PHP_VERSION $php_extra; do
-          if [[ $PHP = hhvm* ]]; then
-              INI=/etc/hhvm/php.ini
-          else
-              phpenv global $PHP 2>/dev/null || (cd / && wget https://s3.amazonaws.com/travis-php-archives/binaries/ubuntu/14.04/x86_64/php-$PHP.tar.bz2 -O - | tar -xj)
-              INI=~/.phpenv/versions/$PHP/etc/conf.d/travis.ini
-          fi
+          phpenv global $PHP 2>/dev/null || (cd / && wget https://s3.amazonaws.com/travis-php-archives/binaries/ubuntu/14.04/x86_64/php-$PHP.tar.bz2 -O - | tar -xj)
+          INI=~/.phpenv/versions/$PHP/etc/conf.d/travis.ini
           echo date.timezone = Europe/Paris >> $INI
           echo memory_limit = -1 >> $INI
           echo session.gc_probability = 0 >> $INI
           echo opcache.enable_cli = 1 >> $INI
-          echo hhvm.jit = 0 >> $INI
           echo apc.enable_cli = 1 >> $INI
           echo extension = redis.so >> $INI
           echo extension = memcached.so >> $INI
-          if [[ $PHP = 5.* ]]; then
-              echo extension = memcache.so >> $INI
-              echo extension = mongo.so >> $INI
-          fi
       done
 
     - |
       # Install extra PHP extensions
-<<<<<<< HEAD
-      if [[ ! $skip ]]; then
+      for PHP in $TRAVIS_PHP_VERSION $php_extra; do
+          export PHP=$PHP
+          phpenv global $PHP
+          INI=~/.phpenv/versions/$PHP/etc/conf.d/travis.ini
+
           # Install librabbitmq
           wget http://ftp.debian.org/debian/pool/main/libr/librabbitmq/librabbitmq-dev_0.5.2-2_amd64.deb
           wget http://ftp.debian.org/debian/pool/main/libr/librabbitmq/librabbitmq1_0.5.2-2_amd64.deb
@@ -205,33 +153,7 @@
           tfold ext.libsodium tpecl libsodium sodium.so $INI
           tfold ext.mongodb tpecl mongodb-1.5.0 mongodb.so $INI
           tfold ext.amqp tpecl amqp-1.9.3 amqp.so $INI
-      fi
-=======
-      for PHP in $TRAVIS_PHP_VERSION $php_extra; do
-          if [[ $PHP = hhvm* ]]; then
-              continue
-          fi
-          export PHP=$PHP
-          phpenv global $PHP
-          INI=~/.phpenv/versions/$PHP/etc/conf.d/travis.ini
-          if [[ $PHP = 5.* ]]; then
-              tfold ext.apcu tpecl apcu-4.0.11 apcu.so $INI
-              [[ $deps ]] && continue
-              ext_cache=~/php-ext/$(php -r "echo basename(ini_get('extension_dir'));")/symfony_debug.so
-              [[ -e $ext_cache ]] || (tfold ext.symfony_debug "cd src/Symfony/Component/Debug/Resources/ext && phpize && ./configure && make && mv modules/symfony_debug.so $ext_cache && phpize --clean")
-              echo extension = $ext_cache >> $INI
-          elif [[ $PHP = 7.* ]]; then
-              # install libsodium
-              sudo add-apt-repository ppa:ondrej/php -y
-              sudo apt-get update -q
-              sudo apt-get install libsodium-dev -y
-
-              tfold ext.apcu tpecl apcu-5.1.6 apcu.so $INI
-              tfold ext.libsodium tpecl libsodium sodium.so $INI
-              tfold ext.mongodb tpecl mongodb-1.5.0 mongodb.so $INI
-          fi
       done
->>>>>>> ff33771a
 
     - |
       # Load fixtures
@@ -270,23 +192,9 @@
       [[ $deps = high && ${SYMFONY_VERSION%.*} != $(git show $(git ls-remote --heads | grep -FA1 /$SYMFONY_VERSION | tail -n 1):composer.json | grep '^ *"dev-master". *"[1-9]' | grep -o '[0-9]*' | head -n 1) ]] && LEGACY=,legacy
 
       export COMPOSER_ROOT_VERSION=$SYMFONY_VERSION.x-dev
-<<<<<<< HEAD
-      if [[ ! $skip && $deps ]]; then mv composer.json.phpunit composer.json; fi
-
-      if [[ ! $skip ]]; then
-          ([[ $deps ]] && cd src/Symfony/Component/HttpFoundation; composer require --dev --no-update mongodb/mongodb)
-      fi
-
-    - if [[ ! $skip ]]; then $COMPOSER_UP; fi
-    - if [[ ! $skip ]]; then ./phpunit install; fi
+      if [[ $deps ]]; then mv composer.json.phpunit composer.json; fi
+
     - php -i
-=======
-      if [[ $deps ]]; then mv composer.json.phpunit composer.json; fi
-
-    - |
-      # phpinfo
-      if [[ ! $TRAVIS_PHP_VERSION = hhvm* ]]; then php -i; else hhvm --php -r 'print_r($_SERVER);print_r(ini_get_all());'; fi
->>>>>>> ff33771a
 
     - |
       run_tests () {
@@ -296,7 +204,7 @@
               echo -e "\\n\\e[1;34mIntermediate PHP version $PHP is skipped for pull requests.\\e[0m"
               break
           fi
-          phpenv global ${PHP/hhvm*/hhvm}
+          phpenv global $PHP
           tfold 'composer update' $COMPOSER_UP
           tfold 'phpunit install' ./phpunit install
           if [[ $PHP = 7.* ]]; then
@@ -308,16 +216,9 @@
               echo "$COMPONENTS" | parallel --gnu -j10% "tfold {} 'cd {} && $COMPOSER_UP --prefer-lowest --prefer-stable && $PHPUNIT_X'"
           else
               echo "$COMPONENTS" | parallel --gnu "tfold {} $PHPUNIT_X {}"
-<<<<<<< HEAD
-              tfold tty-group $PHPUNIT --group tty
+              tfold src/Symfony/Component/Console.tty $PHPUNIT src/Symfony/Component/Console --group tty
               if [[ $PHP = $MIN_PHP ]]; then
                   tfold src/Symfony/Component/Process.sigchild SYMFONY_DEPRECATIONS_HELPER=weak php-$MIN_PHP/sapi/cli/php ./phpunit --colors=always src/Symfony/Component/Process/
-=======
-              tfold src/Symfony/Component/Console.tty $PHPUNIT src/Symfony/Component/Console --group tty
-              if [[ $PHP = ${MIN_PHP%.*} ]]; then
-                  export PHP=$MIN_PHP
-                  echo -e "1\\n0" | xargs -I{} bash -c "tfold src/Symfony/Component/Process.sigchild{} SYMFONY_DEPRECATIONS_HELPER=weak ENHANCE_SIGCHLD={} php-$MIN_PHP/sapi/cli/php .phpunit/phpunit-4.8/phpunit --colors=always src/Symfony/Component/Process/"
->>>>>>> ff33771a
               fi
           fi
       }
