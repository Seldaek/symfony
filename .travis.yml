--- conflicted
+++ resolved
@@ -14,6 +14,7 @@
         - librabbitmq-dev
         - libsodium-dev
         - libtidy-dev
+        - zlib1g-dev
 
 env:
     global:
@@ -40,18 +41,6 @@
 
 before_install:
     - |
-<<<<<<< HEAD
-      # Enable extra ppa
-      sudo apt-key adv --keyserver keyserver.ubuntu.com --recv-keys 6B05F25D762E3157
-      sudo add-apt-repository -y ppa:ondrej/php
-      sudo rm /etc/apt/sources.list.d/google-chrome.list
-      sudo rm /etc/apt/sources.list.d/mongodb-3.4.list
-      sudo apt update
-      sudo apt install -y librabbitmq-dev libsodium-dev php-uuid zlib1g-dev
-
-    - |
-=======
->>>>>>> bf30aa6f
       # General configuration
       set -e
       stty cols 120
