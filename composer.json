--- conflicted
+++ resolved
@@ -120,11 +120,7 @@
         "psr/http-client": "^1.0",
         "psr/simple-cache": "^1.0",
         "egulias/email-validator": "~1.2,>=1.2.8|~2.0",
-<<<<<<< HEAD
-        "symfony/phpunit-bridge": "^5.0.8",
-=======
         "symfony/phpunit-bridge": "^5.2",
->>>>>>> f0778ce3
         "symfony/security-acl": "~2.8|~3.0",
         "phpdocumentor/reflection-docblock": "^3.0|^4.0|^5.0",
         "twig/cssinliner-extra": "^2.12",
