build: false
clone_depth: 1
clone_folder: c:\projects\symfony

cache:
    - c:\php -> appveyor.yml
    - .phpunit -> phpunit

init:
    - SET PATH=c:\php;%PATH%
    - SET COMPOSER_NO_INTERACTION=1
    - SET SYMFONY_DEPRECATIONS_HELPER=strict
    - SET PHP=1
    - SET ANSICON=121x90 (121x90)
    - SET SYMFONY_PHPUNIT_SKIPPED_TESTS=phpunit.skipped
    - REG ADD "HKEY_CURRENT_USER\Software\Microsoft\Command Processor" /v DelayedExpansion /t REG_DWORD /d 1 /f

install:
    - IF EXIST c:\php (SET PHP=0) ELSE (mkdir c:\php)
    - cd c:\php
<<<<<<< HEAD
    - IF %PHP%==1 appveyor DownloadFile http://windows.php.net/downloads/releases/archives/php-5.5.9-nts-Win32-VC11-x86.zip
    - IF %PHP%==1 7z x php-5.5.9-nts-Win32-VC11-x86.zip -y >nul
=======
    - IF %PHP%==1 appveyor DownloadFile https://curl.haxx.se/ca/cacert.pem
    - IF %PHP%==1 appveyor DownloadFile http://windows.php.net/downloads/releases/archives/php-5.3.11-nts-Win32-VC9-x86.zip
    - IF %PHP%==1 7z x php-5.3.11-nts-Win32-VC9-x86.zip -y >nul
    - IF %PHP%==1 appveyor DownloadFile http://nebm.ist.utl.pt/~glopes/misc/intl_win/ICU-51.2-dlls.zip
    - IF %PHP%==1 7z x ICU-51.2-dlls.zip -y >nul
>>>>>>> e8b102e1
    - IF %PHP%==1 del /Q *.zip
    - IF %PHP%==1 cd ext
    - IF %PHP%==1 appveyor DownloadFile http://windows.php.net/downloads/pecl/releases/apcu/4.0.10/php_apcu-4.0.10-5.5-nts-vc11-x86.zip
    - IF %PHP%==1 7z x php_apcu-4.0.10-5.5-nts-vc11-x86.zip -y >nul
    - IF %PHP%==1 appveyor DownloadFile http://windows.php.net/downloads/pecl/releases/memcache/3.0.8/php_memcache-3.0.8-5.5-nts-vc11-x86.zip
    - IF %PHP%==1 7z x php_memcache-3.0.8-5.5-nts-vc11-x86.zip -y >nul
    - IF %PHP%==1 del /Q *.zip
    - IF %PHP%==1 cd ..
    - IF %PHP%==1 echo @php %%~dp0composer.phar %%* > composer.bat
    - IF %PHP%==1 copy /Y php.ini-development php.ini-min
    - IF %PHP%==1 echo max_execution_time=1200 >> php.ini-min
    - IF %PHP%==1 echo date.timezone="UTC" >> php.ini-min
    - IF %PHP%==1 echo extension_dir=ext >> php.ini-min
    - IF %PHP%==1 echo extension=php_openssl.dll >> php.ini-min
    - IF %PHP%==1 echo extension=php_curl.dll >> php.ini-min
    - IF %PHP%==1 echo curl.cainfo=c:\php\cacert.pem >> php.ini-min
    - IF %PHP%==1 copy /Y php.ini-min php.ini-max
    - IF %PHP%==1 echo extension=php_apcu.dll >> php.ini-max
    - IF %PHP%==1 echo apc.enable_cli=1 >> php.ini-max
    - IF %PHP%==1 echo extension=php_memcache.dll >> php.ini-max
    - IF %PHP%==1 echo extension=php_intl.dll >> php.ini-max
    - IF %PHP%==1 echo extension=php_mbstring.dll >> php.ini-max
    - IF %PHP%==1 echo extension=php_fileinfo.dll >> php.ini-max
    - IF %PHP%==1 echo extension=php_pdo_sqlite.dll >> php.ini-max
    - IF %PHP%==1 echo extension=php_ldap.dll >> php.ini-max
    - appveyor DownloadFile https://getcomposer.org/composer.phar
    - copy /Y php.ini-max php.ini
    - cd c:\projects\symfony
    - mkdir %APPDATA%\Composer
    - IF %APPVEYOR_REPO_NAME%==symfony/symfony copy /Y .composer\* %APPDATA%\Composer\
    - IF %APPVEYOR_REPO_NAME%==symfony/symfony composer global install --prefer-dist --no-progress --ansi || echo curl.cainfo needs PHP 5.3.7
    - php phpunit install
    - IF %APPVEYOR_REPO_BRANCH%==master (SET COMPOSER_ROOT_VERSION=dev-master) ELSE (SET COMPOSER_ROOT_VERSION=%APPVEYOR_REPO_BRANCH%.x-dev)
    - composer update --prefer-dist --no-progress --ansi

test_script:
    - cd c:\projects\symfony
    - SET X=0
    - copy /Y c:\php\php.ini-min c:\php\php.ini
    - php phpunit symfony --exclude-group benchmark,intl-data || SET X=!errorlevel!
    - copy /Y c:\php\php.ini-max c:\php\php.ini
    - php phpunit symfony --exclude-group benchmark,intl-data || SET X=!errorlevel!
    - exit %X%<|MERGE_RESOLUTION|>--- conflicted
+++ resolved
@@ -18,16 +18,9 @@
 install:
     - IF EXIST c:\php (SET PHP=0) ELSE (mkdir c:\php)
     - cd c:\php
-<<<<<<< HEAD
+    - IF %PHP%==1 appveyor DownloadFile https://curl.haxx.se/ca/cacert.pem
     - IF %PHP%==1 appveyor DownloadFile http://windows.php.net/downloads/releases/archives/php-5.5.9-nts-Win32-VC11-x86.zip
     - IF %PHP%==1 7z x php-5.5.9-nts-Win32-VC11-x86.zip -y >nul
-=======
-    - IF %PHP%==1 appveyor DownloadFile https://curl.haxx.se/ca/cacert.pem
-    - IF %PHP%==1 appveyor DownloadFile http://windows.php.net/downloads/releases/archives/php-5.3.11-nts-Win32-VC9-x86.zip
-    - IF %PHP%==1 7z x php-5.3.11-nts-Win32-VC9-x86.zip -y >nul
-    - IF %PHP%==1 appveyor DownloadFile http://nebm.ist.utl.pt/~glopes/misc/intl_win/ICU-51.2-dlls.zip
-    - IF %PHP%==1 7z x ICU-51.2-dlls.zip -y >nul
->>>>>>> e8b102e1
     - IF %PHP%==1 del /Q *.zip
     - IF %PHP%==1 cd ext
     - IF %PHP%==1 appveyor DownloadFile http://windows.php.net/downloads/pecl/releases/apcu/4.0.10/php_apcu-4.0.10-5.5-nts-vc11-x86.zip
