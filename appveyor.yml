--- conflicted
+++ resolved
@@ -22,23 +22,8 @@
 install:
     - IF EXIST c:\php (SET PHP=0) ELSE (mkdir c:\php)
     - cd c:\php
-<<<<<<< HEAD
-    - IF %PHP%==1 appveyor DownloadFile http://windows.php.net/downloads/releases/archives/php-5.6.11-nts-Win32-VC11-x86.zip
-    - IF %PHP%==1 7z x php-5.6.11-nts-Win32-VC11-x86.zip -y > 7z.log
-=======
-    - IF %PHP%==1 appveyor DownloadFile http://windows.php.net/downloads/releases/archives/php-5.3.9-nts-Win32-VC9-x86.zip
-    - IF %PHP%==1 7z x php-5.3.9-nts-Win32-VC9-x86.zip -y > 7z.log
-    - IF %PHP%==1 appveyor DownloadFile http://nebm.ist.utl.pt/~glopes/misc/intl_win/ICU-51.2-dlls.zip
-    - IF %PHP%==1 7z x ICU-51.2-dlls.zip -y > 7z.log
-    - IF %PHP%==1 cd ext
-    - IF %PHP%==1 appveyor DownloadFile http://nebm.ist.utl.pt/~glopes/misc/intl_win/php_intl-3.0.0-5.3-nts-vc9-x86.zip
-    - IF %PHP%==1 7z x php_intl-3.0.0-5.3-nts-vc9-x86.zip -y > 7z.log
-    - IF %PHP%==1 appveyor DownloadFile http://windows.php.net/downloads/pecl/releases/apc/3.1.13/php_apc-3.1.13-5.3-nts-vc9-x86.zip
-    - IF %PHP%==1 7z x php_apc-3.1.13-5.3-nts-vc9-x86.zip -y > 7z.log
-    - IF %PHP%==1 appveyor DownloadFile http://windows.php.net/downloads/pecl/releases/memcache/3.0.8/php_memcache-3.0.8-5.3-nts-vc9-x86.zip
-    - IF %PHP%==1 7z x php_memcache-3.0.8-5.3-nts-vc9-x86.zip -y > 7z.log
-    - IF %PHP%==1 cd ..
->>>>>>> c6e5830a
+    - IF %PHP%==1 appveyor DownloadFile http://windows.php.net/downloads/releases/archives/php-5.5.9-nts-Win32-VC11-x86.zip
+    - IF %PHP%==1 7z x php-5.5.9-nts-Win32-VC11-x86.zip -y > 7z.log
     - IF %PHP%==1 echo @php %%~dp0composer.phar %%* > composer.bat
     - appveyor DownloadFile https://getcomposer.org/composer.phar
     - copy php.ini-production php.ini /Y
