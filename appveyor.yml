build: false
shallow_clone: true
platform: x86
clone_folder: c:\projects\symfony

cache:
    - c:\php -> appveyor.yml
    - .phpunit -> phpunit

init:
    - SET PATH=c:\php;%PATH%
    - SET COMPOSER_NO_INTERACTION=1
    - SET SYMFONY_DEPRECATIONS_HELPER=strict
    - SET PHP=1
    - SET ANSICON=121x90 (121x90)
<<<<<<< HEAD
=======
    - SET PHP_INI_MATRIX=php.ini-min-ext php.ini-max-ext
>>>>>>> 36306ab7

install:
    - IF EXIST c:\php (SET PHP=0) ELSE (mkdir c:\php)
    - cd c:\php
    - IF %PHP%==1 appveyor DownloadFile http://windows.php.net/downloads/releases/archives/php-5.3.11-nts-Win32-VC9-x86.zip
    - IF %PHP%==1 7z x php-5.3.11-nts-Win32-VC9-x86.zip -y > 7z.log
    - IF %PHP%==1 appveyor DownloadFile http://nebm.ist.utl.pt/~glopes/misc/intl_win/ICU-51.2-dlls.zip
    - IF %PHP%==1 7z x ICU-51.2-dlls.zip -y > 7z.log
    - IF %PHP%==1 cd ext
    - IF %PHP%==1 appveyor DownloadFile http://nebm.ist.utl.pt/~glopes/misc/intl_win/php_intl-3.0.0-5.3-nts-vc9-x86.zip
    - IF %PHP%==1 7z x php_intl-3.0.0-5.3-nts-vc9-x86.zip -y > 7z.log
    - IF %PHP%==1 appveyor DownloadFile http://windows.php.net/downloads/pecl/releases/apc/3.1.13/php_apc-3.1.13-5.3-nts-vc9-x86.zip
    - IF %PHP%==1 7z x php_apc-3.1.13-5.3-nts-vc9-x86.zip -y > 7z.log
    - IF %PHP%==1 appveyor DownloadFile http://windows.php.net/downloads/pecl/releases/memcache/3.0.8/php_memcache-3.0.8-5.3-nts-vc9-x86.zip
    - IF %PHP%==1 7z x php_memcache-3.0.8-5.3-nts-vc9-x86.zip -y > 7z.log
    - IF %PHP%==1 cd ..
    - IF %PHP%==1 echo @php %%~dp0composer.phar %%* > composer.bat
    - IF %PHP%==1 copy /Y php.ini-development php.ini-min-ext
    - IF %PHP%==1 echo date.timezone="UTC" >> php.ini-min-ext
    - IF %PHP%==1 echo extension_dir=ext >> php.ini-min-ext
    - IF %PHP%==1 echo extension=php_openssl.dll >> php.ini-min-ext
    - IF %PHP%==1 copy /Y php.ini-min-ext php.ini-max-ext
    - IF %PHP%==1 echo extension=php_apc.dll >> php.ini-max-ext
    - IF %PHP%==1 echo extension=php_intl.dll >> php.ini-max-ext
    - IF %PHP%==1 echo extension=php_mbstring.dll >> php.ini-max-ext
    - IF %PHP%==1 echo extension=php_fileinfo.dll >> php.ini-max-ext
    - IF %PHP%==1 echo extension=php_pdo_sqlite.dll >> php.ini-max-ext
    - appveyor DownloadFile https://getcomposer.org/composer.phar
    - copy /Y php.ini-max-ext php.ini
    - cd c:\projects\symfony
    - php phpunit install
    - IF %APPVEYOR_REPO_BRANCH%==master (SET COMPOSER_ROOT_VERSION=dev-master) ELSE (SET COMPOSER_ROOT_VERSION=%APPVEYOR_REPO_BRANCH%.x-dev)
    - composer update --prefer-source --no-progress --ansi

test_script:
    - cd c:\projects\symfony
    - php phpunit symfony --exclude-group benchmark,intl-data<|MERGE_RESOLUTION|>--- conflicted
+++ resolved
@@ -13,10 +13,7 @@
     - SET SYMFONY_DEPRECATIONS_HELPER=strict
     - SET PHP=1
     - SET ANSICON=121x90 (121x90)
-<<<<<<< HEAD
-=======
     - SET PHP_INI_MATRIX=php.ini-min-ext php.ini-max-ext
->>>>>>> 36306ab7
 
 install:
     - IF EXIST c:\php (SET PHP=0) ELSE (mkdir c:\php)
